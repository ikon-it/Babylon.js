--- conflicted
+++ resolved
@@ -1,11 +1,5 @@
 {
-<<<<<<< HEAD
-  "versionDefinition": "prerelease",
-  "preid": "ikon",
-  "nonce": 186
-=======
-  "versionDefinition": "patch",
-  "preid": "rc",
-  "nonce": 374
->>>>>>> 2780b595
+    "versionDefinition": "prerelease",
+    "preid": "ikon",
+    "nonce": 375
 }