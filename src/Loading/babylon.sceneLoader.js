<<<<<<< HEAD
var BABYLON;
(function (BABYLON) {
    var SceneLoader = (function () {
        function SceneLoader() {
        }
        Object.defineProperty(SceneLoader, "ForceFullSceneLoadingForIncremental", {
            get: function () {
                return SceneLoader._ForceFullSceneLoadingForIncremental;
            },
            set: function (value) {
                SceneLoader._ForceFullSceneLoadingForIncremental = value;
            },
            enumerable: true,
            configurable: true
        });
        Object.defineProperty(SceneLoader, "ShowLoadingScreen", {
            get: function () {
                return SceneLoader._ShowLoadingScreen;
            },
            set: function (value) {
                SceneLoader._ShowLoadingScreen = value;
            },
            enumerable: true,
            configurable: true
        });
        SceneLoader._getPluginForFilename = function (sceneFilename) {
            var dotPosition = sceneFilename.lastIndexOf(".");
            var queryStringPosition = sceneFilename.indexOf("?");
            if (queryStringPosition === -1) {
                queryStringPosition = sceneFilename.length;
            }
            var extension = sceneFilename.substring(dotPosition, queryStringPosition).toLowerCase();
            for (var index = 0; index < this._registeredPlugins.length; index++) {
                var plugin = this._registeredPlugins[index];
                if (plugin.extensions.indexOf(extension) !== -1) {
                    return plugin;
                }
            }
            return this._registeredPlugins[this._registeredPlugins.length - 1];
        };
        // Public functions
        SceneLoader.GetPluginForExtension = function (extension) {
            for (var index = 0; index < this._registeredPlugins.length; index++) {
                var plugin = this._registeredPlugins[index];
                if (plugin.extensions.indexOf(extension) !== -1) {
                    return plugin;
                }
            }
            return null;
        };
        SceneLoader.RegisterPlugin = function (plugin) {
            plugin.extensions = plugin.extensions.toLowerCase();
            SceneLoader._registeredPlugins.push(plugin);
        };
        SceneLoader.ImportMesh = function (meshesNames, rootUrl, sceneFilename, scene, onsuccess, progressCallBack, onerror) {
            if (sceneFilename.substr && sceneFilename.substr(0, 1) === "/") {
                BABYLON.Tools.Error("Wrong sceneFilename parameter");
                return;
            }
            var loadingToken = {};
            scene._addPendingData(loadingToken);
            var manifestChecked = function (success) {
                scene.database = database;
                var plugin = SceneLoader._getPluginForFilename(sceneFilename);
                var importMeshFromData = function (data) {
                    var meshes = [];
                    var particleSystems = [];
                    var skeletons = [];
                    try {
                        if (!plugin.importMesh(meshesNames, scene, data, rootUrl, meshes, particleSystems, skeletons)) {
                            if (onerror) {
                                onerror(scene, 'Unable to import meshes from ' + rootUrl + sceneFilename);
                            }
                            scene._removePendingData(loadingToken);
                            return;
                        }
                    }
                    catch (e) {
                        if (onerror) {
                            onerror(scene, 'Unable to import meshes from ' + rootUrl + sceneFilename + ' (Exception: ' + e + ')');
                        }
                        scene._removePendingData(loadingToken);
                        return;
                    }
                    if (onsuccess) {
                        scene.importedMeshesFiles.push(rootUrl + sceneFilename);
                        onsuccess(meshes, particleSystems, skeletons);
                        scene._removePendingData(loadingToken);
                    }
                };
                if (sceneFilename.substr && sceneFilename.substr(0, 5) === "data:") {
                    // Direct load
                    importMeshFromData(sceneFilename.substr(5));
                    return;
                }
                BABYLON.Tools.LoadFile(rootUrl + sceneFilename, function (data) {
                    importMeshFromData(data);
                }, progressCallBack, database);
            };
            if (scene.getEngine().enableOfflineSupport && !(sceneFilename.substr && sceneFilename.substr(0, 5) === "data:")) {
                // Checking if a manifest file has been set for this scene and if offline mode has been requested
                var database = new BABYLON.Database(rootUrl + sceneFilename, manifestChecked);
            }
            else {
                // If the scene is a data stream or offline support is not enabled, it's a direct load
                manifestChecked(true);
            }
        };
        /**
        * Load a scene
        * @param rootUrl a string that defines the root url for scene and resources
        * @param sceneFilename a string that defines the name of the scene file. can start with "data:" following by the stringified version of the scene
        * @param engine is the instance of BABYLON.Engine to use to create the scene
        */
        SceneLoader.Load = function (rootUrl, sceneFilename, engine, onsuccess, progressCallBack, onerror) {
            SceneLoader.Append(rootUrl, sceneFilename, new BABYLON.Scene(engine), onsuccess, progressCallBack, onerror);
        };
        /**
        * Append a scene
        * @param rootUrl a string that defines the root url for scene and resources
        * @param sceneFilename a string that defines the name of the scene file. can start with "data:" following by the stringified version of the scene
        * @param scene is the instance of BABYLON.Scene to append to
        */
        SceneLoader.Append = function (rootUrl, sceneFilename, scene, onsuccess, progressCallBack, onerror) {
            if (sceneFilename.substr && sceneFilename.substr(0, 1) === "/") {
                BABYLON.Tools.Error("Wrong sceneFilename parameter");
                return;
            }
            var plugin = this._getPluginForFilename(sceneFilename.name || sceneFilename);
            var database;
            var loadingToken = {};
            scene._addPendingData(loadingToken);
            if (SceneLoader.ShowLoadingScreen) {
                scene.getEngine().displayLoadingUI();
            }
            var loadSceneFromData = function (data) {
                scene.database = database;
                if (!plugin.load(scene, data, rootUrl)) {
                    if (onerror) {
                        onerror(scene);
                    }
                    scene._removePendingData(loadingToken);
                    scene.getEngine().hideLoadingUI();
                    return;
                }
                if (onsuccess) {
                    onsuccess(scene);
                }
                scene._removePendingData(loadingToken);
                if (SceneLoader.ShowLoadingScreen) {
                    scene.executeWhenReady(function () {
                        scene.getEngine().hideLoadingUI();
                    });
                }
            };
            var manifestChecked = function (success) {
                BABYLON.Tools.LoadFile(rootUrl + sceneFilename, loadSceneFromData, progressCallBack, database);
            };
            if (sceneFilename.substr && sceneFilename.substr(0, 5) === "data:") {
                // Direct load
                loadSceneFromData(sceneFilename.substr(5));
                return;
            }
            if (rootUrl.indexOf("file:") === -1) {
                if (scene.getEngine().enableOfflineSupport) {
                    // Checking if a manifest file has been set for this scene and if offline mode has been requested
                    database = new BABYLON.Database(rootUrl + sceneFilename, manifestChecked);
                }
                else {
                    manifestChecked(true);
                }
            }
            else {
                BABYLON.Tools.ReadFile(sceneFilename, loadSceneFromData, progressCallBack);
            }
        };
        // Flags
        SceneLoader._ForceFullSceneLoadingForIncremental = false;
        SceneLoader._ShowLoadingScreen = true;
        // Members
        SceneLoader._registeredPlugins = new Array();
        return SceneLoader;
    }());
    BABYLON.SceneLoader = SceneLoader;
    ;
})(BABYLON || (BABYLON = {}));
=======
var BABYLON;
(function (BABYLON) {
    var SceneLoader = (function () {
        function SceneLoader() {
        }
        Object.defineProperty(SceneLoader, "NO_LOGGING", {
            get: function () {
                return 0;
            },
            enumerable: true,
            configurable: true
        });
        Object.defineProperty(SceneLoader, "MINIMAL_LOGGING", {
            get: function () {
                return 1;
            },
            enumerable: true,
            configurable: true
        });
        Object.defineProperty(SceneLoader, "SUMMARY_LOGGING", {
            get: function () {
                return 2;
            },
            enumerable: true,
            configurable: true
        });
        Object.defineProperty(SceneLoader, "DETAILED_LOGGING", {
            get: function () {
                return 3;
            },
            enumerable: true,
            configurable: true
        });
        Object.defineProperty(SceneLoader, "ForceFullSceneLoadingForIncremental", {
            get: function () {
                return SceneLoader._ForceFullSceneLoadingForIncremental;
            },
            set: function (value) {
                SceneLoader._ForceFullSceneLoadingForIncremental = value;
            },
            enumerable: true,
            configurable: true
        });
        Object.defineProperty(SceneLoader, "ShowLoadingScreen", {
            get: function () {
                return SceneLoader._ShowLoadingScreen;
            },
            set: function (value) {
                SceneLoader._ShowLoadingScreen = value;
            },
            enumerable: true,
            configurable: true
        });
        Object.defineProperty(SceneLoader, "loggingLevel", {
            get: function () {
                return SceneLoader._loggingLevel;
            },
            set: function (value) {
                SceneLoader._loggingLevel = value;
            },
            enumerable: true,
            configurable: true
        });
        SceneLoader._getPluginForFilename = function (sceneFilename) {
            var dotPosition = sceneFilename.lastIndexOf(".");
            var queryStringPosition = sceneFilename.indexOf("?");
            if (queryStringPosition === -1) {
                queryStringPosition = sceneFilename.length;
            }
            var extension = sceneFilename.substring(dotPosition, queryStringPosition).toLowerCase();
            for (var index = 0; index < this._registeredPlugins.length; index++) {
                var plugin = this._registeredPlugins[index];
                if (plugin.extensions.indexOf(extension) !== -1) {
                    return plugin;
                }
            }
            return this._registeredPlugins[this._registeredPlugins.length - 1];
        };
        // Public functions
        SceneLoader.GetPluginForExtension = function (extension) {
            for (var index = 0; index < this._registeredPlugins.length; index++) {
                var plugin = this._registeredPlugins[index];
                if (plugin.extensions.indexOf(extension) !== -1) {
                    return plugin;
                }
            }
            return null;
        };
        SceneLoader.RegisterPlugin = function (plugin) {
            plugin.extensions = plugin.extensions.toLowerCase();
            SceneLoader._registeredPlugins.push(plugin);
        };
        SceneLoader.ImportMesh = function (meshesNames, rootUrl, sceneFilename, scene, onsuccess, progressCallBack, onerror) {
            if (sceneFilename.substr && sceneFilename.substr(0, 1) === "/") {
                BABYLON.Tools.Error("Wrong sceneFilename parameter");
                return;
            }
            var loadingToken = {};
            scene._addPendingData(loadingToken);
            var manifestChecked = function (success) {
                scene.database = database;
                var plugin = SceneLoader._getPluginForFilename(sceneFilename);
                var importMeshFromData = function (data) {
                    var meshes = [];
                    var particleSystems = [];
                    var skeletons = [];
                    try {
                        if (!plugin.importMesh(meshesNames, scene, data, rootUrl, meshes, particleSystems, skeletons)) {
                            if (onerror) {
                                onerror(scene, 'Unable to import meshes from ' + rootUrl + sceneFilename);
                            }
                            scene._removePendingData(loadingToken);
                            return;
                        }
                    }
                    catch (e) {
                        if (onerror) {
                            onerror(scene, 'Unable to import meshes from ' + rootUrl + sceneFilename + ' (Exception: ' + e + ')');
                        }
                        scene._removePendingData(loadingToken);
                        return;
                    }
                    if (onsuccess) {
                        scene.importedMeshesFiles.push(rootUrl + sceneFilename);
                        onsuccess(meshes, particleSystems, skeletons);
                        scene._removePendingData(loadingToken);
                    }
                };
                if (sceneFilename.substr && sceneFilename.substr(0, 5) === "data:") {
                    // Direct load
                    importMeshFromData(sceneFilename.substr(5));
                    return;
                }
                BABYLON.Tools.LoadFile(rootUrl + sceneFilename, function (data) {
                    importMeshFromData(data);
                }, progressCallBack, database);
            };
            if (scene.getEngine().enableOfflineSupport && !(sceneFilename.substr && sceneFilename.substr(0, 5) === "data:")) {
                // Checking if a manifest file has been set for this scene and if offline mode has been requested
                var database = new BABYLON.Database(rootUrl + sceneFilename, manifestChecked);
            }
            else {
                // If the scene is a data stream or offline support is not enabled, it's a direct load
                manifestChecked(true);
            }
        };
        /**
        * Load a scene
        * @param rootUrl a string that defines the root url for scene and resources
        * @param sceneFilename a string that defines the name of the scene file. can start with "data:" following by the stringified version of the scene
        * @param engine is the instance of BABYLON.Engine to use to create the scene
        */
        SceneLoader.Load = function (rootUrl, sceneFilename, engine, onsuccess, progressCallBack, onerror) {
            if (!SceneLoader._warned) {
                BABYLON.Tools.Warn("SceneLoader.Load deprecated since 2.4.  Use SceneLoader.Append.");
                SceneLoader._warned = true;
            }
            SceneLoader.Append(rootUrl, sceneFilename, new BABYLON.Scene(engine), onsuccess, progressCallBack, onerror);
        };
        /**
        * Append a scene
        * @param rootUrl a string that defines the root url for scene and resources
        * @param sceneFilename a string that defines the name of the scene file. can start with "data:" following by the stringified version of the scene
        * @param scene is the instance of BABYLON.Scene to append to
        */
        SceneLoader.Append = function (rootUrl, sceneFilename, scene, onsuccess, progressCallBack, onerror) {
            if (sceneFilename.substr && sceneFilename.substr(0, 1) === "/") {
                BABYLON.Tools.Error("Wrong sceneFilename parameter");
                return;
            }
            var plugin = this._getPluginForFilename(sceneFilename.name || sceneFilename);
            var database;
            var loadingToken = {};
            scene._addPendingData(loadingToken);
            if (SceneLoader.ShowLoadingScreen) {
                scene.getEngine().displayLoadingUI();
            }
            var loadSceneFromData = function (data) {
                scene.database = database;
                if (!plugin.load(scene, data, rootUrl)) {
                    if (onerror) {
                        onerror(scene);
                    }
                    scene._removePendingData(loadingToken);
                    scene.getEngine().hideLoadingUI();
                    return;
                }
                if (onsuccess) {
                    onsuccess(scene);
                }
                scene._removePendingData(loadingToken);
                if (SceneLoader.ShowLoadingScreen) {
                    scene.executeWhenReady(function () {
                        scene.getEngine().hideLoadingUI();
                    });
                }
            };
            var manifestChecked = function (success) {
                BABYLON.Tools.LoadFile(rootUrl + sceneFilename, loadSceneFromData, progressCallBack, database);
            };
            if (sceneFilename.substr && sceneFilename.substr(0, 5) === "data:") {
                // Direct load
                loadSceneFromData(sceneFilename.substr(5));
                return;
            }
            if (rootUrl.indexOf("file:") === -1) {
                if (scene.getEngine().enableOfflineSupport) {
                    // Checking if a manifest file has been set for this scene and if offline mode has been requested
                    database = new BABYLON.Database(rootUrl + sceneFilename, manifestChecked);
                }
                else {
                    manifestChecked(true);
                }
            }
            else {
                BABYLON.Tools.ReadFile(sceneFilename, loadSceneFromData, progressCallBack);
            }
        };
        // Flags
        SceneLoader._ForceFullSceneLoadingForIncremental = false;
        SceneLoader._ShowLoadingScreen = true;
        SceneLoader._loggingLevel = SceneLoader.NO_LOGGING;
        // Members
        SceneLoader._registeredPlugins = new Array();
        return SceneLoader;
    })();
    BABYLON.SceneLoader = SceneLoader;
    ;
})(BABYLON || (BABYLON = {}));
>>>>>>> 92a3b662
<|MERGE_RESOLUTION|>--- conflicted
+++ resolved
@@ -1,9 +1,36 @@
-<<<<<<< HEAD
 var BABYLON;
 (function (BABYLON) {
     var SceneLoader = (function () {
         function SceneLoader() {
         }
+        Object.defineProperty(SceneLoader, "NO_LOGGING", {
+            get: function () {
+                return 0;
+            },
+            enumerable: true,
+            configurable: true
+        });
+        Object.defineProperty(SceneLoader, "MINIMAL_LOGGING", {
+            get: function () {
+                return 1;
+            },
+            enumerable: true,
+            configurable: true
+        });
+        Object.defineProperty(SceneLoader, "SUMMARY_LOGGING", {
+            get: function () {
+                return 2;
+            },
+            enumerable: true,
+            configurable: true
+        });
+        Object.defineProperty(SceneLoader, "DETAILED_LOGGING", {
+            get: function () {
+                return 3;
+            },
+            enumerable: true,
+            configurable: true
+        });
         Object.defineProperty(SceneLoader, "ForceFullSceneLoadingForIncremental", {
             get: function () {
                 return SceneLoader._ForceFullSceneLoadingForIncremental;
@@ -20,6 +47,16 @@
             },
             set: function (value) {
                 SceneLoader._ShowLoadingScreen = value;
+            },
+            enumerable: true,
+            configurable: true
+        });
+        Object.defineProperty(SceneLoader, "loggingLevel", {
+            get: function () {
+                return SceneLoader._loggingLevel;
+            },
+            set: function (value) {
+                SceneLoader._loggingLevel = value;
             },
             enumerable: true,
             configurable: true
@@ -114,6 +151,10 @@
         * @param engine is the instance of BABYLON.Engine to use to create the scene
         */
         SceneLoader.Load = function (rootUrl, sceneFilename, engine, onsuccess, progressCallBack, onerror) {
+            if (!SceneLoader._warned) {
+                BABYLON.Tools.Warn("SceneLoader.Load deprecated since 2.4.  Use SceneLoader.Append.");
+                SceneLoader._warned = true;
+            }
             SceneLoader.Append(rootUrl, sceneFilename, new BABYLON.Scene(engine), onsuccess, progressCallBack, onerror);
         };
         /**
@@ -178,235 +219,6 @@
         // Flags
         SceneLoader._ForceFullSceneLoadingForIncremental = false;
         SceneLoader._ShowLoadingScreen = true;
-        // Members
-        SceneLoader._registeredPlugins = new Array();
-        return SceneLoader;
-    }());
-    BABYLON.SceneLoader = SceneLoader;
-    ;
-})(BABYLON || (BABYLON = {}));
-=======
-var BABYLON;
-(function (BABYLON) {
-    var SceneLoader = (function () {
-        function SceneLoader() {
-        }
-        Object.defineProperty(SceneLoader, "NO_LOGGING", {
-            get: function () {
-                return 0;
-            },
-            enumerable: true,
-            configurable: true
-        });
-        Object.defineProperty(SceneLoader, "MINIMAL_LOGGING", {
-            get: function () {
-                return 1;
-            },
-            enumerable: true,
-            configurable: true
-        });
-        Object.defineProperty(SceneLoader, "SUMMARY_LOGGING", {
-            get: function () {
-                return 2;
-            },
-            enumerable: true,
-            configurable: true
-        });
-        Object.defineProperty(SceneLoader, "DETAILED_LOGGING", {
-            get: function () {
-                return 3;
-            },
-            enumerable: true,
-            configurable: true
-        });
-        Object.defineProperty(SceneLoader, "ForceFullSceneLoadingForIncremental", {
-            get: function () {
-                return SceneLoader._ForceFullSceneLoadingForIncremental;
-            },
-            set: function (value) {
-                SceneLoader._ForceFullSceneLoadingForIncremental = value;
-            },
-            enumerable: true,
-            configurable: true
-        });
-        Object.defineProperty(SceneLoader, "ShowLoadingScreen", {
-            get: function () {
-                return SceneLoader._ShowLoadingScreen;
-            },
-            set: function (value) {
-                SceneLoader._ShowLoadingScreen = value;
-            },
-            enumerable: true,
-            configurable: true
-        });
-        Object.defineProperty(SceneLoader, "loggingLevel", {
-            get: function () {
-                return SceneLoader._loggingLevel;
-            },
-            set: function (value) {
-                SceneLoader._loggingLevel = value;
-            },
-            enumerable: true,
-            configurable: true
-        });
-        SceneLoader._getPluginForFilename = function (sceneFilename) {
-            var dotPosition = sceneFilename.lastIndexOf(".");
-            var queryStringPosition = sceneFilename.indexOf("?");
-            if (queryStringPosition === -1) {
-                queryStringPosition = sceneFilename.length;
-            }
-            var extension = sceneFilename.substring(dotPosition, queryStringPosition).toLowerCase();
-            for (var index = 0; index < this._registeredPlugins.length; index++) {
-                var plugin = this._registeredPlugins[index];
-                if (plugin.extensions.indexOf(extension) !== -1) {
-                    return plugin;
-                }
-            }
-            return this._registeredPlugins[this._registeredPlugins.length - 1];
-        };
-        // Public functions
-        SceneLoader.GetPluginForExtension = function (extension) {
-            for (var index = 0; index < this._registeredPlugins.length; index++) {
-                var plugin = this._registeredPlugins[index];
-                if (plugin.extensions.indexOf(extension) !== -1) {
-                    return plugin;
-                }
-            }
-            return null;
-        };
-        SceneLoader.RegisterPlugin = function (plugin) {
-            plugin.extensions = plugin.extensions.toLowerCase();
-            SceneLoader._registeredPlugins.push(plugin);
-        };
-        SceneLoader.ImportMesh = function (meshesNames, rootUrl, sceneFilename, scene, onsuccess, progressCallBack, onerror) {
-            if (sceneFilename.substr && sceneFilename.substr(0, 1) === "/") {
-                BABYLON.Tools.Error("Wrong sceneFilename parameter");
-                return;
-            }
-            var loadingToken = {};
-            scene._addPendingData(loadingToken);
-            var manifestChecked = function (success) {
-                scene.database = database;
-                var plugin = SceneLoader._getPluginForFilename(sceneFilename);
-                var importMeshFromData = function (data) {
-                    var meshes = [];
-                    var particleSystems = [];
-                    var skeletons = [];
-                    try {
-                        if (!plugin.importMesh(meshesNames, scene, data, rootUrl, meshes, particleSystems, skeletons)) {
-                            if (onerror) {
-                                onerror(scene, 'Unable to import meshes from ' + rootUrl + sceneFilename);
-                            }
-                            scene._removePendingData(loadingToken);
-                            return;
-                        }
-                    }
-                    catch (e) {
-                        if (onerror) {
-                            onerror(scene, 'Unable to import meshes from ' + rootUrl + sceneFilename + ' (Exception: ' + e + ')');
-                        }
-                        scene._removePendingData(loadingToken);
-                        return;
-                    }
-                    if (onsuccess) {
-                        scene.importedMeshesFiles.push(rootUrl + sceneFilename);
-                        onsuccess(meshes, particleSystems, skeletons);
-                        scene._removePendingData(loadingToken);
-                    }
-                };
-                if (sceneFilename.substr && sceneFilename.substr(0, 5) === "data:") {
-                    // Direct load
-                    importMeshFromData(sceneFilename.substr(5));
-                    return;
-                }
-                BABYLON.Tools.LoadFile(rootUrl + sceneFilename, function (data) {
-                    importMeshFromData(data);
-                }, progressCallBack, database);
-            };
-            if (scene.getEngine().enableOfflineSupport && !(sceneFilename.substr && sceneFilename.substr(0, 5) === "data:")) {
-                // Checking if a manifest file has been set for this scene and if offline mode has been requested
-                var database = new BABYLON.Database(rootUrl + sceneFilename, manifestChecked);
-            }
-            else {
-                // If the scene is a data stream or offline support is not enabled, it's a direct load
-                manifestChecked(true);
-            }
-        };
-        /**
-        * Load a scene
-        * @param rootUrl a string that defines the root url for scene and resources
-        * @param sceneFilename a string that defines the name of the scene file. can start with "data:" following by the stringified version of the scene
-        * @param engine is the instance of BABYLON.Engine to use to create the scene
-        */
-        SceneLoader.Load = function (rootUrl, sceneFilename, engine, onsuccess, progressCallBack, onerror) {
-            if (!SceneLoader._warned) {
-                BABYLON.Tools.Warn("SceneLoader.Load deprecated since 2.4.  Use SceneLoader.Append.");
-                SceneLoader._warned = true;
-            }
-            SceneLoader.Append(rootUrl, sceneFilename, new BABYLON.Scene(engine), onsuccess, progressCallBack, onerror);
-        };
-        /**
-        * Append a scene
-        * @param rootUrl a string that defines the root url for scene and resources
-        * @param sceneFilename a string that defines the name of the scene file. can start with "data:" following by the stringified version of the scene
-        * @param scene is the instance of BABYLON.Scene to append to
-        */
-        SceneLoader.Append = function (rootUrl, sceneFilename, scene, onsuccess, progressCallBack, onerror) {
-            if (sceneFilename.substr && sceneFilename.substr(0, 1) === "/") {
-                BABYLON.Tools.Error("Wrong sceneFilename parameter");
-                return;
-            }
-            var plugin = this._getPluginForFilename(sceneFilename.name || sceneFilename);
-            var database;
-            var loadingToken = {};
-            scene._addPendingData(loadingToken);
-            if (SceneLoader.ShowLoadingScreen) {
-                scene.getEngine().displayLoadingUI();
-            }
-            var loadSceneFromData = function (data) {
-                scene.database = database;
-                if (!plugin.load(scene, data, rootUrl)) {
-                    if (onerror) {
-                        onerror(scene);
-                    }
-                    scene._removePendingData(loadingToken);
-                    scene.getEngine().hideLoadingUI();
-                    return;
-                }
-                if (onsuccess) {
-                    onsuccess(scene);
-                }
-                scene._removePendingData(loadingToken);
-                if (SceneLoader.ShowLoadingScreen) {
-                    scene.executeWhenReady(function () {
-                        scene.getEngine().hideLoadingUI();
-                    });
-                }
-            };
-            var manifestChecked = function (success) {
-                BABYLON.Tools.LoadFile(rootUrl + sceneFilename, loadSceneFromData, progressCallBack, database);
-            };
-            if (sceneFilename.substr && sceneFilename.substr(0, 5) === "data:") {
-                // Direct load
-                loadSceneFromData(sceneFilename.substr(5));
-                return;
-            }
-            if (rootUrl.indexOf("file:") === -1) {
-                if (scene.getEngine().enableOfflineSupport) {
-                    // Checking if a manifest file has been set for this scene and if offline mode has been requested
-                    database = new BABYLON.Database(rootUrl + sceneFilename, manifestChecked);
-                }
-                else {
-                    manifestChecked(true);
-                }
-            }
-            else {
-                BABYLON.Tools.ReadFile(sceneFilename, loadSceneFromData, progressCallBack);
-            }
-        };
-        // Flags
-        SceneLoader._ForceFullSceneLoadingForIncremental = false;
-        SceneLoader._ShowLoadingScreen = true;
         SceneLoader._loggingLevel = SceneLoader.NO_LOGGING;
         // Members
         SceneLoader._registeredPlugins = new Array();
@@ -414,5 +226,4 @@
     })();
     BABYLON.SceneLoader = SceneLoader;
     ;
-})(BABYLON || (BABYLON = {}));
->>>>>>> 92a3b662
+})(BABYLON || (BABYLON = {}));