/** Defines the cross module used constants to avoid circular dependencies */
export class Constants {
<<<<<<< HEAD
    /** Defines that alpha blending is disabled */
    public static readonly ALPHA_DISABLE = 0;
    /** Defines that alpha blending is SRC ALPHA * SRC + DEST */
    public static readonly ALPHA_ADD = 1;
    /** Defines that alpha blending is SRC ALPHA * SRC + (1 - SRC ALPHA) * DEST */
    public static readonly ALPHA_COMBINE = 2;
    /** Defines that alpha blending is DEST - SRC * DEST */
    public static readonly ALPHA_SUBTRACT = 3;
    /** Defines that alpha blending is SRC * DEST */
    public static readonly ALPHA_MULTIPLY = 4;
    /** Defines that alpha blending is SRC ALPHA * SRC + (1 - SRC) * DEST */
    public static readonly ALPHA_MAXIMIZED = 5;
    /** Defines that alpha blending is SRC + DEST */
    public static readonly ALPHA_ONEONE = 6;
    /** Defines that alpha blending is SRC + (1 - SRC ALPHA) * DEST */
    public static readonly ALPHA_PREMULTIPLIED = 7;
    /**
     * Defines that alpha blending is SRC + (1 - SRC ALPHA) * DEST
     * Alpha will be set to (1 - SRC ALPHA) * DEST ALPHA
     */
    public static readonly ALPHA_PREMULTIPLIED_PORTERDUFF = 8;
    /** Defines that alpha blending is CST * SRC + (1 - CST) * DEST */
    public static readonly ALPHA_INTERPOLATE = 9;
    /**
     * Defines that alpha blending is SRC + (1 - SRC) * DEST
     * Alpha will be set to SRC ALPHA + (1 - SRC ALPHA) * DEST ALPHA
     */
    public static readonly ALPHA_SCREENMODE = 10;
    /**
     * Defines that alpha blending is SRC + DST
     * Alpha will be set to SRC ALPHA + DST ALPHA
     */
    public static readonly ALPHA_ONEONE_ONEONE = 11;
    /**
     * Defines that alpha blending is SRC * DST ALPHA + DST
     * Alpha will be set to 0
     */
    public static readonly ALPHA_ALPHATOCOLOR = 12;
    /**
     * Defines that alpha blending is SRC * (1 - DST) + DST * (1 - SRC)
     */
    public static readonly ALPHA_REVERSEONEMINUS = 13;
    /**
     * Defines that alpha blending is SRC + DST * (1 - SRC ALPHA)
     * Alpha will be set to SRC ALPHA + DST ALPHA * (1 - SRC ALPHA)
     */
    public static readonly ALPHA_SRC_DSTONEMINUSSRCALPHA = 14;
    /**
     * Defines that alpha blending is SRC + DST
     * Alpha will be set to SRC ALPHA
     */
    public static readonly ALPHA_ONEONE_ONEZERO = 15;
    /**
     * Defines that alpha blending is SRC * (1 - DST) + DST * (1 - SRC)
     * Alpha will be set to DST ALPHA
     */
    public static readonly ALPHA_EXCLUSION = 16;
    /**
     * Defines that alpha blending is SRC * SRC ALPHA + DST * (1 - SRC ALPHA)
     * Alpha will be set to SRC ALPHA + (1 - SRC ALPHA) * DST ALPHA
     */
    public static readonly ALPHA_LAYER_ACCUMULATE = 17;

    /** Defines that alpha blending equation a SUM */
    public static readonly ALPHA_EQUATION_ADD = 0;
    /** Defines that alpha blending equation a SUBSTRACTION */
    public static readonly ALPHA_EQUATION_SUBSTRACT = 1;
    /** Defines that alpha blending equation a REVERSE SUBSTRACTION */
    public static readonly ALPHA_EQUATION_REVERSE_SUBTRACT = 2;
    /** Defines that alpha blending equation a MAX operation */
    public static readonly ALPHA_EQUATION_MAX = 3;
    /** Defines that alpha blending equation a MIN operation */
    public static readonly ALPHA_EQUATION_MIN = 4;
    /**
     * Defines that alpha blending equation a DARKEN operation:
     * It takes the min of the src and sums the alpha channels.
     */
    public static readonly ALPHA_EQUATION_DARKEN = 5;

    /** Defines that the resource is not delayed*/
    public static readonly DELAYLOADSTATE_NONE = 0;
    /** Defines that the resource was successfully delay loaded */
    public static readonly DELAYLOADSTATE_LOADED = 1;
    /** Defines that the resource is currently delay loading */
    public static readonly DELAYLOADSTATE_LOADING = 2;
    /** Defines that the resource is delayed and has not started loading */
    public static readonly DELAYLOADSTATE_NOTLOADED = 4;

    // Depth or Stencil test Constants.
    /** Passed to depthFunction or stencilFunction to specify depth or stencil tests will never pass. i.e. Nothing will be drawn */
    public static readonly NEVER = 0x0200;
    /** Passed to depthFunction or stencilFunction to specify depth or stencil tests will always pass. i.e. Pixels will be drawn in the order they are drawn */
    public static readonly ALWAYS = 0x0207;
    /** Passed to depthFunction or stencilFunction to specify depth or stencil tests will pass if the new depth value is less than the stored value */
    public static readonly LESS = 0x0201;
    /** Passed to depthFunction or stencilFunction to specify depth or stencil tests will pass if the new depth value is equals to the stored value */
    public static readonly EQUAL = 0x0202;
    /** Passed to depthFunction or stencilFunction to specify depth or stencil tests will pass if the new depth value is less than or equal to the stored value */
    public static readonly LEQUAL = 0x0203;
    /** Passed to depthFunction or stencilFunction to specify depth or stencil tests will pass if the new depth value is greater than the stored value */
    public static readonly GREATER = 0x0204;
    /** Passed to depthFunction or stencilFunction to specify depth or stencil tests will pass if the new depth value is greater than or equal to the stored value */
    public static readonly GEQUAL = 0x0206;
    /** Passed to depthFunction or stencilFunction to specify depth or stencil tests will pass if the new depth value is not equal to the stored value */
    public static readonly NOTEQUAL = 0x0205;

    // Stencil Actions Constants.
    /** Passed to stencilOperation to specify that stencil value must be kept */
    public static readonly KEEP = 0x1E00;
    /** Passed to stencilOperation to specify that stencil value must be zero */
    public static readonly ZERO = 0x0000;
    /** Passed to stencilOperation to specify that stencil value must be replaced */
    public static readonly REPLACE = 0x1E01;
    /** Passed to stencilOperation to specify that stencil value must be incremented */
    public static readonly INCR = 0x1E02;
    /** Passed to stencilOperation to specify that stencil value must be decremented */
    public static readonly DECR = 0x1E03;
    /** Passed to stencilOperation to specify that stencil value must be inverted */
    public static readonly INVERT = 0x150A;
    /** Passed to stencilOperation to specify that stencil value must be incremented with wrapping */
    public static readonly INCR_WRAP = 0x8507;
    /** Passed to stencilOperation to specify that stencil value must be decremented with wrapping */
    public static readonly DECR_WRAP = 0x8508;

    /** Texture is not repeating outside of 0..1 UVs */
    public static readonly TEXTURE_CLAMP_ADDRESSMODE = 0;
    /** Texture is repeating outside of 0..1 UVs */
    public static readonly TEXTURE_WRAP_ADDRESSMODE = 1;
    /** Texture is repeating and mirrored */
    public static readonly TEXTURE_MIRROR_ADDRESSMODE = 2;

    /** Flag to create a storage texture */
    public static readonly TEXTURE_CREATIONFLAG_STORAGE = 1;

    /** ALPHA */
    public static readonly TEXTUREFORMAT_ALPHA = 0;
    /** LUMINANCE */
    public static readonly TEXTUREFORMAT_LUMINANCE = 1;
    /** LUMINANCE_ALPHA */
    public static readonly TEXTUREFORMAT_LUMINANCE_ALPHA = 2;
    /** RGB */
    public static readonly TEXTUREFORMAT_RGB = 4;
    /** RGBA */
    public static readonly TEXTUREFORMAT_RGBA = 5;
    /** RED */
    public static readonly TEXTUREFORMAT_RED = 6;
    /** RED (2nd reference) */
    public static readonly TEXTUREFORMAT_R = 6;
    /** RG */
    public static readonly TEXTUREFORMAT_RG = 7;
    /** RED_INTEGER */
    public static readonly TEXTUREFORMAT_RED_INTEGER = 8;
    /** RED_INTEGER (2nd reference) */
    public static readonly TEXTUREFORMAT_R_INTEGER = 8;
    /** RG_INTEGER */
    public static readonly TEXTUREFORMAT_RG_INTEGER = 9;
    /** RGB_INTEGER */
    public static readonly TEXTUREFORMAT_RGB_INTEGER = 10;
    /** RGBA_INTEGER */
    public static readonly TEXTUREFORMAT_RGBA_INTEGER = 11;
    /** BGRA */
    public static readonly TEXTUREFORMAT_BGRA = 12;

    /** Depth 24 bits + Stencil 8 bits */
    public static readonly TEXTUREFORMAT_DEPTH24_STENCIL8 = 13;
    /** Depth 32 bits float */
    public static readonly TEXTUREFORMAT_DEPTH32_FLOAT = 14;
    /** Depth 16 bits */
    public static readonly TEXTUREFORMAT_DEPTH16 = 15;

    /** Compressed BC7 */
    public static readonly TEXTUREFORMAT_COMPRESSED_RGBA_BPTC_UNORM = 36492;
    /** Compressed BC6 unsigned float */
    public static readonly TEXTUREFORMAT_COMPRESSED_RGB_BPTC_UNSIGNED_FLOAT = 36495;
    /** Compressed BC6 signed float */
    public static readonly TEXTUREFORMAT_COMPRESSED_RGB_BPTC_SIGNED_FLOAT = 36494;
    /** Compressed BC3 */
    public static readonly TEXTUREFORMAT_COMPRESSED_RGBA_S3TC_DXT5 = 33779;
    /** Compressed BC2 */
    public static readonly TEXTUREFORMAT_COMPRESSED_RGBA_S3TC_DXT3 = 33778;
    /** Compressed BC1 (RGBA) */
    public static readonly TEXTUREFORMAT_COMPRESSED_RGBA_S3TC_DXT1 = 33777;
    /** Compressed BC1 (RGB) */
    public static readonly TEXTUREFORMAT_COMPRESSED_RGB_S3TC_DXT1 = 33776;
    /** Compressed ASTC 4x4 */
    public static readonly TEXTUREFORMAT_COMPRESSED_RGBA_ASTC_4x4 = 37808;

    /** UNSIGNED_BYTE */
    public static readonly TEXTURETYPE_UNSIGNED_BYTE = 0;
    /** UNSIGNED_BYTE (2nd reference) */
    public static readonly TEXTURETYPE_UNSIGNED_INT = 0;
    /** FLOAT */
    public static readonly TEXTURETYPE_FLOAT = 1;
    /** HALF_FLOAT */
    public static readonly TEXTURETYPE_HALF_FLOAT = 2;
    /** BYTE */
    public static readonly TEXTURETYPE_BYTE = 3;
    /** SHORT */
    public static readonly TEXTURETYPE_SHORT = 4;
    /** UNSIGNED_SHORT */
    public static readonly TEXTURETYPE_UNSIGNED_SHORT = 5;
    /** INT */
    public static readonly TEXTURETYPE_INT = 6;
    /** UNSIGNED_INT */
    public static readonly TEXTURETYPE_UNSIGNED_INTEGER = 7;
    /** UNSIGNED_SHORT_4_4_4_4 */
    public static readonly TEXTURETYPE_UNSIGNED_SHORT_4_4_4_4 = 8;
    /** UNSIGNED_SHORT_5_5_5_1 */
    public static readonly TEXTURETYPE_UNSIGNED_SHORT_5_5_5_1 = 9;
    /** UNSIGNED_SHORT_5_6_5 */
    public static readonly TEXTURETYPE_UNSIGNED_SHORT_5_6_5 = 10;
    /** UNSIGNED_INT_2_10_10_10_REV */
    public static readonly TEXTURETYPE_UNSIGNED_INT_2_10_10_10_REV = 11;
    /** UNSIGNED_INT_24_8 */
    public static readonly TEXTURETYPE_UNSIGNED_INT_24_8 = 12;
    /** UNSIGNED_INT_10F_11F_11F_REV */
    public static readonly TEXTURETYPE_UNSIGNED_INT_10F_11F_11F_REV = 13;
    /** UNSIGNED_INT_5_9_9_9_REV */
    public static readonly TEXTURETYPE_UNSIGNED_INT_5_9_9_9_REV = 14;
    /** FLOAT_32_UNSIGNED_INT_24_8_REV */
    public static readonly TEXTURETYPE_FLOAT_32_UNSIGNED_INT_24_8_REV = 15;

    /** nearest is mag = nearest and min = nearest and no mip */
    public static readonly TEXTURE_NEAREST_SAMPLINGMODE = 1;
    /** mag = nearest and min = nearest and mip = none */
    public static readonly TEXTURE_NEAREST_NEAREST = 1;

    /** Bilinear is mag = linear and min = linear and no mip */
    public static readonly TEXTURE_BILINEAR_SAMPLINGMODE = 2;
    /** mag = linear and min = linear and mip = none */
    public static readonly TEXTURE_LINEAR_LINEAR = 2;

    /** Trilinear is mag = linear and min = linear and mip = linear */
    public static readonly TEXTURE_TRILINEAR_SAMPLINGMODE = 3;
    /** Trilinear is mag = linear and min = linear and mip = linear */
    public static readonly TEXTURE_LINEAR_LINEAR_MIPLINEAR = 3;

    /** mag = nearest and min = nearest and mip = nearest */
    public static readonly TEXTURE_NEAREST_NEAREST_MIPNEAREST = 4;
    /** mag = nearest and min = linear and mip = nearest */
    public static readonly TEXTURE_NEAREST_LINEAR_MIPNEAREST = 5;
    /** mag = nearest and min = linear and mip = linear */
    public static readonly TEXTURE_NEAREST_LINEAR_MIPLINEAR = 6;
    /** mag = nearest and min = linear and mip = none */
    public static readonly TEXTURE_NEAREST_LINEAR = 7;
    /** nearest is mag = nearest and min = nearest and mip = linear */
    public static readonly TEXTURE_NEAREST_NEAREST_MIPLINEAR = 8;
    /** mag = linear and min = nearest and mip = nearest */
    public static readonly TEXTURE_LINEAR_NEAREST_MIPNEAREST = 9;
    /** mag = linear and min = nearest and mip = linear */
    public static readonly TEXTURE_LINEAR_NEAREST_MIPLINEAR = 10;
    /** Bilinear is mag = linear and min = linear and mip = nearest */
    public static readonly TEXTURE_LINEAR_LINEAR_MIPNEAREST = 11;
    /** mag = linear and min = nearest and mip = none */
    public static readonly TEXTURE_LINEAR_NEAREST = 12;

    /** Explicit coordinates mode */
    public static readonly TEXTURE_EXPLICIT_MODE = 0;
    /** Spherical coordinates mode */
    public static readonly TEXTURE_SPHERICAL_MODE = 1;
    /** Planar coordinates mode */
    public static readonly TEXTURE_PLANAR_MODE = 2;
    /** Cubic coordinates mode */
    public static readonly TEXTURE_CUBIC_MODE = 3;
    /** Projection coordinates mode */
    public static readonly TEXTURE_PROJECTION_MODE = 4;
    /** Skybox coordinates mode */
    public static readonly TEXTURE_SKYBOX_MODE = 5;
    /** Inverse Cubic coordinates mode */
    public static readonly TEXTURE_INVCUBIC_MODE = 6;
    /** Equirectangular coordinates mode */
    public static readonly TEXTURE_EQUIRECTANGULAR_MODE = 7;
    /** Equirectangular Fixed coordinates mode */
    public static readonly TEXTURE_FIXED_EQUIRECTANGULAR_MODE = 8;
    /** Equirectangular Fixed Mirrored coordinates mode */
    public static readonly TEXTURE_FIXED_EQUIRECTANGULAR_MIRRORED_MODE = 9;

    /** Offline (baking) quality for texture filtering */
    public static readonly TEXTURE_FILTERING_QUALITY_OFFLINE = 4096;

    /** High quality for texture filtering */
    public static readonly TEXTURE_FILTERING_QUALITY_HIGH = 64;

    /** Medium quality for texture filtering */
    public static readonly TEXTURE_FILTERING_QUALITY_MEDIUM = 16;

    /** Low quality for texture filtering */
    public static readonly TEXTURE_FILTERING_QUALITY_LOW = 8;

    // Texture rescaling mode
    /** Defines that texture rescaling will use a floor to find the closer power of 2 size */
    public static readonly SCALEMODE_FLOOR = 1;
    /** Defines that texture rescaling will look for the nearest power of 2 size */
    public static readonly SCALEMODE_NEAREST = 2;
    /** Defines that texture rescaling will use a ceil to find the closer power of 2 size */
    public static readonly SCALEMODE_CEILING = 3;

    /**
     * The dirty texture flag value
     */
    public static readonly MATERIAL_TextureDirtyFlag = 1;
    /**
     * The dirty light flag value
     */
    public static readonly MATERIAL_LightDirtyFlag = 2;
    /**
     * The dirty fresnel flag value
     */
    public static readonly MATERIAL_FresnelDirtyFlag = 4;
    /**
     * The dirty attribute flag value
     */
    public static readonly MATERIAL_AttributesDirtyFlag = 8;
    /**
     * The dirty misc flag value
     */
    public static readonly MATERIAL_MiscDirtyFlag = 16;
    /**
     * The dirty prepass flag value
     */
    public static readonly MATERIAL_PrePassDirtyFlag = 32;
    /**
     * The all dirty flag value
     */
    public static readonly MATERIAL_AllDirtyFlag = 63;

    /**
     * Returns the triangle fill mode
     */
    public static readonly MATERIAL_TriangleFillMode = 0;
    /**
     * Returns the wireframe mode
     */
    public static readonly MATERIAL_WireFrameFillMode = 1;
    /**
     * Returns the point fill mode
     */
    public static readonly MATERIAL_PointFillMode = 2;
    /**
     * Returns the point list draw mode
     */
    public static readonly MATERIAL_PointListDrawMode = 3;
    /**
     * Returns the line list draw mode
     */
    public static readonly MATERIAL_LineListDrawMode = 4;
    /**
     * Returns the line loop draw mode
     */
    public static readonly MATERIAL_LineLoopDrawMode = 5;
    /**
     * Returns the line strip draw mode
     */
    public static readonly MATERIAL_LineStripDrawMode = 6;

    /**
     * Returns the triangle strip draw mode
     */
    public static readonly MATERIAL_TriangleStripDrawMode = 7;
    /**
     * Returns the triangle fan draw mode
     */
    public static readonly MATERIAL_TriangleFanDrawMode = 8;

    /**
     * Stores the clock-wise side orientation
     */
    public static readonly MATERIAL_ClockWiseSideOrientation = 0;
    /**
     * Stores the counter clock-wise side orientation
     */
    public static readonly MATERIAL_CounterClockWiseSideOrientation = 1;

    /**
     * Nothing
     * @see https://doc.babylonjs.com/how_to/how_to_use_actions#triggers
     */
    public static readonly ACTION_NothingTrigger = 0;
    /**
     * On pick
     * @see https://doc.babylonjs.com/how_to/how_to_use_actions#triggers
     */
    public static readonly ACTION_OnPickTrigger = 1;
    /**
     * On left pick
     * @see https://doc.babylonjs.com/how_to/how_to_use_actions#triggers
     */
    public static readonly ACTION_OnLeftPickTrigger = 2;
    /**
     * On right pick
     * @see https://doc.babylonjs.com/how_to/how_to_use_actions#triggers
     */
    public static readonly ACTION_OnRightPickTrigger = 3;
    /**
     * On center pick
     * @see https://doc.babylonjs.com/how_to/how_to_use_actions#triggers
     */
    public static readonly ACTION_OnCenterPickTrigger = 4;
    /**
     * On pick down
     * @see https://doc.babylonjs.com/how_to/how_to_use_actions#triggers
     */
    public static readonly ACTION_OnPickDownTrigger = 5;
    /**
     * On double pick
     * @see https://doc.babylonjs.com/how_to/how_to_use_actions#triggers
     */
    public static readonly ACTION_OnDoublePickTrigger = 6;
    /**
     * On pick up
     * @see https://doc.babylonjs.com/how_to/how_to_use_actions#triggers
     */
    public static readonly ACTION_OnPickUpTrigger = 7;
    /**
     * On pick out.
     * This trigger will only be raised if you also declared a OnPickDown
     * @see https://doc.babylonjs.com/how_to/how_to_use_actions#triggers
     */
    public static readonly ACTION_OnPickOutTrigger = 16;
    /**
     * On long press
     * @see https://doc.babylonjs.com/how_to/how_to_use_actions#triggers
     */
    public static readonly ACTION_OnLongPressTrigger = 8;
    /**
     * On pointer over
     * @see https://doc.babylonjs.com/how_to/how_to_use_actions#triggers
     */
    public static readonly ACTION_OnPointerOverTrigger = 9;
    /**
     * On pointer out
     * @see https://doc.babylonjs.com/how_to/how_to_use_actions#triggers
     */
    public static readonly ACTION_OnPointerOutTrigger = 10;
    /**
     * On every frame
     * @see https://doc.babylonjs.com/how_to/how_to_use_actions#triggers
     */
    public static readonly ACTION_OnEveryFrameTrigger = 11;
    /**
     * On intersection enter
     * @see https://doc.babylonjs.com/how_to/how_to_use_actions#triggers
     */
    public static readonly ACTION_OnIntersectionEnterTrigger = 12;
    /**
     * On intersection exit
     * @see https://doc.babylonjs.com/how_to/how_to_use_actions#triggers
     */
    public static readonly ACTION_OnIntersectionExitTrigger = 13;
    /**
     * On key down
     * @see https://doc.babylonjs.com/how_to/how_to_use_actions#triggers
     */
    public static readonly ACTION_OnKeyDownTrigger = 14;
    /**
     * On key up
     * @see https://doc.babylonjs.com/how_to/how_to_use_actions#triggers
     */
    public static readonly ACTION_OnKeyUpTrigger = 15;

    /**
     * Billboard mode will only apply to Y axis
     */
    public static readonly PARTICLES_BILLBOARDMODE_Y = 2;
    /**
     * Billboard mode will apply to all axes
     */
    public static readonly PARTICLES_BILLBOARDMODE_ALL = 7;
    /**
     * Special billboard mode where the particle will be biilboard to the camera but rotated to align with direction
     */
    public static readonly PARTICLES_BILLBOARDMODE_STRETCHED = 8;

    /** Default culling strategy : this is an exclusion test and it's the more accurate.
     *  Test order :
     *  Is the bounding sphere outside the frustum ?
     *  If not, are the bounding box vertices outside the frustum ?
     *  It not, then the cullable object is in the frustum.
     */
    public static readonly MESHES_CULLINGSTRATEGY_STANDARD = 0;
    /** Culling strategy : Bounding Sphere Only.
     *  This is an exclusion test. It's faster than the standard strategy because the bounding box is not tested.
     *  It's also less accurate than the standard because some not visible objects can still be selected.
     *  Test : is the bounding sphere outside the frustum ?
     *  If not, then the cullable object is in the frustum.
     */
    public static readonly MESHES_CULLINGSTRATEGY_BOUNDINGSPHERE_ONLY = 1;
    /** Culling strategy : Optimistic Inclusion.
     *  This in an inclusion test first, then the standard exclusion test.
     *  This can be faster when a cullable object is expected to be almost always in the camera frustum.
     *  This could also be a little slower than the standard test when the tested object center is not the frustum but one of its bounding box vertex is still inside.
     *  Anyway, it's as accurate as the standard strategy.
     *  Test :
     *  Is the cullable object bounding sphere center in the frustum ?
     *  If not, apply the default culling strategy.
     */
    public static readonly MESHES_CULLINGSTRATEGY_OPTIMISTIC_INCLUSION = 2;
    /** Culling strategy : Optimistic Inclusion then Bounding Sphere Only.
     *  This in an inclusion test first, then the bounding sphere only exclusion test.
     *  This can be the fastest test when a cullable object is expected to be almost always in the camera frustum.
     *  This could also be a little slower than the BoundingSphereOnly strategy when the tested object center is not in the frustum but its bounding sphere still intersects it.
     *  It's less accurate than the standard strategy and as accurate as the BoundingSphereOnly strategy.
     *  Test :
     *  Is the cullable object bounding sphere center in the frustum ?
     *  If not, apply the Bounding Sphere Only strategy. No Bounding Box is tested here.
     */
    public static readonly MESHES_CULLINGSTRATEGY_OPTIMISTIC_INCLUSION_THEN_BSPHERE_ONLY = 3;

    /**
     * No logging while loading
     */
    public static readonly SCENELOADER_NO_LOGGING = 0;
    /**
     * Minimal logging while loading
     */
    public static readonly SCENELOADER_MINIMAL_LOGGING = 1;
    /**
     * Summary logging while loading
     */
    public static readonly SCENELOADER_SUMMARY_LOGGING = 2;
    /**
     * Detailed logging while loading
     */
    public static readonly SCENELOADER_DETAILED_LOGGING = 3;

    /**
     * Constant used to retrieve the irradiance texture index in the textures array in the prepass
     * using getIndex(Constants.PREPASS_IRRADIANCE_TEXTURE_TYPE)
     */
    public static readonly PREPASS_IRRADIANCE_TEXTURE_TYPE = 0;
    /**
     * Constant used to retrieve the position texture index in the textures array in the prepass
     * using getIndex(Constants.PREPASS_POSITION_TEXTURE_INDEX)
     */
    public static readonly PREPASS_POSITION_TEXTURE_TYPE = 1;
    /**
     * Constant used to retrieve the velocity texture index in the textures array in the prepass
     * using getIndex(Constants.PREPASS_VELOCITY_TEXTURE_INDEX)
     */
    public static readonly PREPASS_VELOCITY_TEXTURE_TYPE = 2;
    /**
     * Constant used to retrieve the reflectivity texture index in the textures array in the prepass
     * using the getIndex(Constants.PREPASS_REFLECTIVITY_TEXTURE_TYPE)
     */
    public static readonly PREPASS_REFLECTIVITY_TEXTURE_TYPE = 3;
    /**
     * Constant used to retrieve the lit color texture index in the textures array in the prepass
     * using the getIndex(Constants.PREPASS_COLOR_TEXTURE_TYPE)
     */
    public static readonly PREPASS_COLOR_TEXTURE_TYPE = 4;
    /**
     * Constant used to retrieve depth index in the textures array in the prepass
     * using the getIndex(Constants.PREPASS_DEPTH_TEXTURE_TYPE)
     */
    public static readonly PREPASS_DEPTH_TEXTURE_TYPE = 5;
    /**
     * Constant used to retrieve normal index in the textures array in the prepass
     * using the getIndex(Constants.PREPASS_NORMAL_TEXTURE_TYPE)
     */
    public static readonly PREPASS_NORMAL_TEXTURE_TYPE = 6;
    /**
     * Constant used to retrieve albedo index in the textures array in the prepass
     * using the getIndex(Constants.PREPASS_ALBEDO_TEXTURE_TYPE)
     */
    public static readonly PREPASS_ALBEDO_TEXTURE_TYPE = 7;

    /** Flag to create a readable buffer (the buffer can be the source of a copy) */
    public static readonly BUFFER_CREATIONFLAG_READ = 1;
    /** Flag to create a writable buffer (the buffer can be the destination of a copy) */
    public static readonly BUFFER_CREATIONFLAG_WRITE = 2;
    /** Flag to create a readable and writable buffer */
    public static readonly BUFFER_CREATIONFLAG_READWRITE = 3;
    /** Flag to create a buffer suitable to be used as a uniform buffer */
    public static readonly BUFFER_CREATIONFLAG_UNIFORM = 4;
    /** Flag to create a buffer suitable to be used as a vertex buffer */
    public static readonly BUFFER_CREATIONFLAG_VERTEX = 8;
    /** Flag to create a buffer suitable to be used as an index buffer */
    public static readonly BUFFER_CREATIONFLAG_INDEX = 16;
    /** Flag to create a buffer suitable to be used as a storage buffer */
    public static readonly BUFFER_CREATIONFLAG_STORAGE = 32;

    /**
     * Prefixes used by the engine for sub mesh draw wrappers
     */

    /** @hidden */
    public static readonly SUBMESH_DRAWWRAPPER_MAINPASS = "bjs_mainpass";
    /** @hidden */
    public static readonly SUBMESH_DRAWWRAPPER_SHADOWGENERATOR_PREFIX = "bjs_shadowgenerator_";
    /** @hidden */
    public static readonly SUBMESH_DRAWWRAPPER_DEPTHRENDERER_PREFIX = "bjs_depthrenderer_";
    /** @hidden */
    public static readonly SUBMESH_DRAWWRAPPER_OUTLINERENDERER_PREFIX = "bjs_outlinerenderer_";

    /**
     * Constant used as key code for Alt key
     */
    public static readonly INPUT_ALT_KEY = 18;

    /**
     * Constant used as key code for Ctrl key
     */
    public static readonly INPUT_CTRL_KEY = 17;

    /**
     * Constant used as key code for Meta key (Left Win, Left Cmd)
     */
    public static readonly INPUT_META_KEY1 = 91;

    /**
     * Constant used as key code for Meta key (Right Win)
     */
    public static readonly INPUT_META_KEY2 = 92;

    /**
     * Constant used as key code for Meta key (Right Win, Right Cmd)
     */
    public static readonly INPUT_META_KEY3 = 93;

    /**
     * Constant used as key code for Shift key
     */
    public static readonly INPUT_SHIFT_KEY = 16;

    /** Standard snapshot rendering. In this mode, some form of dynamic behavior is possible (for eg, uniform buffers are still updated) */
    public static readonly SNAPSHOTRENDERING_STANDARD = 0;

    /** Fast snapshot rendering. In this mode, everything is static and only some limited form of dynamic behaviour is possible */
    public static readonly SNAPSHOTRENDERING_FAST = 1;

    /**
     * This is the default projection mode used by the cameras.
     * It helps recreating a feeling of perspective and better appreciate depth.
     * This is the best way to simulate real life cameras.
     */
    public static readonly PERSPECTIVE_CAMERA = 0;
    /**
      * This helps creating camera with an orthographic mode.
      * Orthographic is commonly used in engineering as a means to produce object specifications that communicate dimensions unambiguously, each line of 1 unit length (cm, meter..whatever) will appear to have the same length everywhere on the drawing. This allows the drafter to dimension only a subset of lines and let the reader know that other lines of that length on the drawing are also that length in reality. Every parallel line in the drawing is also parallel in the object.
      */
    public static readonly ORTHOGRAPHIC_CAMERA = 1;

    /**
      * This is the default FOV mode for perspective cameras.
      * This setting aligns the upper and lower bounds of the viewport to the upper and lower bounds of the camera frustum.
      */
    public static readonly FOVMODE_VERTICAL_FIXED = 0;
    /**
      * This setting aligns the left and right bounds of the viewport to the left and right bounds of the camera frustum.
      */
    public static readonly FOVMODE_HORIZONTAL_FIXED = 1;

    /**
      * This specifies there is no need for a camera rig.
      * Basically only one eye is rendered corresponding to the camera.
      */
    public static readonly RIG_MODE_NONE = 0;
    /**
      * Simulates a camera Rig with one blue eye and one red eye.
      * This can be use with 3d blue and red glasses.
      */
    public static readonly RIG_MODE_STEREOSCOPIC_ANAGLYPH = 10;
    /**
      * Defines that both eyes of the camera will be rendered side by side with a parallel target.
      */
    public static readonly RIG_MODE_STEREOSCOPIC_SIDEBYSIDE_PARALLEL = 11;
    /**
      * Defines that both eyes of the camera will be rendered side by side with a none parallel target.
      */
    public static readonly RIG_MODE_STEREOSCOPIC_SIDEBYSIDE_CROSSEYED = 12;
    /**
      * Defines that both eyes of the camera will be rendered over under each other.
      */
    public static readonly RIG_MODE_STEREOSCOPIC_OVERUNDER = 13;
    /**
      * Defines that both eyes of the camera will be rendered on successive lines interlaced for passive 3d monitors.
      */
    public static readonly RIG_MODE_STEREOSCOPIC_INTERLACED = 14;
    /**
      * Defines that both eyes of the camera should be renderered in a VR mode (carbox).
      */
    public static readonly RIG_MODE_VR = 20;
    /**
      * Defines that both eyes of the camera should be renderered in a VR mode (webVR).
      */
    public static readonly RIG_MODE_WEBVR = 21;
    /**
      * Custom rig mode allowing rig cameras to be populated manually with any number of cameras
      */
    public static readonly RIG_MODE_CUSTOM = 22;

    /**
     * Maximum number of uv sets supported
     */
    public static readonly MAX_SUPPORTED_UV_SETS = 6;
=======
  /** Defines that alpha blending is disabled */
  public static readonly ALPHA_DISABLE = 0;
  /** Defines that alpha blending is SRC ALPHA * SRC + DEST */
  public static readonly ALPHA_ADD = 1;
  /** Defines that alpha blending is SRC ALPHA * SRC + (1 - SRC ALPHA) * DEST */
  public static readonly ALPHA_COMBINE = 2;
  /** Defines that alpha blending is DEST - SRC * DEST */
  public static readonly ALPHA_SUBTRACT = 3;
  /** Defines that alpha blending is SRC * DEST */
  public static readonly ALPHA_MULTIPLY = 4;
  /** Defines that alpha blending is SRC ALPHA * SRC + (1 - SRC) * DEST */
  public static readonly ALPHA_MAXIMIZED = 5;
  /** Defines that alpha blending is SRC + DEST */
  public static readonly ALPHA_ONEONE = 6;
  /** Defines that alpha blending is SRC + (1 - SRC ALPHA) * DEST */
  public static readonly ALPHA_PREMULTIPLIED = 7;
  /**
   * Defines that alpha blending is SRC + (1 - SRC ALPHA) * DEST
   * Alpha will be set to (1 - SRC ALPHA) * DEST ALPHA
   */
  public static readonly ALPHA_PREMULTIPLIED_PORTERDUFF = 8;
  /** Defines that alpha blending is CST * SRC + (1 - CST) * DEST */
  public static readonly ALPHA_INTERPOLATE = 9;
  /**
   * Defines that alpha blending is SRC + (1 - SRC) * DEST
   * Alpha will be set to SRC ALPHA + (1 - SRC ALPHA) * DEST ALPHA
   */
  public static readonly ALPHA_SCREENMODE = 10;
  /**
   * Defines that alpha blending is SRC + DST
   * Alpha will be set to SRC ALPHA + DST ALPHA
   */
  public static readonly ALPHA_ONEONE_ONEONE = 11;
  /**
   * Defines that alpha blending is SRC * DST ALPHA + DST
   * Alpha will be set to 0
   */
  public static readonly ALPHA_ALPHATOCOLOR = 12;
  /**
   * Defines that alpha blending is SRC * (1 - DST) + DST * (1 - SRC)
   */
  public static readonly ALPHA_REVERSEONEMINUS = 13;
  /**
   * Defines that alpha blending is SRC + DST * (1 - SRC ALPHA)
   * Alpha will be set to SRC ALPHA + DST ALPHA * (1 - SRC ALPHA)
   */
  public static readonly ALPHA_SRC_DSTONEMINUSSRCALPHA = 14;
  /**
   * Defines that alpha blending is SRC + DST
   * Alpha will be set to SRC ALPHA
   */
  public static readonly ALPHA_ONEONE_ONEZERO = 15;
  /**
   * Defines that alpha blending is SRC * (1 - DST) + DST * (1 - SRC)
   * Alpha will be set to DST ALPHA
   */
  public static readonly ALPHA_EXCLUSION = 16;

  /** Defines that alpha blending equation a SUM */
  public static readonly ALPHA_EQUATION_ADD = 0;
  /** Defines that alpha blending equation a SUBSTRACTION */
  public static readonly ALPHA_EQUATION_SUBSTRACT = 1;
  /** Defines that alpha blending equation a REVERSE SUBSTRACTION */
  public static readonly ALPHA_EQUATION_REVERSE_SUBTRACT = 2;
  /** Defines that alpha blending equation a MAX operation */
  public static readonly ALPHA_EQUATION_MAX = 3;
  /** Defines that alpha blending equation a MIN operation */
  public static readonly ALPHA_EQUATION_MIN = 4;
  /**
   * Defines that alpha blending equation a DARKEN operation:
   * It takes the min of the src and sums the alpha channels.
   */
  public static readonly ALPHA_EQUATION_DARKEN = 5;

  /** Defines that the resource is not delayed*/
  public static readonly DELAYLOADSTATE_NONE = 0;
  /** Defines that the resource was successfully delay loaded */
  public static readonly DELAYLOADSTATE_LOADED = 1;
  /** Defines that the resource is currently delay loading */
  public static readonly DELAYLOADSTATE_LOADING = 2;
  /** Defines that the resource is delayed and has not started loading */
  public static readonly DELAYLOADSTATE_NOTLOADED = 4;

  // Depth or Stencil test Constants.
  /** Passed to depthFunction or stencilFunction to specify depth or stencil tests will never pass. i.e. Nothing will be drawn */
  public static readonly NEVER = 0x0200;
  /** Passed to depthFunction or stencilFunction to specify depth or stencil tests will always pass. i.e. Pixels will be drawn in the order they are drawn */
  public static readonly ALWAYS = 0x0207;
  /** Passed to depthFunction or stencilFunction to specify depth or stencil tests will pass if the new depth value is less than the stored value */
  public static readonly LESS = 0x0201;
  /** Passed to depthFunction or stencilFunction to specify depth or stencil tests will pass if the new depth value is equals to the stored value */
  public static readonly EQUAL = 0x0202;
  /** Passed to depthFunction or stencilFunction to specify depth or stencil tests will pass if the new depth value is less than or equal to the stored value */
  public static readonly LEQUAL = 0x0203;
  /** Passed to depthFunction or stencilFunction to specify depth or stencil tests will pass if the new depth value is greater than the stored value */
  public static readonly GREATER = 0x0204;
  /** Passed to depthFunction or stencilFunction to specify depth or stencil tests will pass if the new depth value is greater than or equal to the stored value */
  public static readonly GEQUAL = 0x0206;
  /** Passed to depthFunction or stencilFunction to specify depth or stencil tests will pass if the new depth value is not equal to the stored value */
  public static readonly NOTEQUAL = 0x0205;

  // Stencil Actions Constants.
  /** Passed to stencilOperation to specify that stencil value must be kept */
  public static readonly KEEP = 0x1E00;
  /** Passed to stencilOperation to specify that stencil value must be zero */
  public static readonly ZERO = 0x0000;
  /** Passed to stencilOperation to specify that stencil value must be replaced */
  public static readonly REPLACE = 0x1E01;
  /** Passed to stencilOperation to specify that stencil value must be incremented */
  public static readonly INCR = 0x1E02;
  /** Passed to stencilOperation to specify that stencil value must be decremented */
  public static readonly DECR = 0x1E03;
  /** Passed to stencilOperation to specify that stencil value must be inverted */
  public static readonly INVERT = 0x150A;
  /** Passed to stencilOperation to specify that stencil value must be incremented with wrapping */
  public static readonly INCR_WRAP = 0x8507;
  /** Passed to stencilOperation to specify that stencil value must be decremented with wrapping */
  public static readonly DECR_WRAP = 0x8508;

  /** Texture is not repeating outside of 0..1 UVs */
  public static readonly TEXTURE_CLAMP_ADDRESSMODE = 0;
  /** Texture is repeating outside of 0..1 UVs */
  public static readonly TEXTURE_WRAP_ADDRESSMODE = 1;
  /** Texture is repeating and mirrored */
  public static readonly TEXTURE_MIRROR_ADDRESSMODE = 2;

  /** Flag to create a storage texture */
  public static readonly TEXTURE_CREATIONFLAG_STORAGE = 1;

  /** ALPHA */
  public static readonly TEXTUREFORMAT_ALPHA = 0;
  /** LUMINANCE */
  public static readonly TEXTUREFORMAT_LUMINANCE = 1;
  /** LUMINANCE_ALPHA */
  public static readonly TEXTUREFORMAT_LUMINANCE_ALPHA = 2;
  /** RGB */
  public static readonly TEXTUREFORMAT_RGB = 4;
  /** RGBA */
  public static readonly TEXTUREFORMAT_RGBA = 5;
  /** RED */
  public static readonly TEXTUREFORMAT_RED = 6;
  /** RED (2nd reference) */
  public static readonly TEXTUREFORMAT_R = 6;
  /** RG */
  public static readonly TEXTUREFORMAT_RG = 7;
  /** RED_INTEGER */
  public static readonly TEXTUREFORMAT_RED_INTEGER = 8;
  /** RED_INTEGER (2nd reference) */
  public static readonly TEXTUREFORMAT_R_INTEGER = 8;
  /** RG_INTEGER */
  public static readonly TEXTUREFORMAT_RG_INTEGER = 9;
  /** RGB_INTEGER */
  public static readonly TEXTUREFORMAT_RGB_INTEGER = 10;
  /** RGBA_INTEGER */
  public static readonly TEXTUREFORMAT_RGBA_INTEGER = 11;
  /** BGRA */
  public static readonly TEXTUREFORMAT_BGRA = 12;

  /** Depth 24 bits + Stencil 8 bits */
  public static readonly TEXTUREFORMAT_DEPTH24_STENCIL8 = 13;
  /** Depth 32 bits float */
  public static readonly TEXTUREFORMAT_DEPTH32_FLOAT = 14;
  /** Depth 16 bits */
  public static readonly TEXTUREFORMAT_DEPTH16 = 15;

  /** Compressed BC7 */
  public static readonly TEXTUREFORMAT_COMPRESSED_RGBA_BPTC_UNORM = 36492;
  /** Compressed BC6 unsigned float */
  public static readonly TEXTUREFORMAT_COMPRESSED_RGB_BPTC_UNSIGNED_FLOAT = 36495;
  /** Compressed BC6 signed float */
  public static readonly TEXTUREFORMAT_COMPRESSED_RGB_BPTC_SIGNED_FLOAT = 36494;
  /** Compressed BC3 */
  public static readonly TEXTUREFORMAT_COMPRESSED_RGBA_S3TC_DXT5 = 33779;
  /** Compressed BC2 */
  public static readonly TEXTUREFORMAT_COMPRESSED_RGBA_S3TC_DXT3 = 33778;
  /** Compressed BC1 (RGBA) */
  public static readonly TEXTUREFORMAT_COMPRESSED_RGBA_S3TC_DXT1 = 33777;
  /** Compressed BC1 (RGB) */
  public static readonly TEXTUREFORMAT_COMPRESSED_RGB_S3TC_DXT1 = 33776;
  /** Compressed ASTC 4x4 */
  public static readonly TEXTUREFORMAT_COMPRESSED_RGBA_ASTC_4x4 = 37808;

  /** UNSIGNED_BYTE */
  public static readonly TEXTURETYPE_UNSIGNED_BYTE = 0;
  /** UNSIGNED_BYTE (2nd reference) */
  public static readonly TEXTURETYPE_UNSIGNED_INT = 0;
  /** FLOAT */
  public static readonly TEXTURETYPE_FLOAT = 1;
  /** HALF_FLOAT */
  public static readonly TEXTURETYPE_HALF_FLOAT = 2;
  /** BYTE */
  public static readonly TEXTURETYPE_BYTE = 3;
  /** SHORT */
  public static readonly TEXTURETYPE_SHORT = 4;
  /** UNSIGNED_SHORT */
  public static readonly TEXTURETYPE_UNSIGNED_SHORT = 5;
  /** INT */
  public static readonly TEXTURETYPE_INT = 6;
  /** UNSIGNED_INT */
  public static readonly TEXTURETYPE_UNSIGNED_INTEGER = 7;
  /** UNSIGNED_SHORT_4_4_4_4 */
  public static readonly TEXTURETYPE_UNSIGNED_SHORT_4_4_4_4 = 8;
  /** UNSIGNED_SHORT_5_5_5_1 */
  public static readonly TEXTURETYPE_UNSIGNED_SHORT_5_5_5_1 = 9;
  /** UNSIGNED_SHORT_5_6_5 */
  public static readonly TEXTURETYPE_UNSIGNED_SHORT_5_6_5 = 10;
  /** UNSIGNED_INT_2_10_10_10_REV */
  public static readonly TEXTURETYPE_UNSIGNED_INT_2_10_10_10_REV = 11;
  /** UNSIGNED_INT_24_8 */
  public static readonly TEXTURETYPE_UNSIGNED_INT_24_8 = 12;
  /** UNSIGNED_INT_10F_11F_11F_REV */
  public static readonly TEXTURETYPE_UNSIGNED_INT_10F_11F_11F_REV = 13;
  /** UNSIGNED_INT_5_9_9_9_REV */
  public static readonly TEXTURETYPE_UNSIGNED_INT_5_9_9_9_REV = 14;
  /** FLOAT_32_UNSIGNED_INT_24_8_REV */
  public static readonly TEXTURETYPE_FLOAT_32_UNSIGNED_INT_24_8_REV = 15;

  /** nearest is mag = nearest and min = nearest and no mip */
  public static readonly TEXTURE_NEAREST_SAMPLINGMODE = 1;
  /** mag = nearest and min = nearest and mip = none */
  public static readonly TEXTURE_NEAREST_NEAREST = 1;

  /** Bilinear is mag = linear and min = linear and no mip */
  public static readonly TEXTURE_BILINEAR_SAMPLINGMODE = 2;
  /** mag = linear and min = linear and mip = none */
  public static readonly TEXTURE_LINEAR_LINEAR = 2;

  /** Trilinear is mag = linear and min = linear and mip = linear */
  public static readonly TEXTURE_TRILINEAR_SAMPLINGMODE = 3;
  /** Trilinear is mag = linear and min = linear and mip = linear */
  public static readonly TEXTURE_LINEAR_LINEAR_MIPLINEAR = 3;

  /** mag = nearest and min = nearest and mip = nearest */
  public static readonly TEXTURE_NEAREST_NEAREST_MIPNEAREST = 4;
  /** mag = nearest and min = linear and mip = nearest */
  public static readonly TEXTURE_NEAREST_LINEAR_MIPNEAREST = 5;
  /** mag = nearest and min = linear and mip = linear */
  public static readonly TEXTURE_NEAREST_LINEAR_MIPLINEAR = 6;
  /** mag = nearest and min = linear and mip = none */
  public static readonly TEXTURE_NEAREST_LINEAR = 7;
  /** nearest is mag = nearest and min = nearest and mip = linear */
  public static readonly TEXTURE_NEAREST_NEAREST_MIPLINEAR = 8;
  /** mag = linear and min = nearest and mip = nearest */
  public static readonly TEXTURE_LINEAR_NEAREST_MIPNEAREST = 9;
  /** mag = linear and min = nearest and mip = linear */
  public static readonly TEXTURE_LINEAR_NEAREST_MIPLINEAR = 10;
  /** Bilinear is mag = linear and min = linear and mip = nearest */
  public static readonly TEXTURE_LINEAR_LINEAR_MIPNEAREST = 11;
  /** mag = linear and min = nearest and mip = none */
  public static readonly TEXTURE_LINEAR_NEAREST = 12;

  /** Explicit coordinates mode */
  public static readonly TEXTURE_EXPLICIT_MODE = 0;
  /** Spherical coordinates mode */
  public static readonly TEXTURE_SPHERICAL_MODE = 1;
  /** Planar coordinates mode */
  public static readonly TEXTURE_PLANAR_MODE = 2;
  /** Cubic coordinates mode */
  public static readonly TEXTURE_CUBIC_MODE = 3;
  /** Projection coordinates mode */
  public static readonly TEXTURE_PROJECTION_MODE = 4;
  /** Skybox coordinates mode */
  public static readonly TEXTURE_SKYBOX_MODE = 5;
  /** Inverse Cubic coordinates mode */
  public static readonly TEXTURE_INVCUBIC_MODE = 6;
  /** Equirectangular coordinates mode */
  public static readonly TEXTURE_EQUIRECTANGULAR_MODE = 7;
  /** Equirectangular Fixed coordinates mode */
  public static readonly TEXTURE_FIXED_EQUIRECTANGULAR_MODE = 8;
  /** Equirectangular Fixed Mirrored coordinates mode */
  public static readonly TEXTURE_FIXED_EQUIRECTANGULAR_MIRRORED_MODE = 9;

  /** Offline (baking) quality for texture filtering */
  public static readonly TEXTURE_FILTERING_QUALITY_OFFLINE = 4096;

  /** High quality for texture filtering */
  public static readonly TEXTURE_FILTERING_QUALITY_HIGH = 64;

  /** Medium quality for texture filtering */
  public static readonly TEXTURE_FILTERING_QUALITY_MEDIUM = 16;

  /** Low quality for texture filtering */
  public static readonly TEXTURE_FILTERING_QUALITY_LOW = 8;

  // Texture rescaling mode
  /** Defines that texture rescaling will use a floor to find the closer power of 2 size */
  public static readonly SCALEMODE_FLOOR = 1;
  /** Defines that texture rescaling will look for the nearest power of 2 size */
  public static readonly SCALEMODE_NEAREST = 2;
  /** Defines that texture rescaling will use a ceil to find the closer power of 2 size */
  public static readonly SCALEMODE_CEILING = 3;

  /**
   * The dirty texture flag value
   */
  public static readonly MATERIAL_TextureDirtyFlag = 1;
  /**
   * The dirty light flag value
   */
  public static readonly MATERIAL_LightDirtyFlag = 2;
  /**
   * The dirty fresnel flag value
   */
  public static readonly MATERIAL_FresnelDirtyFlag = 4;
  /**
   * The dirty attribute flag value
   */
  public static readonly MATERIAL_AttributesDirtyFlag = 8;
  /**
   * The dirty misc flag value
   */
  public static readonly MATERIAL_MiscDirtyFlag = 16;
  /**
   * The dirty prepass flag value
   */
  public static readonly MATERIAL_PrePassDirtyFlag = 32;
  /**
   * The all dirty flag value
   */
  public static readonly MATERIAL_AllDirtyFlag = 63;

  /**
   * Returns the triangle fill mode
   */
  public static readonly MATERIAL_TriangleFillMode = 0;
  /**
   * Returns the wireframe mode
   */
  public static readonly MATERIAL_WireFrameFillMode = 1;
  /**
   * Returns the point fill mode
   */
  public static readonly MATERIAL_PointFillMode = 2;
  /**
   * Returns the point list draw mode
   */
  public static readonly MATERIAL_PointListDrawMode = 3;
  /**
   * Returns the line list draw mode
   */
  public static readonly MATERIAL_LineListDrawMode = 4;
  /**
   * Returns the line loop draw mode
   */
  public static readonly MATERIAL_LineLoopDrawMode = 5;
  /**
   * Returns the line strip draw mode
   */
  public static readonly MATERIAL_LineStripDrawMode = 6;

  /**
   * Returns the triangle strip draw mode
   */
  public static readonly MATERIAL_TriangleStripDrawMode = 7;
  /**
   * Returns the triangle fan draw mode
   */
  public static readonly MATERIAL_TriangleFanDrawMode = 8;

  /**
   * Stores the clock-wise side orientation
   */
  public static readonly MATERIAL_ClockWiseSideOrientation = 0;
  /**
   * Stores the counter clock-wise side orientation
   */
  public static readonly MATERIAL_CounterClockWiseSideOrientation = 1;

  /**
   * Nothing
   * @see https://doc.babylonjs.com/how_to/how_to_use_actions#triggers
   */
  public static readonly ACTION_NothingTrigger = 0;
  /**
   * On pick
   * @see https://doc.babylonjs.com/how_to/how_to_use_actions#triggers
   */
  public static readonly ACTION_OnPickTrigger = 1;
  /**
   * On left pick
   * @see https://doc.babylonjs.com/how_to/how_to_use_actions#triggers
   */
  public static readonly ACTION_OnLeftPickTrigger = 2;
  /**
   * On right pick
   * @see https://doc.babylonjs.com/how_to/how_to_use_actions#triggers
   */
  public static readonly ACTION_OnRightPickTrigger = 3;
  /**
   * On center pick
   * @see https://doc.babylonjs.com/how_to/how_to_use_actions#triggers
   */
  public static readonly ACTION_OnCenterPickTrigger = 4;
  /**
   * On pick down
   * @see https://doc.babylonjs.com/how_to/how_to_use_actions#triggers
   */
  public static readonly ACTION_OnPickDownTrigger = 5;
  /**
   * On double pick
   * @see https://doc.babylonjs.com/how_to/how_to_use_actions#triggers
   */
  public static readonly ACTION_OnDoublePickTrigger = 6;
  /**
   * On pick up
   * @see https://doc.babylonjs.com/how_to/how_to_use_actions#triggers
   */
  public static readonly ACTION_OnPickUpTrigger = 7;
  /**
   * On pick out.
   * This trigger will only be raised if you also declared a OnPickDown
   * @see https://doc.babylonjs.com/how_to/how_to_use_actions#triggers
   */
  public static readonly ACTION_OnPickOutTrigger = 16;
  /**
   * On long press
   * @see https://doc.babylonjs.com/how_to/how_to_use_actions#triggers
   */
  public static readonly ACTION_OnLongPressTrigger = 8;
  /**
   * On pointer over
   * @see https://doc.babylonjs.com/how_to/how_to_use_actions#triggers
   */
  public static readonly ACTION_OnPointerOverTrigger = 9;
  /**
   * On pointer out
   * @see https://doc.babylonjs.com/how_to/how_to_use_actions#triggers
   */
  public static readonly ACTION_OnPointerOutTrigger = 10;
  /**
   * On every frame
   * @see https://doc.babylonjs.com/how_to/how_to_use_actions#triggers
   */
  public static readonly ACTION_OnEveryFrameTrigger = 11;
  /**
   * On intersection enter
   * @see https://doc.babylonjs.com/how_to/how_to_use_actions#triggers
   */
  public static readonly ACTION_OnIntersectionEnterTrigger = 12;
  /**
   * On intersection exit
   * @see https://doc.babylonjs.com/how_to/how_to_use_actions#triggers
   */
  public static readonly ACTION_OnIntersectionExitTrigger = 13;
  /**
   * On key down
   * @see https://doc.babylonjs.com/how_to/how_to_use_actions#triggers
   */
  public static readonly ACTION_OnKeyDownTrigger = 14;
  /**
   * On key up
   * @see https://doc.babylonjs.com/how_to/how_to_use_actions#triggers
   */
  public static readonly ACTION_OnKeyUpTrigger = 15;

  /**
   * Billboard mode will only apply to Y axis
   */
  public static readonly PARTICLES_BILLBOARDMODE_Y = 2;
  /**
   * Billboard mode will apply to all axes
   */
  public static readonly PARTICLES_BILLBOARDMODE_ALL = 7;
  /**
   * Special billboard mode where the particle will be biilboard to the camera but rotated to align with direction
   */
  public static readonly PARTICLES_BILLBOARDMODE_STRETCHED = 8;

  /** Default culling strategy : this is an exclusion test and it's the more accurate.
   *  Test order :
   *  Is the bounding sphere outside the frustum ?
   *  If not, are the bounding box vertices outside the frustum ?
   *  It not, then the cullable object is in the frustum.
   */
  public static readonly MESHES_CULLINGSTRATEGY_STANDARD = 0;
  /** Culling strategy : Bounding Sphere Only.
   *  This is an exclusion test. It's faster than the standard strategy because the bounding box is not tested.
   *  It's also less accurate than the standard because some not visible objects can still be selected.
   *  Test : is the bounding sphere outside the frustum ?
   *  If not, then the cullable object is in the frustum.
   */
  public static readonly MESHES_CULLINGSTRATEGY_BOUNDINGSPHERE_ONLY = 1;
  /** Culling strategy : Optimistic Inclusion.
   *  This in an inclusion test first, then the standard exclusion test.
   *  This can be faster when a cullable object is expected to be almost always in the camera frustum.
   *  This could also be a little slower than the standard test when the tested object center is not the frustum but one of its bounding box vertex is still inside.
   *  Anyway, it's as accurate as the standard strategy.
   *  Test :
   *  Is the cullable object bounding sphere center in the frustum ?
   *  If not, apply the default culling strategy.
   */
  public static readonly MESHES_CULLINGSTRATEGY_OPTIMISTIC_INCLUSION = 2;
  /** Culling strategy : Optimistic Inclusion then Bounding Sphere Only.
   *  This in an inclusion test first, then the bounding sphere only exclusion test.
   *  This can be the fastest test when a cullable object is expected to be almost always in the camera frustum.
   *  This could also be a little slower than the BoundingSphereOnly strategy when the tested object center is not in the frustum but its bounding sphere still intersects it.
   *  It's less accurate than the standard strategy and as accurate as the BoundingSphereOnly strategy.
   *  Test :
   *  Is the cullable object bounding sphere center in the frustum ?
   *  If not, apply the Bounding Sphere Only strategy. No Bounding Box is tested here.
   */
  public static readonly MESHES_CULLINGSTRATEGY_OPTIMISTIC_INCLUSION_THEN_BSPHERE_ONLY = 3;

  /**
   * No logging while loading
   */
  public static readonly SCENELOADER_NO_LOGGING = 0;
  /**
   * Minimal logging while loading
   */
  public static readonly SCENELOADER_MINIMAL_LOGGING = 1;
  /**
   * Summary logging while loading
   */
  public static readonly SCENELOADER_SUMMARY_LOGGING = 2;
  /**
   * Detailed logging while loading
   */
  public static readonly SCENELOADER_DETAILED_LOGGING = 3;

  /**
   * Constant used to retrieve the irradiance texture index in the textures array in the prepass
   * using getIndex(Constants.PREPASS_IRRADIANCE_TEXTURE_TYPE)
   */
  public static readonly PREPASS_IRRADIANCE_TEXTURE_TYPE = 0;
  /**
   * Constant used to retrieve the position texture index in the textures array in the prepass
   * using getIndex(Constants.PREPASS_POSITION_TEXTURE_INDEX)
   */
  public static readonly PREPASS_POSITION_TEXTURE_TYPE = 1;
  /**
   * Constant used to retrieve the velocity texture index in the textures array in the prepass
   * using getIndex(Constants.PREPASS_VELOCITY_TEXTURE_INDEX)
   */
  public static readonly PREPASS_VELOCITY_TEXTURE_TYPE = 2;
  /**
   * Constant used to retrieve the reflectivity texture index in the textures array in the prepass
   * using the getIndex(Constants.PREPASS_REFLECTIVITY_TEXTURE_TYPE)
   */
  public static readonly PREPASS_REFLECTIVITY_TEXTURE_TYPE = 3;
  /**
   * Constant used to retrieve the lit color texture index in the textures array in the prepass
   * using the getIndex(Constants.PREPASS_COLOR_TEXTURE_TYPE)
   */
  public static readonly PREPASS_COLOR_TEXTURE_TYPE = 4;
  /**
   * Constant used to retrieve depth index in the textures array in the prepass
   * using the getIndex(Constants.PREPASS_DEPTH_TEXTURE_TYPE)
   */
  public static readonly PREPASS_DEPTH_TEXTURE_TYPE = 5;
  /**
   * Constant used to retrieve normal index in the textures array in the prepass
   * using the getIndex(Constants.PREPASS_NORMAL_TEXTURE_TYPE)
   */
  public static readonly PREPASS_NORMAL_TEXTURE_TYPE = 6;
  /**
   * Constant used to retrieve albedo index in the textures array in the prepass
   * using the getIndex(Constants.PREPASS_ALBEDO_TEXTURE_TYPE)
   */
  public static readonly PREPASS_ALBEDO_TEXTURE_TYPE = 7;

  /** Flag to create a readable buffer (the buffer can be the source of a copy) */
  public static readonly BUFFER_CREATIONFLAG_READ = 1;
  /** Flag to create a writable buffer (the buffer can be the destination of a copy) */
  public static readonly BUFFER_CREATIONFLAG_WRITE = 2;
  /** Flag to create a readable and writable buffer */
  public static readonly BUFFER_CREATIONFLAG_READWRITE = 3;
  /** Flag to create a buffer suitable to be used as a uniform buffer */
  public static readonly BUFFER_CREATIONFLAG_UNIFORM = 4;
  /** Flag to create a buffer suitable to be used as a vertex buffer */
  public static readonly BUFFER_CREATIONFLAG_VERTEX = 8;
  /** Flag to create a buffer suitable to be used as an index buffer */
  public static readonly BUFFER_CREATIONFLAG_INDEX = 16;
  /** Flag to create a buffer suitable to be used as a storage buffer */
  public static readonly BUFFER_CREATIONFLAG_STORAGE = 32;

  /**
   * Prefixes used by the engine for sub mesh draw wrappers
   */

  /** @hidden */
  public static readonly SUBMESH_DRAWWRAPPER_MAINPASS = "bjs_mainpass";
  /** @hidden */
  public static readonly SUBMESH_DRAWWRAPPER_SHADOWGENERATOR_PREFIX = "bjs_shadowgenerator_";
  /** @hidden */
  public static readonly SUBMESH_DRAWWRAPPER_DEPTHRENDERER_PREFIX = "bjs_depthrenderer_";
  /** @hidden */
  public static readonly SUBMESH_DRAWWRAPPER_OUTLINERENDERER_PREFIX = "bjs_outlinerenderer_";

  /**
   * Constant used as key code for Alt key
   */
  public static readonly INPUT_ALT_KEY = 18;

  /**
   * Constant used as key code for Ctrl key
   */
  public static readonly INPUT_CTRL_KEY = 17;

  /**
   * Constant used as key code for Meta key (Left Win, Left Cmd)
   */
  public static readonly INPUT_META_KEY1 = 91;

  /**
   * Constant used as key code for Meta key (Right Win)
   */
  public static readonly INPUT_META_KEY2 = 92;

  /**
   * Constant used as key code for Meta key (Right Win, Right Cmd)
   */
  public static readonly INPUT_META_KEY3 = 93;

  /**
   * Constant used as key code for Shift key
   */
  public static readonly INPUT_SHIFT_KEY = 16;

  /** Standard snapshot rendering. In this mode, some form of dynamic behavior is possible (for eg, uniform buffers are still updated) */
  public static readonly SNAPSHOTRENDERING_STANDARD = 0;

  /** Fast snapshot rendering. In this mode, everything is static and only some limited form of dynamic behaviour is possible */
  public static readonly SNAPSHOTRENDERING_FAST = 1;

  /**
   * This is the default projection mode used by the cameras.
   * It helps recreating a feeling of perspective and better appreciate depth.
   * This is the best way to simulate real life cameras.
   */
  public static readonly PERSPECTIVE_CAMERA = 0;
  /**
    * This helps creating camera with an orthographic mode.
    * Orthographic is commonly used in engineering as a means to produce object specifications that communicate dimensions unambiguously, each line of 1 unit length (cm, meter..whatever) will appear to have the same length everywhere on the drawing. This allows the drafter to dimension only a subset of lines and let the reader know that other lines of that length on the drawing are also that length in reality. Every parallel line in the drawing is also parallel in the object.
    */
  public static readonly ORTHOGRAPHIC_CAMERA = 1;

  /**
    * This is the default FOV mode for perspective cameras.
    * This setting aligns the upper and lower bounds of the viewport to the upper and lower bounds of the camera frustum.
    */
  public static readonly FOVMODE_VERTICAL_FIXED = 0;
  /**
    * This setting aligns the left and right bounds of the viewport to the left and right bounds of the camera frustum.
    */
  public static readonly FOVMODE_HORIZONTAL_FIXED = 1;

  /**
    * This specifies there is no need for a camera rig.
    * Basically only one eye is rendered corresponding to the camera.
    */
  public static readonly RIG_MODE_NONE = 0;
  /**
    * Simulates a camera Rig with one blue eye and one red eye.
    * This can be use with 3d blue and red glasses.
    */
  public static readonly RIG_MODE_STEREOSCOPIC_ANAGLYPH = 10;
  /**
    * Defines that both eyes of the camera will be rendered side by side with a parallel target.
    */
  public static readonly RIG_MODE_STEREOSCOPIC_SIDEBYSIDE_PARALLEL = 11;
  /**
    * Defines that both eyes of the camera will be rendered side by side with a none parallel target.
    */
  public static readonly RIG_MODE_STEREOSCOPIC_SIDEBYSIDE_CROSSEYED = 12;
  /**
    * Defines that both eyes of the camera will be rendered over under each other.
    */
  public static readonly RIG_MODE_STEREOSCOPIC_OVERUNDER = 13;
  /**
    * Defines that both eyes of the camera will be rendered on successive lines interlaced for passive 3d monitors.
    */
  public static readonly RIG_MODE_STEREOSCOPIC_INTERLACED = 14;
  /**
    * Defines that both eyes of the camera should be renderered in a VR mode (carbox).
    */
  public static readonly RIG_MODE_VR = 20;
  /**
    * Defines that both eyes of the camera should be renderered in a VR mode (webVR).
    */
  public static readonly RIG_MODE_WEBVR = 21;
  /**
    * Custom rig mode allowing rig cameras to be populated manually with any number of cameras
    */
  public static readonly RIG_MODE_CUSTOM = 22;

  /**
   * Maximum number of uv sets supported
   */
  public static readonly MAX_SUPPORTED_UV_SETS = 6;
>>>>>>> be155e42
}
<|MERGE_RESOLUTION|>--- conflicted
+++ resolved
@@ -1,1391 +1,698 @@
-/** Defines the cross module used constants to avoid circular dependencies */
-export class Constants {
-<<<<<<< HEAD
-    /** Defines that alpha blending is disabled */
-    public static readonly ALPHA_DISABLE = 0;
-    /** Defines that alpha blending is SRC ALPHA * SRC + DEST */
-    public static readonly ALPHA_ADD = 1;
-    /** Defines that alpha blending is SRC ALPHA * SRC + (1 - SRC ALPHA) * DEST */
-    public static readonly ALPHA_COMBINE = 2;
-    /** Defines that alpha blending is DEST - SRC * DEST */
-    public static readonly ALPHA_SUBTRACT = 3;
-    /** Defines that alpha blending is SRC * DEST */
-    public static readonly ALPHA_MULTIPLY = 4;
-    /** Defines that alpha blending is SRC ALPHA * SRC + (1 - SRC) * DEST */
-    public static readonly ALPHA_MAXIMIZED = 5;
-    /** Defines that alpha blending is SRC + DEST */
-    public static readonly ALPHA_ONEONE = 6;
-    /** Defines that alpha blending is SRC + (1 - SRC ALPHA) * DEST */
-    public static readonly ALPHA_PREMULTIPLIED = 7;
-    /**
-     * Defines that alpha blending is SRC + (1 - SRC ALPHA) * DEST
-     * Alpha will be set to (1 - SRC ALPHA) * DEST ALPHA
-     */
-    public static readonly ALPHA_PREMULTIPLIED_PORTERDUFF = 8;
-    /** Defines that alpha blending is CST * SRC + (1 - CST) * DEST */
-    public static readonly ALPHA_INTERPOLATE = 9;
-    /**
-     * Defines that alpha blending is SRC + (1 - SRC) * DEST
-     * Alpha will be set to SRC ALPHA + (1 - SRC ALPHA) * DEST ALPHA
-     */
-    public static readonly ALPHA_SCREENMODE = 10;
-    /**
-     * Defines that alpha blending is SRC + DST
-     * Alpha will be set to SRC ALPHA + DST ALPHA
-     */
-    public static readonly ALPHA_ONEONE_ONEONE = 11;
-    /**
-     * Defines that alpha blending is SRC * DST ALPHA + DST
-     * Alpha will be set to 0
-     */
-    public static readonly ALPHA_ALPHATOCOLOR = 12;
-    /**
-     * Defines that alpha blending is SRC * (1 - DST) + DST * (1 - SRC)
-     */
-    public static readonly ALPHA_REVERSEONEMINUS = 13;
-    /**
-     * Defines that alpha blending is SRC + DST * (1 - SRC ALPHA)
-     * Alpha will be set to SRC ALPHA + DST ALPHA * (1 - SRC ALPHA)
-     */
-    public static readonly ALPHA_SRC_DSTONEMINUSSRCALPHA = 14;
-    /**
-     * Defines that alpha blending is SRC + DST
-     * Alpha will be set to SRC ALPHA
-     */
-    public static readonly ALPHA_ONEONE_ONEZERO = 15;
-    /**
-     * Defines that alpha blending is SRC * (1 - DST) + DST * (1 - SRC)
-     * Alpha will be set to DST ALPHA
-     */
-    public static readonly ALPHA_EXCLUSION = 16;
-    /**
-     * Defines that alpha blending is SRC * SRC ALPHA + DST * (1 - SRC ALPHA)
-     * Alpha will be set to SRC ALPHA + (1 - SRC ALPHA) * DST ALPHA
-     */
-    public static readonly ALPHA_LAYER_ACCUMULATE = 17;
-
-    /** Defines that alpha blending equation a SUM */
-    public static readonly ALPHA_EQUATION_ADD = 0;
-    /** Defines that alpha blending equation a SUBSTRACTION */
-    public static readonly ALPHA_EQUATION_SUBSTRACT = 1;
-    /** Defines that alpha blending equation a REVERSE SUBSTRACTION */
-    public static readonly ALPHA_EQUATION_REVERSE_SUBTRACT = 2;
-    /** Defines that alpha blending equation a MAX operation */
-    public static readonly ALPHA_EQUATION_MAX = 3;
-    /** Defines that alpha blending equation a MIN operation */
-    public static readonly ALPHA_EQUATION_MIN = 4;
-    /**
-     * Defines that alpha blending equation a DARKEN operation:
-     * It takes the min of the src and sums the alpha channels.
-     */
-    public static readonly ALPHA_EQUATION_DARKEN = 5;
-
-    /** Defines that the resource is not delayed*/
-    public static readonly DELAYLOADSTATE_NONE = 0;
-    /** Defines that the resource was successfully delay loaded */
-    public static readonly DELAYLOADSTATE_LOADED = 1;
-    /** Defines that the resource is currently delay loading */
-    public static readonly DELAYLOADSTATE_LOADING = 2;
-    /** Defines that the resource is delayed and has not started loading */
-    public static readonly DELAYLOADSTATE_NOTLOADED = 4;
-
-    // Depth or Stencil test Constants.
-    /** Passed to depthFunction or stencilFunction to specify depth or stencil tests will never pass. i.e. Nothing will be drawn */
-    public static readonly NEVER = 0x0200;
-    /** Passed to depthFunction or stencilFunction to specify depth or stencil tests will always pass. i.e. Pixels will be drawn in the order they are drawn */
-    public static readonly ALWAYS = 0x0207;
-    /** Passed to depthFunction or stencilFunction to specify depth or stencil tests will pass if the new depth value is less than the stored value */
-    public static readonly LESS = 0x0201;
-    /** Passed to depthFunction or stencilFunction to specify depth or stencil tests will pass if the new depth value is equals to the stored value */
-    public static readonly EQUAL = 0x0202;
-    /** Passed to depthFunction or stencilFunction to specify depth or stencil tests will pass if the new depth value is less than or equal to the stored value */
-    public static readonly LEQUAL = 0x0203;
-    /** Passed to depthFunction or stencilFunction to specify depth or stencil tests will pass if the new depth value is greater than the stored value */
-    public static readonly GREATER = 0x0204;
-    /** Passed to depthFunction or stencilFunction to specify depth or stencil tests will pass if the new depth value is greater than or equal to the stored value */
-    public static readonly GEQUAL = 0x0206;
-    /** Passed to depthFunction or stencilFunction to specify depth or stencil tests will pass if the new depth value is not equal to the stored value */
-    public static readonly NOTEQUAL = 0x0205;
-
-    // Stencil Actions Constants.
-    /** Passed to stencilOperation to specify that stencil value must be kept */
-    public static readonly KEEP = 0x1E00;
-    /** Passed to stencilOperation to specify that stencil value must be zero */
-    public static readonly ZERO = 0x0000;
-    /** Passed to stencilOperation to specify that stencil value must be replaced */
-    public static readonly REPLACE = 0x1E01;
-    /** Passed to stencilOperation to specify that stencil value must be incremented */
-    public static readonly INCR = 0x1E02;
-    /** Passed to stencilOperation to specify that stencil value must be decremented */
-    public static readonly DECR = 0x1E03;
-    /** Passed to stencilOperation to specify that stencil value must be inverted */
-    public static readonly INVERT = 0x150A;
-    /** Passed to stencilOperation to specify that stencil value must be incremented with wrapping */
-    public static readonly INCR_WRAP = 0x8507;
-    /** Passed to stencilOperation to specify that stencil value must be decremented with wrapping */
-    public static readonly DECR_WRAP = 0x8508;
-
-    /** Texture is not repeating outside of 0..1 UVs */
-    public static readonly TEXTURE_CLAMP_ADDRESSMODE = 0;
-    /** Texture is repeating outside of 0..1 UVs */
-    public static readonly TEXTURE_WRAP_ADDRESSMODE = 1;
-    /** Texture is repeating and mirrored */
-    public static readonly TEXTURE_MIRROR_ADDRESSMODE = 2;
-
-    /** Flag to create a storage texture */
-    public static readonly TEXTURE_CREATIONFLAG_STORAGE = 1;
-
-    /** ALPHA */
-    public static readonly TEXTUREFORMAT_ALPHA = 0;
-    /** LUMINANCE */
-    public static readonly TEXTUREFORMAT_LUMINANCE = 1;
-    /** LUMINANCE_ALPHA */
-    public static readonly TEXTUREFORMAT_LUMINANCE_ALPHA = 2;
-    /** RGB */
-    public static readonly TEXTUREFORMAT_RGB = 4;
-    /** RGBA */
-    public static readonly TEXTUREFORMAT_RGBA = 5;
-    /** RED */
-    public static readonly TEXTUREFORMAT_RED = 6;
-    /** RED (2nd reference) */
-    public static readonly TEXTUREFORMAT_R = 6;
-    /** RG */
-    public static readonly TEXTUREFORMAT_RG = 7;
-    /** RED_INTEGER */
-    public static readonly TEXTUREFORMAT_RED_INTEGER = 8;
-    /** RED_INTEGER (2nd reference) */
-    public static readonly TEXTUREFORMAT_R_INTEGER = 8;
-    /** RG_INTEGER */
-    public static readonly TEXTUREFORMAT_RG_INTEGER = 9;
-    /** RGB_INTEGER */
-    public static readonly TEXTUREFORMAT_RGB_INTEGER = 10;
-    /** RGBA_INTEGER */
-    public static readonly TEXTUREFORMAT_RGBA_INTEGER = 11;
-    /** BGRA */
-    public static readonly TEXTUREFORMAT_BGRA = 12;
-
-    /** Depth 24 bits + Stencil 8 bits */
-    public static readonly TEXTUREFORMAT_DEPTH24_STENCIL8 = 13;
-    /** Depth 32 bits float */
-    public static readonly TEXTUREFORMAT_DEPTH32_FLOAT = 14;
-    /** Depth 16 bits */
-    public static readonly TEXTUREFORMAT_DEPTH16 = 15;
-
-    /** Compressed BC7 */
-    public static readonly TEXTUREFORMAT_COMPRESSED_RGBA_BPTC_UNORM = 36492;
-    /** Compressed BC6 unsigned float */
-    public static readonly TEXTUREFORMAT_COMPRESSED_RGB_BPTC_UNSIGNED_FLOAT = 36495;
-    /** Compressed BC6 signed float */
-    public static readonly TEXTUREFORMAT_COMPRESSED_RGB_BPTC_SIGNED_FLOAT = 36494;
-    /** Compressed BC3 */
-    public static readonly TEXTUREFORMAT_COMPRESSED_RGBA_S3TC_DXT5 = 33779;
-    /** Compressed BC2 */
-    public static readonly TEXTUREFORMAT_COMPRESSED_RGBA_S3TC_DXT3 = 33778;
-    /** Compressed BC1 (RGBA) */
-    public static readonly TEXTUREFORMAT_COMPRESSED_RGBA_S3TC_DXT1 = 33777;
-    /** Compressed BC1 (RGB) */
-    public static readonly TEXTUREFORMAT_COMPRESSED_RGB_S3TC_DXT1 = 33776;
-    /** Compressed ASTC 4x4 */
-    public static readonly TEXTUREFORMAT_COMPRESSED_RGBA_ASTC_4x4 = 37808;
-
-    /** UNSIGNED_BYTE */
-    public static readonly TEXTURETYPE_UNSIGNED_BYTE = 0;
-    /** UNSIGNED_BYTE (2nd reference) */
-    public static readonly TEXTURETYPE_UNSIGNED_INT = 0;
-    /** FLOAT */
-    public static readonly TEXTURETYPE_FLOAT = 1;
-    /** HALF_FLOAT */
-    public static readonly TEXTURETYPE_HALF_FLOAT = 2;
-    /** BYTE */
-    public static readonly TEXTURETYPE_BYTE = 3;
-    /** SHORT */
-    public static readonly TEXTURETYPE_SHORT = 4;
-    /** UNSIGNED_SHORT */
-    public static readonly TEXTURETYPE_UNSIGNED_SHORT = 5;
-    /** INT */
-    public static readonly TEXTURETYPE_INT = 6;
-    /** UNSIGNED_INT */
-    public static readonly TEXTURETYPE_UNSIGNED_INTEGER = 7;
-    /** UNSIGNED_SHORT_4_4_4_4 */
-    public static readonly TEXTURETYPE_UNSIGNED_SHORT_4_4_4_4 = 8;
-    /** UNSIGNED_SHORT_5_5_5_1 */
-    public static readonly TEXTURETYPE_UNSIGNED_SHORT_5_5_5_1 = 9;
-    /** UNSIGNED_SHORT_5_6_5 */
-    public static readonly TEXTURETYPE_UNSIGNED_SHORT_5_6_5 = 10;
-    /** UNSIGNED_INT_2_10_10_10_REV */
-    public static readonly TEXTURETYPE_UNSIGNED_INT_2_10_10_10_REV = 11;
-    /** UNSIGNED_INT_24_8 */
-    public static readonly TEXTURETYPE_UNSIGNED_INT_24_8 = 12;
-    /** UNSIGNED_INT_10F_11F_11F_REV */
-    public static readonly TEXTURETYPE_UNSIGNED_INT_10F_11F_11F_REV = 13;
-    /** UNSIGNED_INT_5_9_9_9_REV */
-    public static readonly TEXTURETYPE_UNSIGNED_INT_5_9_9_9_REV = 14;
-    /** FLOAT_32_UNSIGNED_INT_24_8_REV */
-    public static readonly TEXTURETYPE_FLOAT_32_UNSIGNED_INT_24_8_REV = 15;
-
-    /** nearest is mag = nearest and min = nearest and no mip */
-    public static readonly TEXTURE_NEAREST_SAMPLINGMODE = 1;
-    /** mag = nearest and min = nearest and mip = none */
-    public static readonly TEXTURE_NEAREST_NEAREST = 1;
-
-    /** Bilinear is mag = linear and min = linear and no mip */
-    public static readonly TEXTURE_BILINEAR_SAMPLINGMODE = 2;
-    /** mag = linear and min = linear and mip = none */
-    public static readonly TEXTURE_LINEAR_LINEAR = 2;
-
-    /** Trilinear is mag = linear and min = linear and mip = linear */
-    public static readonly TEXTURE_TRILINEAR_SAMPLINGMODE = 3;
-    /** Trilinear is mag = linear and min = linear and mip = linear */
-    public static readonly TEXTURE_LINEAR_LINEAR_MIPLINEAR = 3;
-
-    /** mag = nearest and min = nearest and mip = nearest */
-    public static readonly TEXTURE_NEAREST_NEAREST_MIPNEAREST = 4;
-    /** mag = nearest and min = linear and mip = nearest */
-    public static readonly TEXTURE_NEAREST_LINEAR_MIPNEAREST = 5;
-    /** mag = nearest and min = linear and mip = linear */
-    public static readonly TEXTURE_NEAREST_LINEAR_MIPLINEAR = 6;
-    /** mag = nearest and min = linear and mip = none */
-    public static readonly TEXTURE_NEAREST_LINEAR = 7;
-    /** nearest is mag = nearest and min = nearest and mip = linear */
-    public static readonly TEXTURE_NEAREST_NEAREST_MIPLINEAR = 8;
-    /** mag = linear and min = nearest and mip = nearest */
-    public static readonly TEXTURE_LINEAR_NEAREST_MIPNEAREST = 9;
-    /** mag = linear and min = nearest and mip = linear */
-    public static readonly TEXTURE_LINEAR_NEAREST_MIPLINEAR = 10;
-    /** Bilinear is mag = linear and min = linear and mip = nearest */
-    public static readonly TEXTURE_LINEAR_LINEAR_MIPNEAREST = 11;
-    /** mag = linear and min = nearest and mip = none */
-    public static readonly TEXTURE_LINEAR_NEAREST = 12;
-
-    /** Explicit coordinates mode */
-    public static readonly TEXTURE_EXPLICIT_MODE = 0;
-    /** Spherical coordinates mode */
-    public static readonly TEXTURE_SPHERICAL_MODE = 1;
-    /** Planar coordinates mode */
-    public static readonly TEXTURE_PLANAR_MODE = 2;
-    /** Cubic coordinates mode */
-    public static readonly TEXTURE_CUBIC_MODE = 3;
-    /** Projection coordinates mode */
-    public static readonly TEXTURE_PROJECTION_MODE = 4;
-    /** Skybox coordinates mode */
-    public static readonly TEXTURE_SKYBOX_MODE = 5;
-    /** Inverse Cubic coordinates mode */
-    public static readonly TEXTURE_INVCUBIC_MODE = 6;
-    /** Equirectangular coordinates mode */
-    public static readonly TEXTURE_EQUIRECTANGULAR_MODE = 7;
-    /** Equirectangular Fixed coordinates mode */
-    public static readonly TEXTURE_FIXED_EQUIRECTANGULAR_MODE = 8;
-    /** Equirectangular Fixed Mirrored coordinates mode */
-    public static readonly TEXTURE_FIXED_EQUIRECTANGULAR_MIRRORED_MODE = 9;
-
-    /** Offline (baking) quality for texture filtering */
-    public static readonly TEXTURE_FILTERING_QUALITY_OFFLINE = 4096;
-
-    /** High quality for texture filtering */
-    public static readonly TEXTURE_FILTERING_QUALITY_HIGH = 64;
-
-    /** Medium quality for texture filtering */
-    public static readonly TEXTURE_FILTERING_QUALITY_MEDIUM = 16;
-
-    /** Low quality for texture filtering */
-    public static readonly TEXTURE_FILTERING_QUALITY_LOW = 8;
-
-    // Texture rescaling mode
-    /** Defines that texture rescaling will use a floor to find the closer power of 2 size */
-    public static readonly SCALEMODE_FLOOR = 1;
-    /** Defines that texture rescaling will look for the nearest power of 2 size */
-    public static readonly SCALEMODE_NEAREST = 2;
-    /** Defines that texture rescaling will use a ceil to find the closer power of 2 size */
-    public static readonly SCALEMODE_CEILING = 3;
-
-    /**
-     * The dirty texture flag value
-     */
-    public static readonly MATERIAL_TextureDirtyFlag = 1;
-    /**
-     * The dirty light flag value
-     */
-    public static readonly MATERIAL_LightDirtyFlag = 2;
-    /**
-     * The dirty fresnel flag value
-     */
-    public static readonly MATERIAL_FresnelDirtyFlag = 4;
-    /**
-     * The dirty attribute flag value
-     */
-    public static readonly MATERIAL_AttributesDirtyFlag = 8;
-    /**
-     * The dirty misc flag value
-     */
-    public static readonly MATERIAL_MiscDirtyFlag = 16;
-    /**
-     * The dirty prepass flag value
-     */
-    public static readonly MATERIAL_PrePassDirtyFlag = 32;
-    /**
-     * The all dirty flag value
-     */
-    public static readonly MATERIAL_AllDirtyFlag = 63;
-
-    /**
-     * Returns the triangle fill mode
-     */
-    public static readonly MATERIAL_TriangleFillMode = 0;
-    /**
-     * Returns the wireframe mode
-     */
-    public static readonly MATERIAL_WireFrameFillMode = 1;
-    /**
-     * Returns the point fill mode
-     */
-    public static readonly MATERIAL_PointFillMode = 2;
-    /**
-     * Returns the point list draw mode
-     */
-    public static readonly MATERIAL_PointListDrawMode = 3;
-    /**
-     * Returns the line list draw mode
-     */
-    public static readonly MATERIAL_LineListDrawMode = 4;
-    /**
-     * Returns the line loop draw mode
-     */
-    public static readonly MATERIAL_LineLoopDrawMode = 5;
-    /**
-     * Returns the line strip draw mode
-     */
-    public static readonly MATERIAL_LineStripDrawMode = 6;
-
-    /**
-     * Returns the triangle strip draw mode
-     */
-    public static readonly MATERIAL_TriangleStripDrawMode = 7;
-    /**
-     * Returns the triangle fan draw mode
-     */
-    public static readonly MATERIAL_TriangleFanDrawMode = 8;
-
-    /**
-     * Stores the clock-wise side orientation
-     */
-    public static readonly MATERIAL_ClockWiseSideOrientation = 0;
-    /**
-     * Stores the counter clock-wise side orientation
-     */
-    public static readonly MATERIAL_CounterClockWiseSideOrientation = 1;
-
-    /**
-     * Nothing
-     * @see https://doc.babylonjs.com/how_to/how_to_use_actions#triggers
-     */
-    public static readonly ACTION_NothingTrigger = 0;
-    /**
-     * On pick
-     * @see https://doc.babylonjs.com/how_to/how_to_use_actions#triggers
-     */
-    public static readonly ACTION_OnPickTrigger = 1;
-    /**
-     * On left pick
-     * @see https://doc.babylonjs.com/how_to/how_to_use_actions#triggers
-     */
-    public static readonly ACTION_OnLeftPickTrigger = 2;
-    /**
-     * On right pick
-     * @see https://doc.babylonjs.com/how_to/how_to_use_actions#triggers
-     */
-    public static readonly ACTION_OnRightPickTrigger = 3;
-    /**
-     * On center pick
-     * @see https://doc.babylonjs.com/how_to/how_to_use_actions#triggers
-     */
-    public static readonly ACTION_OnCenterPickTrigger = 4;
-    /**
-     * On pick down
-     * @see https://doc.babylonjs.com/how_to/how_to_use_actions#triggers
-     */
-    public static readonly ACTION_OnPickDownTrigger = 5;
-    /**
-     * On double pick
-     * @see https://doc.babylonjs.com/how_to/how_to_use_actions#triggers
-     */
-    public static readonly ACTION_OnDoublePickTrigger = 6;
-    /**
-     * On pick up
-     * @see https://doc.babylonjs.com/how_to/how_to_use_actions#triggers
-     */
-    public static readonly ACTION_OnPickUpTrigger = 7;
-    /**
-     * On pick out.
-     * This trigger will only be raised if you also declared a OnPickDown
-     * @see https://doc.babylonjs.com/how_to/how_to_use_actions#triggers
-     */
-    public static readonly ACTION_OnPickOutTrigger = 16;
-    /**
-     * On long press
-     * @see https://doc.babylonjs.com/how_to/how_to_use_actions#triggers
-     */
-    public static readonly ACTION_OnLongPressTrigger = 8;
-    /**
-     * On pointer over
-     * @see https://doc.babylonjs.com/how_to/how_to_use_actions#triggers
-     */
-    public static readonly ACTION_OnPointerOverTrigger = 9;
-    /**
-     * On pointer out
-     * @see https://doc.babylonjs.com/how_to/how_to_use_actions#triggers
-     */
-    public static readonly ACTION_OnPointerOutTrigger = 10;
-    /**
-     * On every frame
-     * @see https://doc.babylonjs.com/how_to/how_to_use_actions#triggers
-     */
-    public static readonly ACTION_OnEveryFrameTrigger = 11;
-    /**
-     * On intersection enter
-     * @see https://doc.babylonjs.com/how_to/how_to_use_actions#triggers
-     */
-    public static readonly ACTION_OnIntersectionEnterTrigger = 12;
-    /**
-     * On intersection exit
-     * @see https://doc.babylonjs.com/how_to/how_to_use_actions#triggers
-     */
-    public static readonly ACTION_OnIntersectionExitTrigger = 13;
-    /**
-     * On key down
-     * @see https://doc.babylonjs.com/how_to/how_to_use_actions#triggers
-     */
-    public static readonly ACTION_OnKeyDownTrigger = 14;
-    /**
-     * On key up
-     * @see https://doc.babylonjs.com/how_to/how_to_use_actions#triggers
-     */
-    public static readonly ACTION_OnKeyUpTrigger = 15;
-
-    /**
-     * Billboard mode will only apply to Y axis
-     */
-    public static readonly PARTICLES_BILLBOARDMODE_Y = 2;
-    /**
-     * Billboard mode will apply to all axes
-     */
-    public static readonly PARTICLES_BILLBOARDMODE_ALL = 7;
-    /**
-     * Special billboard mode where the particle will be biilboard to the camera but rotated to align with direction
-     */
-    public static readonly PARTICLES_BILLBOARDMODE_STRETCHED = 8;
-
-    /** Default culling strategy : this is an exclusion test and it's the more accurate.
-     *  Test order :
-     *  Is the bounding sphere outside the frustum ?
-     *  If not, are the bounding box vertices outside the frustum ?
-     *  It not, then the cullable object is in the frustum.
-     */
-    public static readonly MESHES_CULLINGSTRATEGY_STANDARD = 0;
-    /** Culling strategy : Bounding Sphere Only.
-     *  This is an exclusion test. It's faster than the standard strategy because the bounding box is not tested.
-     *  It's also less accurate than the standard because some not visible objects can still be selected.
-     *  Test : is the bounding sphere outside the frustum ?
-     *  If not, then the cullable object is in the frustum.
-     */
-    public static readonly MESHES_CULLINGSTRATEGY_BOUNDINGSPHERE_ONLY = 1;
-    /** Culling strategy : Optimistic Inclusion.
-     *  This in an inclusion test first, then the standard exclusion test.
-     *  This can be faster when a cullable object is expected to be almost always in the camera frustum.
-     *  This could also be a little slower than the standard test when the tested object center is not the frustum but one of its bounding box vertex is still inside.
-     *  Anyway, it's as accurate as the standard strategy.
-     *  Test :
-     *  Is the cullable object bounding sphere center in the frustum ?
-     *  If not, apply the default culling strategy.
-     */
-    public static readonly MESHES_CULLINGSTRATEGY_OPTIMISTIC_INCLUSION = 2;
-    /** Culling strategy : Optimistic Inclusion then Bounding Sphere Only.
-     *  This in an inclusion test first, then the bounding sphere only exclusion test.
-     *  This can be the fastest test when a cullable object is expected to be almost always in the camera frustum.
-     *  This could also be a little slower than the BoundingSphereOnly strategy when the tested object center is not in the frustum but its bounding sphere still intersects it.
-     *  It's less accurate than the standard strategy and as accurate as the BoundingSphereOnly strategy.
-     *  Test :
-     *  Is the cullable object bounding sphere center in the frustum ?
-     *  If not, apply the Bounding Sphere Only strategy. No Bounding Box is tested here.
-     */
-    public static readonly MESHES_CULLINGSTRATEGY_OPTIMISTIC_INCLUSION_THEN_BSPHERE_ONLY = 3;
-
-    /**
-     * No logging while loading
-     */
-    public static readonly SCENELOADER_NO_LOGGING = 0;
-    /**
-     * Minimal logging while loading
-     */
-    public static readonly SCENELOADER_MINIMAL_LOGGING = 1;
-    /**
-     * Summary logging while loading
-     */
-    public static readonly SCENELOADER_SUMMARY_LOGGING = 2;
-    /**
-     * Detailed logging while loading
-     */
-    public static readonly SCENELOADER_DETAILED_LOGGING = 3;
-
-    /**
-     * Constant used to retrieve the irradiance texture index in the textures array in the prepass
-     * using getIndex(Constants.PREPASS_IRRADIANCE_TEXTURE_TYPE)
-     */
-    public static readonly PREPASS_IRRADIANCE_TEXTURE_TYPE = 0;
-    /**
-     * Constant used to retrieve the position texture index in the textures array in the prepass
-     * using getIndex(Constants.PREPASS_POSITION_TEXTURE_INDEX)
-     */
-    public static readonly PREPASS_POSITION_TEXTURE_TYPE = 1;
-    /**
-     * Constant used to retrieve the velocity texture index in the textures array in the prepass
-     * using getIndex(Constants.PREPASS_VELOCITY_TEXTURE_INDEX)
-     */
-    public static readonly PREPASS_VELOCITY_TEXTURE_TYPE = 2;
-    /**
-     * Constant used to retrieve the reflectivity texture index in the textures array in the prepass
-     * using the getIndex(Constants.PREPASS_REFLECTIVITY_TEXTURE_TYPE)
-     */
-    public static readonly PREPASS_REFLECTIVITY_TEXTURE_TYPE = 3;
-    /**
-     * Constant used to retrieve the lit color texture index in the textures array in the prepass
-     * using the getIndex(Constants.PREPASS_COLOR_TEXTURE_TYPE)
-     */
-    public static readonly PREPASS_COLOR_TEXTURE_TYPE = 4;
-    /**
-     * Constant used to retrieve depth index in the textures array in the prepass
-     * using the getIndex(Constants.PREPASS_DEPTH_TEXTURE_TYPE)
-     */
-    public static readonly PREPASS_DEPTH_TEXTURE_TYPE = 5;
-    /**
-     * Constant used to retrieve normal index in the textures array in the prepass
-     * using the getIndex(Constants.PREPASS_NORMAL_TEXTURE_TYPE)
-     */
-    public static readonly PREPASS_NORMAL_TEXTURE_TYPE = 6;
-    /**
-     * Constant used to retrieve albedo index in the textures array in the prepass
-     * using the getIndex(Constants.PREPASS_ALBEDO_TEXTURE_TYPE)
-     */
-    public static readonly PREPASS_ALBEDO_TEXTURE_TYPE = 7;
-
-    /** Flag to create a readable buffer (the buffer can be the source of a copy) */
-    public static readonly BUFFER_CREATIONFLAG_READ = 1;
-    /** Flag to create a writable buffer (the buffer can be the destination of a copy) */
-    public static readonly BUFFER_CREATIONFLAG_WRITE = 2;
-    /** Flag to create a readable and writable buffer */
-    public static readonly BUFFER_CREATIONFLAG_READWRITE = 3;
-    /** Flag to create a buffer suitable to be used as a uniform buffer */
-    public static readonly BUFFER_CREATIONFLAG_UNIFORM = 4;
-    /** Flag to create a buffer suitable to be used as a vertex buffer */
-    public static readonly BUFFER_CREATIONFLAG_VERTEX = 8;
-    /** Flag to create a buffer suitable to be used as an index buffer */
-    public static readonly BUFFER_CREATIONFLAG_INDEX = 16;
-    /** Flag to create a buffer suitable to be used as a storage buffer */
-    public static readonly BUFFER_CREATIONFLAG_STORAGE = 32;
-
-    /**
-     * Prefixes used by the engine for sub mesh draw wrappers
-     */
-
-    /** @hidden */
-    public static readonly SUBMESH_DRAWWRAPPER_MAINPASS = "bjs_mainpass";
-    /** @hidden */
-    public static readonly SUBMESH_DRAWWRAPPER_SHADOWGENERATOR_PREFIX = "bjs_shadowgenerator_";
-    /** @hidden */
-    public static readonly SUBMESH_DRAWWRAPPER_DEPTHRENDERER_PREFIX = "bjs_depthrenderer_";
-    /** @hidden */
-    public static readonly SUBMESH_DRAWWRAPPER_OUTLINERENDERER_PREFIX = "bjs_outlinerenderer_";
-
-    /**
-     * Constant used as key code for Alt key
-     */
-    public static readonly INPUT_ALT_KEY = 18;
-
-    /**
-     * Constant used as key code for Ctrl key
-     */
-    public static readonly INPUT_CTRL_KEY = 17;
-
-    /**
-     * Constant used as key code for Meta key (Left Win, Left Cmd)
-     */
-    public static readonly INPUT_META_KEY1 = 91;
-
-    /**
-     * Constant used as key code for Meta key (Right Win)
-     */
-    public static readonly INPUT_META_KEY2 = 92;
-
-    /**
-     * Constant used as key code for Meta key (Right Win, Right Cmd)
-     */
-    public static readonly INPUT_META_KEY3 = 93;
-
-    /**
-     * Constant used as key code for Shift key
-     */
-    public static readonly INPUT_SHIFT_KEY = 16;
-
-    /** Standard snapshot rendering. In this mode, some form of dynamic behavior is possible (for eg, uniform buffers are still updated) */
-    public static readonly SNAPSHOTRENDERING_STANDARD = 0;
-
-    /** Fast snapshot rendering. In this mode, everything is static and only some limited form of dynamic behaviour is possible */
-    public static readonly SNAPSHOTRENDERING_FAST = 1;
-
-    /**
-     * This is the default projection mode used by the cameras.
-     * It helps recreating a feeling of perspective and better appreciate depth.
-     * This is the best way to simulate real life cameras.
-     */
-    public static readonly PERSPECTIVE_CAMERA = 0;
-    /**
-      * This helps creating camera with an orthographic mode.
-      * Orthographic is commonly used in engineering as a means to produce object specifications that communicate dimensions unambiguously, each line of 1 unit length (cm, meter..whatever) will appear to have the same length everywhere on the drawing. This allows the drafter to dimension only a subset of lines and let the reader know that other lines of that length on the drawing are also that length in reality. Every parallel line in the drawing is also parallel in the object.
-      */
-    public static readonly ORTHOGRAPHIC_CAMERA = 1;
-
-    /**
-      * This is the default FOV mode for perspective cameras.
-      * This setting aligns the upper and lower bounds of the viewport to the upper and lower bounds of the camera frustum.
-      */
-    public static readonly FOVMODE_VERTICAL_FIXED = 0;
-    /**
-      * This setting aligns the left and right bounds of the viewport to the left and right bounds of the camera frustum.
-      */
-    public static readonly FOVMODE_HORIZONTAL_FIXED = 1;
-
-    /**
-      * This specifies there is no need for a camera rig.
-      * Basically only one eye is rendered corresponding to the camera.
-      */
-    public static readonly RIG_MODE_NONE = 0;
-    /**
-      * Simulates a camera Rig with one blue eye and one red eye.
-      * This can be use with 3d blue and red glasses.
-      */
-    public static readonly RIG_MODE_STEREOSCOPIC_ANAGLYPH = 10;
-    /**
-      * Defines that both eyes of the camera will be rendered side by side with a parallel target.
-      */
-    public static readonly RIG_MODE_STEREOSCOPIC_SIDEBYSIDE_PARALLEL = 11;
-    /**
-      * Defines that both eyes of the camera will be rendered side by side with a none parallel target.
-      */
-    public static readonly RIG_MODE_STEREOSCOPIC_SIDEBYSIDE_CROSSEYED = 12;
-    /**
-      * Defines that both eyes of the camera will be rendered over under each other.
-      */
-    public static readonly RIG_MODE_STEREOSCOPIC_OVERUNDER = 13;
-    /**
-      * Defines that both eyes of the camera will be rendered on successive lines interlaced for passive 3d monitors.
-      */
-    public static readonly RIG_MODE_STEREOSCOPIC_INTERLACED = 14;
-    /**
-      * Defines that both eyes of the camera should be renderered in a VR mode (carbox).
-      */
-    public static readonly RIG_MODE_VR = 20;
-    /**
-      * Defines that both eyes of the camera should be renderered in a VR mode (webVR).
-      */
-    public static readonly RIG_MODE_WEBVR = 21;
-    /**
-      * Custom rig mode allowing rig cameras to be populated manually with any number of cameras
-      */
-    public static readonly RIG_MODE_CUSTOM = 22;
-
-    /**
-     * Maximum number of uv sets supported
-     */
-    public static readonly MAX_SUPPORTED_UV_SETS = 6;
-=======
-  /** Defines that alpha blending is disabled */
-  public static readonly ALPHA_DISABLE = 0;
-  /** Defines that alpha blending is SRC ALPHA * SRC + DEST */
-  public static readonly ALPHA_ADD = 1;
-  /** Defines that alpha blending is SRC ALPHA * SRC + (1 - SRC ALPHA) * DEST */
-  public static readonly ALPHA_COMBINE = 2;
-  /** Defines that alpha blending is DEST - SRC * DEST */
-  public static readonly ALPHA_SUBTRACT = 3;
-  /** Defines that alpha blending is SRC * DEST */
-  public static readonly ALPHA_MULTIPLY = 4;
-  /** Defines that alpha blending is SRC ALPHA * SRC + (1 - SRC) * DEST */
-  public static readonly ALPHA_MAXIMIZED = 5;
-  /** Defines that alpha blending is SRC + DEST */
-  public static readonly ALPHA_ONEONE = 6;
-  /** Defines that alpha blending is SRC + (1 - SRC ALPHA) * DEST */
-  public static readonly ALPHA_PREMULTIPLIED = 7;
-  /**
-   * Defines that alpha blending is SRC + (1 - SRC ALPHA) * DEST
-   * Alpha will be set to (1 - SRC ALPHA) * DEST ALPHA
-   */
-  public static readonly ALPHA_PREMULTIPLIED_PORTERDUFF = 8;
-  /** Defines that alpha blending is CST * SRC + (1 - CST) * DEST */
-  public static readonly ALPHA_INTERPOLATE = 9;
-  /**
-   * Defines that alpha blending is SRC + (1 - SRC) * DEST
-   * Alpha will be set to SRC ALPHA + (1 - SRC ALPHA) * DEST ALPHA
-   */
-  public static readonly ALPHA_SCREENMODE = 10;
-  /**
-   * Defines that alpha blending is SRC + DST
-   * Alpha will be set to SRC ALPHA + DST ALPHA
-   */
-  public static readonly ALPHA_ONEONE_ONEONE = 11;
-  /**
-   * Defines that alpha blending is SRC * DST ALPHA + DST
-   * Alpha will be set to 0
-   */
-  public static readonly ALPHA_ALPHATOCOLOR = 12;
-  /**
-   * Defines that alpha blending is SRC * (1 - DST) + DST * (1 - SRC)
-   */
-  public static readonly ALPHA_REVERSEONEMINUS = 13;
-  /**
-   * Defines that alpha blending is SRC + DST * (1 - SRC ALPHA)
-   * Alpha will be set to SRC ALPHA + DST ALPHA * (1 - SRC ALPHA)
-   */
-  public static readonly ALPHA_SRC_DSTONEMINUSSRCALPHA = 14;
-  /**
-   * Defines that alpha blending is SRC + DST
-   * Alpha will be set to SRC ALPHA
-   */
-  public static readonly ALPHA_ONEONE_ONEZERO = 15;
-  /**
-   * Defines that alpha blending is SRC * (1 - DST) + DST * (1 - SRC)
-   * Alpha will be set to DST ALPHA
-   */
-  public static readonly ALPHA_EXCLUSION = 16;
-
-  /** Defines that alpha blending equation a SUM */
-  public static readonly ALPHA_EQUATION_ADD = 0;
-  /** Defines that alpha blending equation a SUBSTRACTION */
-  public static readonly ALPHA_EQUATION_SUBSTRACT = 1;
-  /** Defines that alpha blending equation a REVERSE SUBSTRACTION */
-  public static readonly ALPHA_EQUATION_REVERSE_SUBTRACT = 2;
-  /** Defines that alpha blending equation a MAX operation */
-  public static readonly ALPHA_EQUATION_MAX = 3;
-  /** Defines that alpha blending equation a MIN operation */
-  public static readonly ALPHA_EQUATION_MIN = 4;
-  /**
-   * Defines that alpha blending equation a DARKEN operation:
-   * It takes the min of the src and sums the alpha channels.
-   */
-  public static readonly ALPHA_EQUATION_DARKEN = 5;
-
-  /** Defines that the resource is not delayed*/
-  public static readonly DELAYLOADSTATE_NONE = 0;
-  /** Defines that the resource was successfully delay loaded */
-  public static readonly DELAYLOADSTATE_LOADED = 1;
-  /** Defines that the resource is currently delay loading */
-  public static readonly DELAYLOADSTATE_LOADING = 2;
-  /** Defines that the resource is delayed and has not started loading */
-  public static readonly DELAYLOADSTATE_NOTLOADED = 4;
-
-  // Depth or Stencil test Constants.
-  /** Passed to depthFunction or stencilFunction to specify depth or stencil tests will never pass. i.e. Nothing will be drawn */
-  public static readonly NEVER = 0x0200;
-  /** Passed to depthFunction or stencilFunction to specify depth or stencil tests will always pass. i.e. Pixels will be drawn in the order they are drawn */
-  public static readonly ALWAYS = 0x0207;
-  /** Passed to depthFunction or stencilFunction to specify depth or stencil tests will pass if the new depth value is less than the stored value */
-  public static readonly LESS = 0x0201;
-  /** Passed to depthFunction or stencilFunction to specify depth or stencil tests will pass if the new depth value is equals to the stored value */
-  public static readonly EQUAL = 0x0202;
-  /** Passed to depthFunction or stencilFunction to specify depth or stencil tests will pass if the new depth value is less than or equal to the stored value */
-  public static readonly LEQUAL = 0x0203;
-  /** Passed to depthFunction or stencilFunction to specify depth or stencil tests will pass if the new depth value is greater than the stored value */
-  public static readonly GREATER = 0x0204;
-  /** Passed to depthFunction or stencilFunction to specify depth or stencil tests will pass if the new depth value is greater than or equal to the stored value */
-  public static readonly GEQUAL = 0x0206;
-  /** Passed to depthFunction or stencilFunction to specify depth or stencil tests will pass if the new depth value is not equal to the stored value */
-  public static readonly NOTEQUAL = 0x0205;
-
-  // Stencil Actions Constants.
-  /** Passed to stencilOperation to specify that stencil value must be kept */
-  public static readonly KEEP = 0x1E00;
-  /** Passed to stencilOperation to specify that stencil value must be zero */
-  public static readonly ZERO = 0x0000;
-  /** Passed to stencilOperation to specify that stencil value must be replaced */
-  public static readonly REPLACE = 0x1E01;
-  /** Passed to stencilOperation to specify that stencil value must be incremented */
-  public static readonly INCR = 0x1E02;
-  /** Passed to stencilOperation to specify that stencil value must be decremented */
-  public static readonly DECR = 0x1E03;
-  /** Passed to stencilOperation to specify that stencil value must be inverted */
-  public static readonly INVERT = 0x150A;
-  /** Passed to stencilOperation to specify that stencil value must be incremented with wrapping */
-  public static readonly INCR_WRAP = 0x8507;
-  /** Passed to stencilOperation to specify that stencil value must be decremented with wrapping */
-  public static readonly DECR_WRAP = 0x8508;
-
-  /** Texture is not repeating outside of 0..1 UVs */
-  public static readonly TEXTURE_CLAMP_ADDRESSMODE = 0;
-  /** Texture is repeating outside of 0..1 UVs */
-  public static readonly TEXTURE_WRAP_ADDRESSMODE = 1;
-  /** Texture is repeating and mirrored */
-  public static readonly TEXTURE_MIRROR_ADDRESSMODE = 2;
-
-  /** Flag to create a storage texture */
-  public static readonly TEXTURE_CREATIONFLAG_STORAGE = 1;
-
-  /** ALPHA */
-  public static readonly TEXTUREFORMAT_ALPHA = 0;
-  /** LUMINANCE */
-  public static readonly TEXTUREFORMAT_LUMINANCE = 1;
-  /** LUMINANCE_ALPHA */
-  public static readonly TEXTUREFORMAT_LUMINANCE_ALPHA = 2;
-  /** RGB */
-  public static readonly TEXTUREFORMAT_RGB = 4;
-  /** RGBA */
-  public static readonly TEXTUREFORMAT_RGBA = 5;
-  /** RED */
-  public static readonly TEXTUREFORMAT_RED = 6;
-  /** RED (2nd reference) */
-  public static readonly TEXTUREFORMAT_R = 6;
-  /** RG */
-  public static readonly TEXTUREFORMAT_RG = 7;
-  /** RED_INTEGER */
-  public static readonly TEXTUREFORMAT_RED_INTEGER = 8;
-  /** RED_INTEGER (2nd reference) */
-  public static readonly TEXTUREFORMAT_R_INTEGER = 8;
-  /** RG_INTEGER */
-  public static readonly TEXTUREFORMAT_RG_INTEGER = 9;
-  /** RGB_INTEGER */
-  public static readonly TEXTUREFORMAT_RGB_INTEGER = 10;
-  /** RGBA_INTEGER */
-  public static readonly TEXTUREFORMAT_RGBA_INTEGER = 11;
-  /** BGRA */
-  public static readonly TEXTUREFORMAT_BGRA = 12;
-
-  /** Depth 24 bits + Stencil 8 bits */
-  public static readonly TEXTUREFORMAT_DEPTH24_STENCIL8 = 13;
-  /** Depth 32 bits float */
-  public static readonly TEXTUREFORMAT_DEPTH32_FLOAT = 14;
-  /** Depth 16 bits */
-  public static readonly TEXTUREFORMAT_DEPTH16 = 15;
-
-  /** Compressed BC7 */
-  public static readonly TEXTUREFORMAT_COMPRESSED_RGBA_BPTC_UNORM = 36492;
-  /** Compressed BC6 unsigned float */
-  public static readonly TEXTUREFORMAT_COMPRESSED_RGB_BPTC_UNSIGNED_FLOAT = 36495;
-  /** Compressed BC6 signed float */
-  public static readonly TEXTUREFORMAT_COMPRESSED_RGB_BPTC_SIGNED_FLOAT = 36494;
-  /** Compressed BC3 */
-  public static readonly TEXTUREFORMAT_COMPRESSED_RGBA_S3TC_DXT5 = 33779;
-  /** Compressed BC2 */
-  public static readonly TEXTUREFORMAT_COMPRESSED_RGBA_S3TC_DXT3 = 33778;
-  /** Compressed BC1 (RGBA) */
-  public static readonly TEXTUREFORMAT_COMPRESSED_RGBA_S3TC_DXT1 = 33777;
-  /** Compressed BC1 (RGB) */
-  public static readonly TEXTUREFORMAT_COMPRESSED_RGB_S3TC_DXT1 = 33776;
-  /** Compressed ASTC 4x4 */
-  public static readonly TEXTUREFORMAT_COMPRESSED_RGBA_ASTC_4x4 = 37808;
-
-  /** UNSIGNED_BYTE */
-  public static readonly TEXTURETYPE_UNSIGNED_BYTE = 0;
-  /** UNSIGNED_BYTE (2nd reference) */
-  public static readonly TEXTURETYPE_UNSIGNED_INT = 0;
-  /** FLOAT */
-  public static readonly TEXTURETYPE_FLOAT = 1;
-  /** HALF_FLOAT */
-  public static readonly TEXTURETYPE_HALF_FLOAT = 2;
-  /** BYTE */
-  public static readonly TEXTURETYPE_BYTE = 3;
-  /** SHORT */
-  public static readonly TEXTURETYPE_SHORT = 4;
-  /** UNSIGNED_SHORT */
-  public static readonly TEXTURETYPE_UNSIGNED_SHORT = 5;
-  /** INT */
-  public static readonly TEXTURETYPE_INT = 6;
-  /** UNSIGNED_INT */
-  public static readonly TEXTURETYPE_UNSIGNED_INTEGER = 7;
-  /** UNSIGNED_SHORT_4_4_4_4 */
-  public static readonly TEXTURETYPE_UNSIGNED_SHORT_4_4_4_4 = 8;
-  /** UNSIGNED_SHORT_5_5_5_1 */
-  public static readonly TEXTURETYPE_UNSIGNED_SHORT_5_5_5_1 = 9;
-  /** UNSIGNED_SHORT_5_6_5 */
-  public static readonly TEXTURETYPE_UNSIGNED_SHORT_5_6_5 = 10;
-  /** UNSIGNED_INT_2_10_10_10_REV */
-  public static readonly TEXTURETYPE_UNSIGNED_INT_2_10_10_10_REV = 11;
-  /** UNSIGNED_INT_24_8 */
-  public static readonly TEXTURETYPE_UNSIGNED_INT_24_8 = 12;
-  /** UNSIGNED_INT_10F_11F_11F_REV */
-  public static readonly TEXTURETYPE_UNSIGNED_INT_10F_11F_11F_REV = 13;
-  /** UNSIGNED_INT_5_9_9_9_REV */
-  public static readonly TEXTURETYPE_UNSIGNED_INT_5_9_9_9_REV = 14;
-  /** FLOAT_32_UNSIGNED_INT_24_8_REV */
-  public static readonly TEXTURETYPE_FLOAT_32_UNSIGNED_INT_24_8_REV = 15;
-
-  /** nearest is mag = nearest and min = nearest and no mip */
-  public static readonly TEXTURE_NEAREST_SAMPLINGMODE = 1;
-  /** mag = nearest and min = nearest and mip = none */
-  public static readonly TEXTURE_NEAREST_NEAREST = 1;
-
-  /** Bilinear is mag = linear and min = linear and no mip */
-  public static readonly TEXTURE_BILINEAR_SAMPLINGMODE = 2;
-  /** mag = linear and min = linear and mip = none */
-  public static readonly TEXTURE_LINEAR_LINEAR = 2;
-
-  /** Trilinear is mag = linear and min = linear and mip = linear */
-  public static readonly TEXTURE_TRILINEAR_SAMPLINGMODE = 3;
-  /** Trilinear is mag = linear and min = linear and mip = linear */
-  public static readonly TEXTURE_LINEAR_LINEAR_MIPLINEAR = 3;
-
-  /** mag = nearest and min = nearest and mip = nearest */
-  public static readonly TEXTURE_NEAREST_NEAREST_MIPNEAREST = 4;
-  /** mag = nearest and min = linear and mip = nearest */
-  public static readonly TEXTURE_NEAREST_LINEAR_MIPNEAREST = 5;
-  /** mag = nearest and min = linear and mip = linear */
-  public static readonly TEXTURE_NEAREST_LINEAR_MIPLINEAR = 6;
-  /** mag = nearest and min = linear and mip = none */
-  public static readonly TEXTURE_NEAREST_LINEAR = 7;
-  /** nearest is mag = nearest and min = nearest and mip = linear */
-  public static readonly TEXTURE_NEAREST_NEAREST_MIPLINEAR = 8;
-  /** mag = linear and min = nearest and mip = nearest */
-  public static readonly TEXTURE_LINEAR_NEAREST_MIPNEAREST = 9;
-  /** mag = linear and min = nearest and mip = linear */
-  public static readonly TEXTURE_LINEAR_NEAREST_MIPLINEAR = 10;
-  /** Bilinear is mag = linear and min = linear and mip = nearest */
-  public static readonly TEXTURE_LINEAR_LINEAR_MIPNEAREST = 11;
-  /** mag = linear and min = nearest and mip = none */
-  public static readonly TEXTURE_LINEAR_NEAREST = 12;
-
-  /** Explicit coordinates mode */
-  public static readonly TEXTURE_EXPLICIT_MODE = 0;
-  /** Spherical coordinates mode */
-  public static readonly TEXTURE_SPHERICAL_MODE = 1;
-  /** Planar coordinates mode */
-  public static readonly TEXTURE_PLANAR_MODE = 2;
-  /** Cubic coordinates mode */
-  public static readonly TEXTURE_CUBIC_MODE = 3;
-  /** Projection coordinates mode */
-  public static readonly TEXTURE_PROJECTION_MODE = 4;
-  /** Skybox coordinates mode */
-  public static readonly TEXTURE_SKYBOX_MODE = 5;
-  /** Inverse Cubic coordinates mode */
-  public static readonly TEXTURE_INVCUBIC_MODE = 6;
-  /** Equirectangular coordinates mode */
-  public static readonly TEXTURE_EQUIRECTANGULAR_MODE = 7;
-  /** Equirectangular Fixed coordinates mode */
-  public static readonly TEXTURE_FIXED_EQUIRECTANGULAR_MODE = 8;
-  /** Equirectangular Fixed Mirrored coordinates mode */
-  public static readonly TEXTURE_FIXED_EQUIRECTANGULAR_MIRRORED_MODE = 9;
-
-  /** Offline (baking) quality for texture filtering */
-  public static readonly TEXTURE_FILTERING_QUALITY_OFFLINE = 4096;
-
-  /** High quality for texture filtering */
-  public static readonly TEXTURE_FILTERING_QUALITY_HIGH = 64;
-
-  /** Medium quality for texture filtering */
-  public static readonly TEXTURE_FILTERING_QUALITY_MEDIUM = 16;
-
-  /** Low quality for texture filtering */
-  public static readonly TEXTURE_FILTERING_QUALITY_LOW = 8;
-
-  // Texture rescaling mode
-  /** Defines that texture rescaling will use a floor to find the closer power of 2 size */
-  public static readonly SCALEMODE_FLOOR = 1;
-  /** Defines that texture rescaling will look for the nearest power of 2 size */
-  public static readonly SCALEMODE_NEAREST = 2;
-  /** Defines that texture rescaling will use a ceil to find the closer power of 2 size */
-  public static readonly SCALEMODE_CEILING = 3;
-
-  /**
-   * The dirty texture flag value
-   */
-  public static readonly MATERIAL_TextureDirtyFlag = 1;
-  /**
-   * The dirty light flag value
-   */
-  public static readonly MATERIAL_LightDirtyFlag = 2;
-  /**
-   * The dirty fresnel flag value
-   */
-  public static readonly MATERIAL_FresnelDirtyFlag = 4;
-  /**
-   * The dirty attribute flag value
-   */
-  public static readonly MATERIAL_AttributesDirtyFlag = 8;
-  /**
-   * The dirty misc flag value
-   */
-  public static readonly MATERIAL_MiscDirtyFlag = 16;
-  /**
-   * The dirty prepass flag value
-   */
-  public static readonly MATERIAL_PrePassDirtyFlag = 32;
-  /**
-   * The all dirty flag value
-   */
-  public static readonly MATERIAL_AllDirtyFlag = 63;
-
-  /**
-   * Returns the triangle fill mode
-   */
-  public static readonly MATERIAL_TriangleFillMode = 0;
-  /**
-   * Returns the wireframe mode
-   */
-  public static readonly MATERIAL_WireFrameFillMode = 1;
-  /**
-   * Returns the point fill mode
-   */
-  public static readonly MATERIAL_PointFillMode = 2;
-  /**
-   * Returns the point list draw mode
-   */
-  public static readonly MATERIAL_PointListDrawMode = 3;
-  /**
-   * Returns the line list draw mode
-   */
-  public static readonly MATERIAL_LineListDrawMode = 4;
-  /**
-   * Returns the line loop draw mode
-   */
-  public static readonly MATERIAL_LineLoopDrawMode = 5;
-  /**
-   * Returns the line strip draw mode
-   */
-  public static readonly MATERIAL_LineStripDrawMode = 6;
-
-  /**
-   * Returns the triangle strip draw mode
-   */
-  public static readonly MATERIAL_TriangleStripDrawMode = 7;
-  /**
-   * Returns the triangle fan draw mode
-   */
-  public static readonly MATERIAL_TriangleFanDrawMode = 8;
-
-  /**
-   * Stores the clock-wise side orientation
-   */
-  public static readonly MATERIAL_ClockWiseSideOrientation = 0;
-  /**
-   * Stores the counter clock-wise side orientation
-   */
-  public static readonly MATERIAL_CounterClockWiseSideOrientation = 1;
-
-  /**
-   * Nothing
-   * @see https://doc.babylonjs.com/how_to/how_to_use_actions#triggers
-   */
-  public static readonly ACTION_NothingTrigger = 0;
-  /**
-   * On pick
-   * @see https://doc.babylonjs.com/how_to/how_to_use_actions#triggers
-   */
-  public static readonly ACTION_OnPickTrigger = 1;
-  /**
-   * On left pick
-   * @see https://doc.babylonjs.com/how_to/how_to_use_actions#triggers
-   */
-  public static readonly ACTION_OnLeftPickTrigger = 2;
-  /**
-   * On right pick
-   * @see https://doc.babylonjs.com/how_to/how_to_use_actions#triggers
-   */
-  public static readonly ACTION_OnRightPickTrigger = 3;
-  /**
-   * On center pick
-   * @see https://doc.babylonjs.com/how_to/how_to_use_actions#triggers
-   */
-  public static readonly ACTION_OnCenterPickTrigger = 4;
-  /**
-   * On pick down
-   * @see https://doc.babylonjs.com/how_to/how_to_use_actions#triggers
-   */
-  public static readonly ACTION_OnPickDownTrigger = 5;
-  /**
-   * On double pick
-   * @see https://doc.babylonjs.com/how_to/how_to_use_actions#triggers
-   */
-  public static readonly ACTION_OnDoublePickTrigger = 6;
-  /**
-   * On pick up
-   * @see https://doc.babylonjs.com/how_to/how_to_use_actions#triggers
-   */
-  public static readonly ACTION_OnPickUpTrigger = 7;
-  /**
-   * On pick out.
-   * This trigger will only be raised if you also declared a OnPickDown
-   * @see https://doc.babylonjs.com/how_to/how_to_use_actions#triggers
-   */
-  public static readonly ACTION_OnPickOutTrigger = 16;
-  /**
-   * On long press
-   * @see https://doc.babylonjs.com/how_to/how_to_use_actions#triggers
-   */
-  public static readonly ACTION_OnLongPressTrigger = 8;
-  /**
-   * On pointer over
-   * @see https://doc.babylonjs.com/how_to/how_to_use_actions#triggers
-   */
-  public static readonly ACTION_OnPointerOverTrigger = 9;
-  /**
-   * On pointer out
-   * @see https://doc.babylonjs.com/how_to/how_to_use_actions#triggers
-   */
-  public static readonly ACTION_OnPointerOutTrigger = 10;
-  /**
-   * On every frame
-   * @see https://doc.babylonjs.com/how_to/how_to_use_actions#triggers
-   */
-  public static readonly ACTION_OnEveryFrameTrigger = 11;
-  /**
-   * On intersection enter
-   * @see https://doc.babylonjs.com/how_to/how_to_use_actions#triggers
-   */
-  public static readonly ACTION_OnIntersectionEnterTrigger = 12;
-  /**
-   * On intersection exit
-   * @see https://doc.babylonjs.com/how_to/how_to_use_actions#triggers
-   */
-  public static readonly ACTION_OnIntersectionExitTrigger = 13;
-  /**
-   * On key down
-   * @see https://doc.babylonjs.com/how_to/how_to_use_actions#triggers
-   */
-  public static readonly ACTION_OnKeyDownTrigger = 14;
-  /**
-   * On key up
-   * @see https://doc.babylonjs.com/how_to/how_to_use_actions#triggers
-   */
-  public static readonly ACTION_OnKeyUpTrigger = 15;
-
-  /**
-   * Billboard mode will only apply to Y axis
-   */
-  public static readonly PARTICLES_BILLBOARDMODE_Y = 2;
-  /**
-   * Billboard mode will apply to all axes
-   */
-  public static readonly PARTICLES_BILLBOARDMODE_ALL = 7;
-  /**
-   * Special billboard mode where the particle will be biilboard to the camera but rotated to align with direction
-   */
-  public static readonly PARTICLES_BILLBOARDMODE_STRETCHED = 8;
-
-  /** Default culling strategy : this is an exclusion test and it's the more accurate.
-   *  Test order :
-   *  Is the bounding sphere outside the frustum ?
-   *  If not, are the bounding box vertices outside the frustum ?
-   *  It not, then the cullable object is in the frustum.
-   */
-  public static readonly MESHES_CULLINGSTRATEGY_STANDARD = 0;
-  /** Culling strategy : Bounding Sphere Only.
-   *  This is an exclusion test. It's faster than the standard strategy because the bounding box is not tested.
-   *  It's also less accurate than the standard because some not visible objects can still be selected.
-   *  Test : is the bounding sphere outside the frustum ?
-   *  If not, then the cullable object is in the frustum.
-   */
-  public static readonly MESHES_CULLINGSTRATEGY_BOUNDINGSPHERE_ONLY = 1;
-  /** Culling strategy : Optimistic Inclusion.
-   *  This in an inclusion test first, then the standard exclusion test.
-   *  This can be faster when a cullable object is expected to be almost always in the camera frustum.
-   *  This could also be a little slower than the standard test when the tested object center is not the frustum but one of its bounding box vertex is still inside.
-   *  Anyway, it's as accurate as the standard strategy.
-   *  Test :
-   *  Is the cullable object bounding sphere center in the frustum ?
-   *  If not, apply the default culling strategy.
-   */
-  public static readonly MESHES_CULLINGSTRATEGY_OPTIMISTIC_INCLUSION = 2;
-  /** Culling strategy : Optimistic Inclusion then Bounding Sphere Only.
-   *  This in an inclusion test first, then the bounding sphere only exclusion test.
-   *  This can be the fastest test when a cullable object is expected to be almost always in the camera frustum.
-   *  This could also be a little slower than the BoundingSphereOnly strategy when the tested object center is not in the frustum but its bounding sphere still intersects it.
-   *  It's less accurate than the standard strategy and as accurate as the BoundingSphereOnly strategy.
-   *  Test :
-   *  Is the cullable object bounding sphere center in the frustum ?
-   *  If not, apply the Bounding Sphere Only strategy. No Bounding Box is tested here.
-   */
-  public static readonly MESHES_CULLINGSTRATEGY_OPTIMISTIC_INCLUSION_THEN_BSPHERE_ONLY = 3;
-
-  /**
-   * No logging while loading
-   */
-  public static readonly SCENELOADER_NO_LOGGING = 0;
-  /**
-   * Minimal logging while loading
-   */
-  public static readonly SCENELOADER_MINIMAL_LOGGING = 1;
-  /**
-   * Summary logging while loading
-   */
-  public static readonly SCENELOADER_SUMMARY_LOGGING = 2;
-  /**
-   * Detailed logging while loading
-   */
-  public static readonly SCENELOADER_DETAILED_LOGGING = 3;
-
-  /**
-   * Constant used to retrieve the irradiance texture index in the textures array in the prepass
-   * using getIndex(Constants.PREPASS_IRRADIANCE_TEXTURE_TYPE)
-   */
-  public static readonly PREPASS_IRRADIANCE_TEXTURE_TYPE = 0;
-  /**
-   * Constant used to retrieve the position texture index in the textures array in the prepass
-   * using getIndex(Constants.PREPASS_POSITION_TEXTURE_INDEX)
-   */
-  public static readonly PREPASS_POSITION_TEXTURE_TYPE = 1;
-  /**
-   * Constant used to retrieve the velocity texture index in the textures array in the prepass
-   * using getIndex(Constants.PREPASS_VELOCITY_TEXTURE_INDEX)
-   */
-  public static readonly PREPASS_VELOCITY_TEXTURE_TYPE = 2;
-  /**
-   * Constant used to retrieve the reflectivity texture index in the textures array in the prepass
-   * using the getIndex(Constants.PREPASS_REFLECTIVITY_TEXTURE_TYPE)
-   */
-  public static readonly PREPASS_REFLECTIVITY_TEXTURE_TYPE = 3;
-  /**
-   * Constant used to retrieve the lit color texture index in the textures array in the prepass
-   * using the getIndex(Constants.PREPASS_COLOR_TEXTURE_TYPE)
-   */
-  public static readonly PREPASS_COLOR_TEXTURE_TYPE = 4;
-  /**
-   * Constant used to retrieve depth index in the textures array in the prepass
-   * using the getIndex(Constants.PREPASS_DEPTH_TEXTURE_TYPE)
-   */
-  public static readonly PREPASS_DEPTH_TEXTURE_TYPE = 5;
-  /**
-   * Constant used to retrieve normal index in the textures array in the prepass
-   * using the getIndex(Constants.PREPASS_NORMAL_TEXTURE_TYPE)
-   */
-  public static readonly PREPASS_NORMAL_TEXTURE_TYPE = 6;
-  /**
-   * Constant used to retrieve albedo index in the textures array in the prepass
-   * using the getIndex(Constants.PREPASS_ALBEDO_TEXTURE_TYPE)
-   */
-  public static readonly PREPASS_ALBEDO_TEXTURE_TYPE = 7;
-
-  /** Flag to create a readable buffer (the buffer can be the source of a copy) */
-  public static readonly BUFFER_CREATIONFLAG_READ = 1;
-  /** Flag to create a writable buffer (the buffer can be the destination of a copy) */
-  public static readonly BUFFER_CREATIONFLAG_WRITE = 2;
-  /** Flag to create a readable and writable buffer */
-  public static readonly BUFFER_CREATIONFLAG_READWRITE = 3;
-  /** Flag to create a buffer suitable to be used as a uniform buffer */
-  public static readonly BUFFER_CREATIONFLAG_UNIFORM = 4;
-  /** Flag to create a buffer suitable to be used as a vertex buffer */
-  public static readonly BUFFER_CREATIONFLAG_VERTEX = 8;
-  /** Flag to create a buffer suitable to be used as an index buffer */
-  public static readonly BUFFER_CREATIONFLAG_INDEX = 16;
-  /** Flag to create a buffer suitable to be used as a storage buffer */
-  public static readonly BUFFER_CREATIONFLAG_STORAGE = 32;
-
-  /**
-   * Prefixes used by the engine for sub mesh draw wrappers
-   */
-
-  /** @hidden */
-  public static readonly SUBMESH_DRAWWRAPPER_MAINPASS = "bjs_mainpass";
-  /** @hidden */
-  public static readonly SUBMESH_DRAWWRAPPER_SHADOWGENERATOR_PREFIX = "bjs_shadowgenerator_";
-  /** @hidden */
-  public static readonly SUBMESH_DRAWWRAPPER_DEPTHRENDERER_PREFIX = "bjs_depthrenderer_";
-  /** @hidden */
-  public static readonly SUBMESH_DRAWWRAPPER_OUTLINERENDERER_PREFIX = "bjs_outlinerenderer_";
-
-  /**
-   * Constant used as key code for Alt key
-   */
-  public static readonly INPUT_ALT_KEY = 18;
-
-  /**
-   * Constant used as key code for Ctrl key
-   */
-  public static readonly INPUT_CTRL_KEY = 17;
-
-  /**
-   * Constant used as key code for Meta key (Left Win, Left Cmd)
-   */
-  public static readonly INPUT_META_KEY1 = 91;
-
-  /**
-   * Constant used as key code for Meta key (Right Win)
-   */
-  public static readonly INPUT_META_KEY2 = 92;
-
-  /**
-   * Constant used as key code for Meta key (Right Win, Right Cmd)
-   */
-  public static readonly INPUT_META_KEY3 = 93;
-
-  /**
-   * Constant used as key code for Shift key
-   */
-  public static readonly INPUT_SHIFT_KEY = 16;
-
-  /** Standard snapshot rendering. In this mode, some form of dynamic behavior is possible (for eg, uniform buffers are still updated) */
-  public static readonly SNAPSHOTRENDERING_STANDARD = 0;
-
-  /** Fast snapshot rendering. In this mode, everything is static and only some limited form of dynamic behaviour is possible */
-  public static readonly SNAPSHOTRENDERING_FAST = 1;
-
-  /**
-   * This is the default projection mode used by the cameras.
-   * It helps recreating a feeling of perspective and better appreciate depth.
-   * This is the best way to simulate real life cameras.
-   */
-  public static readonly PERSPECTIVE_CAMERA = 0;
-  /**
-    * This helps creating camera with an orthographic mode.
-    * Orthographic is commonly used in engineering as a means to produce object specifications that communicate dimensions unambiguously, each line of 1 unit length (cm, meter..whatever) will appear to have the same length everywhere on the drawing. This allows the drafter to dimension only a subset of lines and let the reader know that other lines of that length on the drawing are also that length in reality. Every parallel line in the drawing is also parallel in the object.
-    */
-  public static readonly ORTHOGRAPHIC_CAMERA = 1;
-
-  /**
-    * This is the default FOV mode for perspective cameras.
-    * This setting aligns the upper and lower bounds of the viewport to the upper and lower bounds of the camera frustum.
-    */
-  public static readonly FOVMODE_VERTICAL_FIXED = 0;
-  /**
-    * This setting aligns the left and right bounds of the viewport to the left and right bounds of the camera frustum.
-    */
-  public static readonly FOVMODE_HORIZONTAL_FIXED = 1;
-
-  /**
-    * This specifies there is no need for a camera rig.
-    * Basically only one eye is rendered corresponding to the camera.
-    */
-  public static readonly RIG_MODE_NONE = 0;
-  /**
-    * Simulates a camera Rig with one blue eye and one red eye.
-    * This can be use with 3d blue and red glasses.
-    */
-  public static readonly RIG_MODE_STEREOSCOPIC_ANAGLYPH = 10;
-  /**
-    * Defines that both eyes of the camera will be rendered side by side with a parallel target.
-    */
-  public static readonly RIG_MODE_STEREOSCOPIC_SIDEBYSIDE_PARALLEL = 11;
-  /**
-    * Defines that both eyes of the camera will be rendered side by side with a none parallel target.
-    */
-  public static readonly RIG_MODE_STEREOSCOPIC_SIDEBYSIDE_CROSSEYED = 12;
-  /**
-    * Defines that both eyes of the camera will be rendered over under each other.
-    */
-  public static readonly RIG_MODE_STEREOSCOPIC_OVERUNDER = 13;
-  /**
-    * Defines that both eyes of the camera will be rendered on successive lines interlaced for passive 3d monitors.
-    */
-  public static readonly RIG_MODE_STEREOSCOPIC_INTERLACED = 14;
-  /**
-    * Defines that both eyes of the camera should be renderered in a VR mode (carbox).
-    */
-  public static readonly RIG_MODE_VR = 20;
-  /**
-    * Defines that both eyes of the camera should be renderered in a VR mode (webVR).
-    */
-  public static readonly RIG_MODE_WEBVR = 21;
-  /**
-    * Custom rig mode allowing rig cameras to be populated manually with any number of cameras
-    */
-  public static readonly RIG_MODE_CUSTOM = 22;
-
-  /**
-   * Maximum number of uv sets supported
-   */
-  public static readonly MAX_SUPPORTED_UV_SETS = 6;
->>>>>>> be155e42
-}
+/** Defines the cross module used constants to avoid circular dependencies */
+export class Constants {
+  /** Defines that alpha blending is disabled */
+  public static readonly ALPHA_DISABLE = 0;
+  /** Defines that alpha blending is SRC ALPHA * SRC + DEST */
+  public static readonly ALPHA_ADD = 1;
+  /** Defines that alpha blending is SRC ALPHA * SRC + (1 - SRC ALPHA) * DEST */
+  public static readonly ALPHA_COMBINE = 2;
+  /** Defines that alpha blending is DEST - SRC * DEST */
+  public static readonly ALPHA_SUBTRACT = 3;
+  /** Defines that alpha blending is SRC * DEST */
+  public static readonly ALPHA_MULTIPLY = 4;
+  /** Defines that alpha blending is SRC ALPHA * SRC + (1 - SRC) * DEST */
+  public static readonly ALPHA_MAXIMIZED = 5;
+  /** Defines that alpha blending is SRC + DEST */
+  public static readonly ALPHA_ONEONE = 6;
+  /** Defines that alpha blending is SRC + (1 - SRC ALPHA) * DEST */
+  public static readonly ALPHA_PREMULTIPLIED = 7;
+  /**
+   * Defines that alpha blending is SRC + (1 - SRC ALPHA) * DEST
+   * Alpha will be set to (1 - SRC ALPHA) * DEST ALPHA
+   */
+  public static readonly ALPHA_PREMULTIPLIED_PORTERDUFF = 8;
+  /** Defines that alpha blending is CST * SRC + (1 - CST) * DEST */
+  public static readonly ALPHA_INTERPOLATE = 9;
+  /**
+   * Defines that alpha blending is SRC + (1 - SRC) * DEST
+   * Alpha will be set to SRC ALPHA + (1 - SRC ALPHA) * DEST ALPHA
+   */
+  public static readonly ALPHA_SCREENMODE = 10;
+  /**
+   * Defines that alpha blending is SRC + DST
+   * Alpha will be set to SRC ALPHA + DST ALPHA
+   */
+  public static readonly ALPHA_ONEONE_ONEONE = 11;
+  /**
+   * Defines that alpha blending is SRC * DST ALPHA + DST
+   * Alpha will be set to 0
+   */
+  public static readonly ALPHA_ALPHATOCOLOR = 12;
+  /**
+   * Defines that alpha blending is SRC * (1 - DST) + DST * (1 - SRC)
+   */
+  public static readonly ALPHA_REVERSEONEMINUS = 13;
+  /**
+   * Defines that alpha blending is SRC + DST * (1 - SRC ALPHA)
+   * Alpha will be set to SRC ALPHA + DST ALPHA * (1 - SRC ALPHA)
+   */
+  public static readonly ALPHA_SRC_DSTONEMINUSSRCALPHA = 14;
+  /**
+   * Defines that alpha blending is SRC + DST
+   * Alpha will be set to SRC ALPHA
+   */
+  public static readonly ALPHA_ONEONE_ONEZERO = 15;
+  /**
+   * Defines that alpha blending is SRC * (1 - DST) + DST * (1 - SRC)
+   * Alpha will be set to DST ALPHA
+   */
+  public static readonly ALPHA_EXCLUSION = 16;
+    /**
+     * Defines that alpha blending is SRC * SRC ALPHA + DST * (1 - SRC ALPHA)
+     * Alpha will be set to SRC ALPHA + (1 - SRC ALPHA) * DST ALPHA
+     */
+    public static readonly ALPHA_LAYER_ACCUMULATE = 17;
+
+  /** Defines that alpha blending equation a SUM */
+  public static readonly ALPHA_EQUATION_ADD = 0;
+  /** Defines that alpha blending equation a SUBSTRACTION */
+  public static readonly ALPHA_EQUATION_SUBSTRACT = 1;
+  /** Defines that alpha blending equation a REVERSE SUBSTRACTION */
+  public static readonly ALPHA_EQUATION_REVERSE_SUBTRACT = 2;
+  /** Defines that alpha blending equation a MAX operation */
+  public static readonly ALPHA_EQUATION_MAX = 3;
+  /** Defines that alpha blending equation a MIN operation */
+  public static readonly ALPHA_EQUATION_MIN = 4;
+  /**
+   * Defines that alpha blending equation a DARKEN operation:
+   * It takes the min of the src and sums the alpha channels.
+   */
+  public static readonly ALPHA_EQUATION_DARKEN = 5;
+
+  /** Defines that the resource is not delayed*/
+  public static readonly DELAYLOADSTATE_NONE = 0;
+  /** Defines that the resource was successfully delay loaded */
+  public static readonly DELAYLOADSTATE_LOADED = 1;
+  /** Defines that the resource is currently delay loading */
+  public static readonly DELAYLOADSTATE_LOADING = 2;
+  /** Defines that the resource is delayed and has not started loading */
+  public static readonly DELAYLOADSTATE_NOTLOADED = 4;
+
+  // Depth or Stencil test Constants.
+  /** Passed to depthFunction or stencilFunction to specify depth or stencil tests will never pass. i.e. Nothing will be drawn */
+  public static readonly NEVER = 0x0200;
+  /** Passed to depthFunction or stencilFunction to specify depth or stencil tests will always pass. i.e. Pixels will be drawn in the order they are drawn */
+  public static readonly ALWAYS = 0x0207;
+  /** Passed to depthFunction or stencilFunction to specify depth or stencil tests will pass if the new depth value is less than the stored value */
+  public static readonly LESS = 0x0201;
+  /** Passed to depthFunction or stencilFunction to specify depth or stencil tests will pass if the new depth value is equals to the stored value */
+  public static readonly EQUAL = 0x0202;
+  /** Passed to depthFunction or stencilFunction to specify depth or stencil tests will pass if the new depth value is less than or equal to the stored value */
+  public static readonly LEQUAL = 0x0203;
+  /** Passed to depthFunction or stencilFunction to specify depth or stencil tests will pass if the new depth value is greater than the stored value */
+  public static readonly GREATER = 0x0204;
+  /** Passed to depthFunction or stencilFunction to specify depth or stencil tests will pass if the new depth value is greater than or equal to the stored value */
+  public static readonly GEQUAL = 0x0206;
+  /** Passed to depthFunction or stencilFunction to specify depth or stencil tests will pass if the new depth value is not equal to the stored value */
+  public static readonly NOTEQUAL = 0x0205;
+
+  // Stencil Actions Constants.
+  /** Passed to stencilOperation to specify that stencil value must be kept */
+  public static readonly KEEP = 0x1E00;
+  /** Passed to stencilOperation to specify that stencil value must be zero */
+  public static readonly ZERO = 0x0000;
+  /** Passed to stencilOperation to specify that stencil value must be replaced */
+  public static readonly REPLACE = 0x1E01;
+  /** Passed to stencilOperation to specify that stencil value must be incremented */
+  public static readonly INCR = 0x1E02;
+  /** Passed to stencilOperation to specify that stencil value must be decremented */
+  public static readonly DECR = 0x1E03;
+  /** Passed to stencilOperation to specify that stencil value must be inverted */
+  public static readonly INVERT = 0x150A;
+  /** Passed to stencilOperation to specify that stencil value must be incremented with wrapping */
+  public static readonly INCR_WRAP = 0x8507;
+  /** Passed to stencilOperation to specify that stencil value must be decremented with wrapping */
+  public static readonly DECR_WRAP = 0x8508;
+
+  /** Texture is not repeating outside of 0..1 UVs */
+  public static readonly TEXTURE_CLAMP_ADDRESSMODE = 0;
+  /** Texture is repeating outside of 0..1 UVs */
+  public static readonly TEXTURE_WRAP_ADDRESSMODE = 1;
+  /** Texture is repeating and mirrored */
+  public static readonly TEXTURE_MIRROR_ADDRESSMODE = 2;
+
+  /** Flag to create a storage texture */
+  public static readonly TEXTURE_CREATIONFLAG_STORAGE = 1;
+
+  /** ALPHA */
+  public static readonly TEXTUREFORMAT_ALPHA = 0;
+  /** LUMINANCE */
+  public static readonly TEXTUREFORMAT_LUMINANCE = 1;
+  /** LUMINANCE_ALPHA */
+  public static readonly TEXTUREFORMAT_LUMINANCE_ALPHA = 2;
+  /** RGB */
+  public static readonly TEXTUREFORMAT_RGB = 4;
+  /** RGBA */
+  public static readonly TEXTUREFORMAT_RGBA = 5;
+  /** RED */
+  public static readonly TEXTUREFORMAT_RED = 6;
+  /** RED (2nd reference) */
+  public static readonly TEXTUREFORMAT_R = 6;
+  /** RG */
+  public static readonly TEXTUREFORMAT_RG = 7;
+  /** RED_INTEGER */
+  public static readonly TEXTUREFORMAT_RED_INTEGER = 8;
+  /** RED_INTEGER (2nd reference) */
+  public static readonly TEXTUREFORMAT_R_INTEGER = 8;
+  /** RG_INTEGER */
+  public static readonly TEXTUREFORMAT_RG_INTEGER = 9;
+  /** RGB_INTEGER */
+  public static readonly TEXTUREFORMAT_RGB_INTEGER = 10;
+  /** RGBA_INTEGER */
+  public static readonly TEXTUREFORMAT_RGBA_INTEGER = 11;
+  /** BGRA */
+  public static readonly TEXTUREFORMAT_BGRA = 12;
+
+  /** Depth 24 bits + Stencil 8 bits */
+  public static readonly TEXTUREFORMAT_DEPTH24_STENCIL8 = 13;
+  /** Depth 32 bits float */
+  public static readonly TEXTUREFORMAT_DEPTH32_FLOAT = 14;
+  /** Depth 16 bits */
+  public static readonly TEXTUREFORMAT_DEPTH16 = 15;
+
+  /** Compressed BC7 */
+  public static readonly TEXTUREFORMAT_COMPRESSED_RGBA_BPTC_UNORM = 36492;
+  /** Compressed BC6 unsigned float */
+  public static readonly TEXTUREFORMAT_COMPRESSED_RGB_BPTC_UNSIGNED_FLOAT = 36495;
+  /** Compressed BC6 signed float */
+  public static readonly TEXTUREFORMAT_COMPRESSED_RGB_BPTC_SIGNED_FLOAT = 36494;
+  /** Compressed BC3 */
+  public static readonly TEXTUREFORMAT_COMPRESSED_RGBA_S3TC_DXT5 = 33779;
+  /** Compressed BC2 */
+  public static readonly TEXTUREFORMAT_COMPRESSED_RGBA_S3TC_DXT3 = 33778;
+  /** Compressed BC1 (RGBA) */
+  public static readonly TEXTUREFORMAT_COMPRESSED_RGBA_S3TC_DXT1 = 33777;
+  /** Compressed BC1 (RGB) */
+  public static readonly TEXTUREFORMAT_COMPRESSED_RGB_S3TC_DXT1 = 33776;
+  /** Compressed ASTC 4x4 */
+  public static readonly TEXTUREFORMAT_COMPRESSED_RGBA_ASTC_4x4 = 37808;
+
+  /** UNSIGNED_BYTE */
+  public static readonly TEXTURETYPE_UNSIGNED_BYTE = 0;
+  /** UNSIGNED_BYTE (2nd reference) */
+  public static readonly TEXTURETYPE_UNSIGNED_INT = 0;
+  /** FLOAT */
+  public static readonly TEXTURETYPE_FLOAT = 1;
+  /** HALF_FLOAT */
+  public static readonly TEXTURETYPE_HALF_FLOAT = 2;
+  /** BYTE */
+  public static readonly TEXTURETYPE_BYTE = 3;
+  /** SHORT */
+  public static readonly TEXTURETYPE_SHORT = 4;
+  /** UNSIGNED_SHORT */
+  public static readonly TEXTURETYPE_UNSIGNED_SHORT = 5;
+  /** INT */
+  public static readonly TEXTURETYPE_INT = 6;
+  /** UNSIGNED_INT */
+  public static readonly TEXTURETYPE_UNSIGNED_INTEGER = 7;
+  /** UNSIGNED_SHORT_4_4_4_4 */
+  public static readonly TEXTURETYPE_UNSIGNED_SHORT_4_4_4_4 = 8;
+  /** UNSIGNED_SHORT_5_5_5_1 */
+  public static readonly TEXTURETYPE_UNSIGNED_SHORT_5_5_5_1 = 9;
+  /** UNSIGNED_SHORT_5_6_5 */
+  public static readonly TEXTURETYPE_UNSIGNED_SHORT_5_6_5 = 10;
+  /** UNSIGNED_INT_2_10_10_10_REV */
+  public static readonly TEXTURETYPE_UNSIGNED_INT_2_10_10_10_REV = 11;
+  /** UNSIGNED_INT_24_8 */
+  public static readonly TEXTURETYPE_UNSIGNED_INT_24_8 = 12;
+  /** UNSIGNED_INT_10F_11F_11F_REV */
+  public static readonly TEXTURETYPE_UNSIGNED_INT_10F_11F_11F_REV = 13;
+  /** UNSIGNED_INT_5_9_9_9_REV */
+  public static readonly TEXTURETYPE_UNSIGNED_INT_5_9_9_9_REV = 14;
+  /** FLOAT_32_UNSIGNED_INT_24_8_REV */
+  public static readonly TEXTURETYPE_FLOAT_32_UNSIGNED_INT_24_8_REV = 15;
+
+  /** nearest is mag = nearest and min = nearest and no mip */
+  public static readonly TEXTURE_NEAREST_SAMPLINGMODE = 1;
+  /** mag = nearest and min = nearest and mip = none */
+  public static readonly TEXTURE_NEAREST_NEAREST = 1;
+
+  /** Bilinear is mag = linear and min = linear and no mip */
+  public static readonly TEXTURE_BILINEAR_SAMPLINGMODE = 2;
+  /** mag = linear and min = linear and mip = none */
+  public static readonly TEXTURE_LINEAR_LINEAR = 2;
+
+  /** Trilinear is mag = linear and min = linear and mip = linear */
+  public static readonly TEXTURE_TRILINEAR_SAMPLINGMODE = 3;
+  /** Trilinear is mag = linear and min = linear and mip = linear */
+  public static readonly TEXTURE_LINEAR_LINEAR_MIPLINEAR = 3;
+
+  /** mag = nearest and min = nearest and mip = nearest */
+  public static readonly TEXTURE_NEAREST_NEAREST_MIPNEAREST = 4;
+  /** mag = nearest and min = linear and mip = nearest */
+  public static readonly TEXTURE_NEAREST_LINEAR_MIPNEAREST = 5;
+  /** mag = nearest and min = linear and mip = linear */
+  public static readonly TEXTURE_NEAREST_LINEAR_MIPLINEAR = 6;
+  /** mag = nearest and min = linear and mip = none */
+  public static readonly TEXTURE_NEAREST_LINEAR = 7;
+  /** nearest is mag = nearest and min = nearest and mip = linear */
+  public static readonly TEXTURE_NEAREST_NEAREST_MIPLINEAR = 8;
+  /** mag = linear and min = nearest and mip = nearest */
+  public static readonly TEXTURE_LINEAR_NEAREST_MIPNEAREST = 9;
+  /** mag = linear and min = nearest and mip = linear */
+  public static readonly TEXTURE_LINEAR_NEAREST_MIPLINEAR = 10;
+  /** Bilinear is mag = linear and min = linear and mip = nearest */
+  public static readonly TEXTURE_LINEAR_LINEAR_MIPNEAREST = 11;
+  /** mag = linear and min = nearest and mip = none */
+  public static readonly TEXTURE_LINEAR_NEAREST = 12;
+
+  /** Explicit coordinates mode */
+  public static readonly TEXTURE_EXPLICIT_MODE = 0;
+  /** Spherical coordinates mode */
+  public static readonly TEXTURE_SPHERICAL_MODE = 1;
+  /** Planar coordinates mode */
+  public static readonly TEXTURE_PLANAR_MODE = 2;
+  /** Cubic coordinates mode */
+  public static readonly TEXTURE_CUBIC_MODE = 3;
+  /** Projection coordinates mode */
+  public static readonly TEXTURE_PROJECTION_MODE = 4;
+  /** Skybox coordinates mode */
+  public static readonly TEXTURE_SKYBOX_MODE = 5;
+  /** Inverse Cubic coordinates mode */
+  public static readonly TEXTURE_INVCUBIC_MODE = 6;
+  /** Equirectangular coordinates mode */
+  public static readonly TEXTURE_EQUIRECTANGULAR_MODE = 7;
+  /** Equirectangular Fixed coordinates mode */
+  public static readonly TEXTURE_FIXED_EQUIRECTANGULAR_MODE = 8;
+  /** Equirectangular Fixed Mirrored coordinates mode */
+  public static readonly TEXTURE_FIXED_EQUIRECTANGULAR_MIRRORED_MODE = 9;
+
+  /** Offline (baking) quality for texture filtering */
+  public static readonly TEXTURE_FILTERING_QUALITY_OFFLINE = 4096;
+
+  /** High quality for texture filtering */
+  public static readonly TEXTURE_FILTERING_QUALITY_HIGH = 64;
+
+  /** Medium quality for texture filtering */
+  public static readonly TEXTURE_FILTERING_QUALITY_MEDIUM = 16;
+
+  /** Low quality for texture filtering */
+  public static readonly TEXTURE_FILTERING_QUALITY_LOW = 8;
+
+  // Texture rescaling mode
+  /** Defines that texture rescaling will use a floor to find the closer power of 2 size */
+  public static readonly SCALEMODE_FLOOR = 1;
+  /** Defines that texture rescaling will look for the nearest power of 2 size */
+  public static readonly SCALEMODE_NEAREST = 2;
+  /** Defines that texture rescaling will use a ceil to find the closer power of 2 size */
+  public static readonly SCALEMODE_CEILING = 3;
+
+  /**
+   * The dirty texture flag value
+   */
+  public static readonly MATERIAL_TextureDirtyFlag = 1;
+  /**
+   * The dirty light flag value
+   */
+  public static readonly MATERIAL_LightDirtyFlag = 2;
+  /**
+   * The dirty fresnel flag value
+   */
+  public static readonly MATERIAL_FresnelDirtyFlag = 4;
+  /**
+   * The dirty attribute flag value
+   */
+  public static readonly MATERIAL_AttributesDirtyFlag = 8;
+  /**
+   * The dirty misc flag value
+   */
+  public static readonly MATERIAL_MiscDirtyFlag = 16;
+  /**
+   * The dirty prepass flag value
+   */
+  public static readonly MATERIAL_PrePassDirtyFlag = 32;
+  /**
+   * The all dirty flag value
+   */
+  public static readonly MATERIAL_AllDirtyFlag = 63;
+
+  /**
+   * Returns the triangle fill mode
+   */
+  public static readonly MATERIAL_TriangleFillMode = 0;
+  /**
+   * Returns the wireframe mode
+   */
+  public static readonly MATERIAL_WireFrameFillMode = 1;
+  /**
+   * Returns the point fill mode
+   */
+  public static readonly MATERIAL_PointFillMode = 2;
+  /**
+   * Returns the point list draw mode
+   */
+  public static readonly MATERIAL_PointListDrawMode = 3;
+  /**
+   * Returns the line list draw mode
+   */
+  public static readonly MATERIAL_LineListDrawMode = 4;
+  /**
+   * Returns the line loop draw mode
+   */
+  public static readonly MATERIAL_LineLoopDrawMode = 5;
+  /**
+   * Returns the line strip draw mode
+   */
+  public static readonly MATERIAL_LineStripDrawMode = 6;
+
+  /**
+   * Returns the triangle strip draw mode
+   */
+  public static readonly MATERIAL_TriangleStripDrawMode = 7;
+  /**
+   * Returns the triangle fan draw mode
+   */
+  public static readonly MATERIAL_TriangleFanDrawMode = 8;
+
+  /**
+   * Stores the clock-wise side orientation
+   */
+  public static readonly MATERIAL_ClockWiseSideOrientation = 0;
+  /**
+   * Stores the counter clock-wise side orientation
+   */
+  public static readonly MATERIAL_CounterClockWiseSideOrientation = 1;
+
+  /**
+   * Nothing
+   * @see https://doc.babylonjs.com/how_to/how_to_use_actions#triggers
+   */
+  public static readonly ACTION_NothingTrigger = 0;
+  /**
+   * On pick
+   * @see https://doc.babylonjs.com/how_to/how_to_use_actions#triggers
+   */
+  public static readonly ACTION_OnPickTrigger = 1;
+  /**
+   * On left pick
+   * @see https://doc.babylonjs.com/how_to/how_to_use_actions#triggers
+   */
+  public static readonly ACTION_OnLeftPickTrigger = 2;
+  /**
+   * On right pick
+   * @see https://doc.babylonjs.com/how_to/how_to_use_actions#triggers
+   */
+  public static readonly ACTION_OnRightPickTrigger = 3;
+  /**
+   * On center pick
+   * @see https://doc.babylonjs.com/how_to/how_to_use_actions#triggers
+   */
+  public static readonly ACTION_OnCenterPickTrigger = 4;
+  /**
+   * On pick down
+   * @see https://doc.babylonjs.com/how_to/how_to_use_actions#triggers
+   */
+  public static readonly ACTION_OnPickDownTrigger = 5;
+  /**
+   * On double pick
+   * @see https://doc.babylonjs.com/how_to/how_to_use_actions#triggers
+   */
+  public static readonly ACTION_OnDoublePickTrigger = 6;
+  /**
+   * On pick up
+   * @see https://doc.babylonjs.com/how_to/how_to_use_actions#triggers
+   */
+  public static readonly ACTION_OnPickUpTrigger = 7;
+  /**
+   * On pick out.
+   * This trigger will only be raised if you also declared a OnPickDown
+   * @see https://doc.babylonjs.com/how_to/how_to_use_actions#triggers
+   */
+  public static readonly ACTION_OnPickOutTrigger = 16;
+  /**
+   * On long press
+   * @see https://doc.babylonjs.com/how_to/how_to_use_actions#triggers
+   */
+  public static readonly ACTION_OnLongPressTrigger = 8;
+  /**
+   * On pointer over
+   * @see https://doc.babylonjs.com/how_to/how_to_use_actions#triggers
+   */
+  public static readonly ACTION_OnPointerOverTrigger = 9;
+  /**
+   * On pointer out
+   * @see https://doc.babylonjs.com/how_to/how_to_use_actions#triggers
+   */
+  public static readonly ACTION_OnPointerOutTrigger = 10;
+  /**
+   * On every frame
+   * @see https://doc.babylonjs.com/how_to/how_to_use_actions#triggers
+   */
+  public static readonly ACTION_OnEveryFrameTrigger = 11;
+  /**
+   * On intersection enter
+   * @see https://doc.babylonjs.com/how_to/how_to_use_actions#triggers
+   */
+  public static readonly ACTION_OnIntersectionEnterTrigger = 12;
+  /**
+   * On intersection exit
+   * @see https://doc.babylonjs.com/how_to/how_to_use_actions#triggers
+   */
+  public static readonly ACTION_OnIntersectionExitTrigger = 13;
+  /**
+   * On key down
+   * @see https://doc.babylonjs.com/how_to/how_to_use_actions#triggers
+   */
+  public static readonly ACTION_OnKeyDownTrigger = 14;
+  /**
+   * On key up
+   * @see https://doc.babylonjs.com/how_to/how_to_use_actions#triggers
+   */
+  public static readonly ACTION_OnKeyUpTrigger = 15;
+
+  /**
+   * Billboard mode will only apply to Y axis
+   */
+  public static readonly PARTICLES_BILLBOARDMODE_Y = 2;
+  /**
+   * Billboard mode will apply to all axes
+   */
+  public static readonly PARTICLES_BILLBOARDMODE_ALL = 7;
+  /**
+   * Special billboard mode where the particle will be biilboard to the camera but rotated to align with direction
+   */
+  public static readonly PARTICLES_BILLBOARDMODE_STRETCHED = 8;
+
+  /** Default culling strategy : this is an exclusion test and it's the more accurate.
+   *  Test order :
+   *  Is the bounding sphere outside the frustum ?
+   *  If not, are the bounding box vertices outside the frustum ?
+   *  It not, then the cullable object is in the frustum.
+   */
+  public static readonly MESHES_CULLINGSTRATEGY_STANDARD = 0;
+  /** Culling strategy : Bounding Sphere Only.
+   *  This is an exclusion test. It's faster than the standard strategy because the bounding box is not tested.
+   *  It's also less accurate than the standard because some not visible objects can still be selected.
+   *  Test : is the bounding sphere outside the frustum ?
+   *  If not, then the cullable object is in the frustum.
+   */
+  public static readonly MESHES_CULLINGSTRATEGY_BOUNDINGSPHERE_ONLY = 1;
+  /** Culling strategy : Optimistic Inclusion.
+   *  This in an inclusion test first, then the standard exclusion test.
+   *  This can be faster when a cullable object is expected to be almost always in the camera frustum.
+   *  This could also be a little slower than the standard test when the tested object center is not the frustum but one of its bounding box vertex is still inside.
+   *  Anyway, it's as accurate as the standard strategy.
+   *  Test :
+   *  Is the cullable object bounding sphere center in the frustum ?
+   *  If not, apply the default culling strategy.
+   */
+  public static readonly MESHES_CULLINGSTRATEGY_OPTIMISTIC_INCLUSION = 2;
+  /** Culling strategy : Optimistic Inclusion then Bounding Sphere Only.
+   *  This in an inclusion test first, then the bounding sphere only exclusion test.
+   *  This can be the fastest test when a cullable object is expected to be almost always in the camera frustum.
+   *  This could also be a little slower than the BoundingSphereOnly strategy when the tested object center is not in the frustum but its bounding sphere still intersects it.
+   *  It's less accurate than the standard strategy and as accurate as the BoundingSphereOnly strategy.
+   *  Test :
+   *  Is the cullable object bounding sphere center in the frustum ?
+   *  If not, apply the Bounding Sphere Only strategy. No Bounding Box is tested here.
+   */
+  public static readonly MESHES_CULLINGSTRATEGY_OPTIMISTIC_INCLUSION_THEN_BSPHERE_ONLY = 3;
+
+  /**
+   * No logging while loading
+   */
+  public static readonly SCENELOADER_NO_LOGGING = 0;
+  /**
+   * Minimal logging while loading
+   */
+  public static readonly SCENELOADER_MINIMAL_LOGGING = 1;
+  /**
+   * Summary logging while loading
+   */
+  public static readonly SCENELOADER_SUMMARY_LOGGING = 2;
+  /**
+   * Detailed logging while loading
+   */
+  public static readonly SCENELOADER_DETAILED_LOGGING = 3;
+
+  /**
+   * Constant used to retrieve the irradiance texture index in the textures array in the prepass
+   * using getIndex(Constants.PREPASS_IRRADIANCE_TEXTURE_TYPE)
+   */
+  public static readonly PREPASS_IRRADIANCE_TEXTURE_TYPE = 0;
+  /**
+   * Constant used to retrieve the position texture index in the textures array in the prepass
+   * using getIndex(Constants.PREPASS_POSITION_TEXTURE_INDEX)
+   */
+  public static readonly PREPASS_POSITION_TEXTURE_TYPE = 1;
+  /**
+   * Constant used to retrieve the velocity texture index in the textures array in the prepass
+   * using getIndex(Constants.PREPASS_VELOCITY_TEXTURE_INDEX)
+   */
+  public static readonly PREPASS_VELOCITY_TEXTURE_TYPE = 2;
+  /**
+   * Constant used to retrieve the reflectivity texture index in the textures array in the prepass
+   * using the getIndex(Constants.PREPASS_REFLECTIVITY_TEXTURE_TYPE)
+   */
+  public static readonly PREPASS_REFLECTIVITY_TEXTURE_TYPE = 3;
+  /**
+   * Constant used to retrieve the lit color texture index in the textures array in the prepass
+   * using the getIndex(Constants.PREPASS_COLOR_TEXTURE_TYPE)
+   */
+  public static readonly PREPASS_COLOR_TEXTURE_TYPE = 4;
+  /**
+   * Constant used to retrieve depth index in the textures array in the prepass
+   * using the getIndex(Constants.PREPASS_DEPTH_TEXTURE_TYPE)
+   */
+  public static readonly PREPASS_DEPTH_TEXTURE_TYPE = 5;
+  /**
+   * Constant used to retrieve normal index in the textures array in the prepass
+   * using the getIndex(Constants.PREPASS_NORMAL_TEXTURE_TYPE)
+   */
+  public static readonly PREPASS_NORMAL_TEXTURE_TYPE = 6;
+  /**
+   * Constant used to retrieve albedo index in the textures array in the prepass
+   * using the getIndex(Constants.PREPASS_ALBEDO_TEXTURE_TYPE)
+   */
+  public static readonly PREPASS_ALBEDO_TEXTURE_TYPE = 7;
+
+  /** Flag to create a readable buffer (the buffer can be the source of a copy) */
+  public static readonly BUFFER_CREATIONFLAG_READ = 1;
+  /** Flag to create a writable buffer (the buffer can be the destination of a copy) */
+  public static readonly BUFFER_CREATIONFLAG_WRITE = 2;
+  /** Flag to create a readable and writable buffer */
+  public static readonly BUFFER_CREATIONFLAG_READWRITE = 3;
+  /** Flag to create a buffer suitable to be used as a uniform buffer */
+  public static readonly BUFFER_CREATIONFLAG_UNIFORM = 4;
+  /** Flag to create a buffer suitable to be used as a vertex buffer */
+  public static readonly BUFFER_CREATIONFLAG_VERTEX = 8;
+  /** Flag to create a buffer suitable to be used as an index buffer */
+  public static readonly BUFFER_CREATIONFLAG_INDEX = 16;
+  /** Flag to create a buffer suitable to be used as a storage buffer */
+  public static readonly BUFFER_CREATIONFLAG_STORAGE = 32;
+
+  /**
+   * Prefixes used by the engine for sub mesh draw wrappers
+   */
+
+  /** @hidden */
+  public static readonly SUBMESH_DRAWWRAPPER_MAINPASS = "bjs_mainpass";
+  /** @hidden */
+  public static readonly SUBMESH_DRAWWRAPPER_SHADOWGENERATOR_PREFIX = "bjs_shadowgenerator_";
+  /** @hidden */
+  public static readonly SUBMESH_DRAWWRAPPER_DEPTHRENDERER_PREFIX = "bjs_depthrenderer_";
+  /** @hidden */
+  public static readonly SUBMESH_DRAWWRAPPER_OUTLINERENDERER_PREFIX = "bjs_outlinerenderer_";
+
+  /**
+   * Constant used as key code for Alt key
+   */
+  public static readonly INPUT_ALT_KEY = 18;
+
+  /**
+   * Constant used as key code for Ctrl key
+   */
+  public static readonly INPUT_CTRL_KEY = 17;
+
+  /**
+   * Constant used as key code for Meta key (Left Win, Left Cmd)
+   */
+  public static readonly INPUT_META_KEY1 = 91;
+
+  /**
+   * Constant used as key code for Meta key (Right Win)
+   */
+  public static readonly INPUT_META_KEY2 = 92;
+
+  /**
+   * Constant used as key code for Meta key (Right Win, Right Cmd)
+   */
+  public static readonly INPUT_META_KEY3 = 93;
+
+  /**
+   * Constant used as key code for Shift key
+   */
+  public static readonly INPUT_SHIFT_KEY = 16;
+
+  /** Standard snapshot rendering. In this mode, some form of dynamic behavior is possible (for eg, uniform buffers are still updated) */
+  public static readonly SNAPSHOTRENDERING_STANDARD = 0;
+
+  /** Fast snapshot rendering. In this mode, everything is static and only some limited form of dynamic behaviour is possible */
+  public static readonly SNAPSHOTRENDERING_FAST = 1;
+
+  /**
+   * This is the default projection mode used by the cameras.
+   * It helps recreating a feeling of perspective and better appreciate depth.
+   * This is the best way to simulate real life cameras.
+   */
+  public static readonly PERSPECTIVE_CAMERA = 0;
+  /**
+    * This helps creating camera with an orthographic mode.
+    * Orthographic is commonly used in engineering as a means to produce object specifications that communicate dimensions unambiguously, each line of 1 unit length (cm, meter..whatever) will appear to have the same length everywhere on the drawing. This allows the drafter to dimension only a subset of lines and let the reader know that other lines of that length on the drawing are also that length in reality. Every parallel line in the drawing is also parallel in the object.
+    */
+  public static readonly ORTHOGRAPHIC_CAMERA = 1;
+
+  /**
+    * This is the default FOV mode for perspective cameras.
+    * This setting aligns the upper and lower bounds of the viewport to the upper and lower bounds of the camera frustum.
+    */
+  public static readonly FOVMODE_VERTICAL_FIXED = 0;
+  /**
+    * This setting aligns the left and right bounds of the viewport to the left and right bounds of the camera frustum.
+    */
+  public static readonly FOVMODE_HORIZONTAL_FIXED = 1;
+
+  /**
+    * This specifies there is no need for a camera rig.
+    * Basically only one eye is rendered corresponding to the camera.
+    */
+  public static readonly RIG_MODE_NONE = 0;
+  /**
+    * Simulates a camera Rig with one blue eye and one red eye.
+    * This can be use with 3d blue and red glasses.
+    */
+  public static readonly RIG_MODE_STEREOSCOPIC_ANAGLYPH = 10;
+  /**
+    * Defines that both eyes of the camera will be rendered side by side with a parallel target.
+    */
+  public static readonly RIG_MODE_STEREOSCOPIC_SIDEBYSIDE_PARALLEL = 11;
+  /**
+    * Defines that both eyes of the camera will be rendered side by side with a none parallel target.
+    */
+  public static readonly RIG_MODE_STEREOSCOPIC_SIDEBYSIDE_CROSSEYED = 12;
+  /**
+    * Defines that both eyes of the camera will be rendered over under each other.
+    */
+  public static readonly RIG_MODE_STEREOSCOPIC_OVERUNDER = 13;
+  /**
+    * Defines that both eyes of the camera will be rendered on successive lines interlaced for passive 3d monitors.
+    */
+  public static readonly RIG_MODE_STEREOSCOPIC_INTERLACED = 14;
+  /**
+    * Defines that both eyes of the camera should be renderered in a VR mode (carbox).
+    */
+  public static readonly RIG_MODE_VR = 20;
+  /**
+    * Defines that both eyes of the camera should be renderered in a VR mode (webVR).
+    */
+  public static readonly RIG_MODE_WEBVR = 21;
+  /**
+    * Custom rig mode allowing rig cameras to be populated manually with any number of cameras
+    */
+  public static readonly RIG_MODE_CUSTOM = 22;
+
+  /**
+   * Maximum number of uv sets supported
+   */
+  public static readonly MAX_SUPPORTED_UV_SETS = 6;
+}