--- conflicted
+++ resolved
@@ -1,917 +1,913 @@
-import { Logger } from "../Misc/logger";
-import { Nullable } from "../types";
-import { Camera } from "../Cameras/camera";
-import { Scene } from "../scene";
-import { Engine } from "../Engines/engine";
-import { EngineStore } from "../Engines/engineStore";
-import { AbstractMesh } from "../Meshes/abstractMesh";
-import { Mesh } from "../Meshes/mesh";
-import { VertexBuffer } from "../Meshes/buffer";
-import { Light } from "../Lights/light";
-import { Constants } from "../Engines/constants";
-import { PrePassConfiguration } from "../Materials/prePassConfiguration";
-
-import { UniformBuffer } from "./uniformBuffer";
-import { Effect, IEffectCreationOptions } from "./effect";
-import { BaseTexture } from "../Materials/Textures/baseTexture";
-import { WebVRFreeCamera } from '../Cameras/VR/webVRCamera';
-import { MaterialDefines } from "./materialDefines";
-import { Color3 } from '../Maths/math.color';
-import { EffectFallbacks } from './effectFallbacks';
-import { ThinMaterialHelper } from './thinMaterialHelper';
-
-/**
- * "Static Class" containing the most commonly used helper while dealing with material for rendering purpose.
- *
- * It contains the basic tools to help defining defines, binding uniform for the common part of the materials.
- *
- * This works by convention in BabylonJS but is meant to be use only with shader following the in place naming rules and conventions.
- */
-export class MaterialHelper {
-
-    /**
-     * Bind the current view position to an effect.
-     * @param effect The effect to be bound
-     * @param scene The scene the eyes position is used from
-     * @param variableName name of the shader variable that will hold the eye position
-     */
-    public static BindEyePosition(effect: Effect, scene: Scene, variableName = "vEyePosition"): void {
-        if (scene._forcedViewPosition) {
-            effect.setVector3(variableName, scene._forcedViewPosition);
-            return;
-        }
-        var globalPosition = scene.activeCamera!.globalPosition;
-        if (!globalPosition) {
-            // Use WebVRFreecamera's device position as global position is not it's actual position in babylon space
-            globalPosition = (scene.activeCamera! as WebVRFreeCamera).devicePosition;
-        }
-        effect.setVector3(variableName, scene._mirroredCameraPosition ? scene._mirroredCameraPosition : globalPosition);
-    }
-
-    /**
-     * Helps preparing the defines values about the UVs in used in the effect.
-     * UVs are shared as much as we can accross channels in the shaders.
-     * @param texture The texture we are preparing the UVs for
-     * @param defines The defines to update
-     * @param key The channel key "diffuse", "specular"... used in the shader
-     */
-    public static PrepareDefinesForMergedUV(texture: BaseTexture, defines: any, key: string): void {
-        defines._needUVs = true;
-        defines[key] = true;
-        if (texture.getTextureMatrix().isIdentityAs3x2()) {
-            defines[key + "DIRECTUV"] = texture.coordinatesIndex + 1;
-            if (texture.coordinatesIndex === 0) {
-                defines["MAINUV1"] = true;
-            } else {
-                defines["MAINUV2"] = true;
-            }
-        } else {
-            defines[key + "DIRECTUV"] = 0;
-        }
-    }
-
-    /**
-     * Binds a texture matrix value to its corrsponding uniform
-     * @param texture The texture to bind the matrix for
-     * @param uniformBuffer The uniform buffer receivin the data
-     * @param key The channel key "diffuse", "specular"... used in the shader
-     */
-    public static BindTextureMatrix(texture: BaseTexture, uniformBuffer: UniformBuffer, key: string): void {
-        var matrix = texture.getTextureMatrix();
-
-        uniformBuffer.updateMatrix(key + "Matrix", matrix);
-    }
-
-    /**
-     * Gets the current status of the fog (should it be enabled?)
-     * @param mesh defines the mesh to evaluate for fog support
-     * @param scene defines the hosting scene
-     * @returns true if fog must be enabled
-     */
-    public static GetFogState(mesh: AbstractMesh, scene: Scene) {
-        return (scene.fogEnabled && mesh.applyFog && scene.fogMode !== Scene.FOGMODE_NONE);
-    }
-
-    /**
-     * Helper used to prepare the list of defines associated with misc. values for shader compilation
-     * @param mesh defines the current mesh
-     * @param scene defines the current scene
-     * @param useLogarithmicDepth defines if logarithmic depth has to be turned on
-     * @param pointsCloud defines if point cloud rendering has to be turned on
-     * @param fogEnabled defines if fog has to be turned on
-     * @param alphaTest defines if alpha testing has to be turned on
-     * @param defines defines the current list of defines
-     */
-    public static PrepareDefinesForMisc(mesh: AbstractMesh, scene: Scene, useLogarithmicDepth: boolean, pointsCloud: boolean, fogEnabled: boolean, alphaTest: boolean, defines: any): void {
-        if (defines._areMiscDirty) {
-            defines["LOGARITHMICDEPTH"] = useLogarithmicDepth;
-            defines["POINTSIZE"] = pointsCloud;
-            defines["FOG"] = fogEnabled && this.GetFogState(mesh, scene);
-            defines["NONUNIFORMSCALING"] = mesh.nonUniformScaling;
-            defines["ALPHATEST"] = alphaTest;
-        }
-    }
-
-    /**
-     * Helper used to prepare the list of defines associated with frame values for shader compilation
-     * @param scene defines the current scene
-     * @param engine defines the current engine
-     * @param defines specifies the list of active defines
-     * @param useInstances defines if instances have to be turned on
-     * @param useClipPlane defines if clip plane have to be turned on
-     * @param useInstances defines if instances have to be turned on
-     * @param useThinInstances defines if thin instances have to be turned on
-     */
-    public static PrepareDefinesForFrameBoundValues(scene: Scene, engine: Engine, defines: any, useInstances: boolean, useClipPlane: Nullable<boolean> = null, useThinInstances: boolean = false): void {
-        var changed = false;
-        let useClipPlane1 = false;
-        let useClipPlane2 = false;
-        let useClipPlane3 = false;
-        let useClipPlane4 = false;
-        let useClipPlane5 = false;
-        let useClipPlane6 = false;
-
-        useClipPlane1 = useClipPlane == null ? (scene.clipPlane !== undefined && scene.clipPlane !== null) : useClipPlane;
-        useClipPlane2 = useClipPlane == null ? (scene.clipPlane2 !== undefined && scene.clipPlane2 !== null) : useClipPlane;
-        useClipPlane3 = useClipPlane == null ? (scene.clipPlane3 !== undefined && scene.clipPlane3 !== null) : useClipPlane;
-        useClipPlane4 = useClipPlane == null ? (scene.clipPlane4 !== undefined && scene.clipPlane4 !== null) : useClipPlane;
-        useClipPlane5 = useClipPlane == null ? (scene.clipPlane5 !== undefined && scene.clipPlane5 !== null) : useClipPlane;
-        useClipPlane6 = useClipPlane == null ? (scene.clipPlane6 !== undefined && scene.clipPlane6 !== null) : useClipPlane;
-
-        if (defines["CLIPPLANE"] !== useClipPlane1) {
-            defines["CLIPPLANE"] = useClipPlane1;
-            changed = true;
-        }
-
-        if (defines["CLIPPLANE2"] !== useClipPlane2) {
-            defines["CLIPPLANE2"] = useClipPlane2;
-            changed = true;
-        }
-
-        if (defines["CLIPPLANE3"] !== useClipPlane3) {
-            defines["CLIPPLANE3"] = useClipPlane3;
-            changed = true;
-        }
-
-        if (defines["CLIPPLANE4"] !== useClipPlane4) {
-            defines["CLIPPLANE4"] = useClipPlane4;
-            changed = true;
-        }
-
-        if (defines["CLIPPLANE5"] !== useClipPlane5) {
-            defines["CLIPPLANE5"] = useClipPlane5;
-            changed = true;
-        }
-
-        if (defines["CLIPPLANE6"] !== useClipPlane6) {
-            defines["CLIPPLANE6"] = useClipPlane6;
-            changed = true;
-        }
-
-        if (defines["DEPTHPREPASS"] !== !engine.getColorWrite()) {
-            defines["DEPTHPREPASS"] = !defines["DEPTHPREPASS"];
-            changed = true;
-        }
-
-        if (defines["INSTANCES"] !== useInstances) {
-            defines["INSTANCES"] = useInstances;
-            changed = true;
-        }
-
-        if (defines["THIN_INSTANCES"] !== useThinInstances) {
-            defines["THIN_INSTANCES"] = useThinInstances;
-            changed = true;
-        }
-
-        if (changed) {
-            defines.markAsUnprocessed();
-        }
-    }
-
-    /**
-     * Prepares the defines for bones
-     * @param mesh The mesh containing the geometry data we will draw
-     * @param defines The defines to update
-     */
-    public static PrepareDefinesForBones(mesh: AbstractMesh, defines: any) {
-        if (mesh.useBones && mesh.computeBonesUsingShaders && mesh.skeleton) {
-            defines["NUM_BONE_INFLUENCERS"] = mesh.numBoneInfluencers;
-
-            const materialSupportsBoneTexture = defines["BONETEXTURE"] !== undefined;
-
-            if (mesh.skeleton.isUsingTextureForMatrices && materialSupportsBoneTexture) {
-                defines["BONETEXTURE"] = true;
-            } else {
-                defines["BonesPerMesh"] = (mesh.skeleton.bones.length + 1);
-                defines["BONETEXTURE"] = materialSupportsBoneTexture ? false : undefined;
-
-                const prePassRenderer = mesh.getScene().prePassRenderer;
-                if (prePassRenderer && prePassRenderer.enabled) {
-                    const nonExcluded = prePassRenderer.excludedSkinnedMesh.indexOf(mesh) === -1;
-                    defines["BONES_VELOCITY_ENABLED"] = nonExcluded;
-                }
-            }
-        } else {
-            defines["NUM_BONE_INFLUENCERS"] = 0;
-            defines["BonesPerMesh"] = 0;
-        }
-    }
-
-    /**
-     * Prepares the defines for morph targets
-     * @param mesh The mesh containing the geometry data we will draw
-     * @param defines The defines to update
-     */
-    public static PrepareDefinesForMorphTargets(mesh: AbstractMesh, defines: any) {
-        var manager = (<Mesh>mesh).morphTargetManager;
-        if (manager) {
-            defines["MORPHTARGETS_UV"] = manager.supportsUVs && defines["UV1"];
-            defines["MORPHTARGETS_TANGENT"] = manager.supportsTangents && defines["TANGENT"];
-            defines["MORPHTARGETS_NORMAL"] = manager.supportsNormals && defines["NORMAL"];
-            defines["MORPHTARGETS"] = (manager.numInfluencers > 0);
-            defines["NUM_MORPH_INFLUENCERS"] = manager.numInfluencers;
-        } else {
-            defines["MORPHTARGETS_UV"] = false;
-            defines["MORPHTARGETS_TANGENT"] = false;
-            defines["MORPHTARGETS_NORMAL"] = false;
-            defines["MORPHTARGETS"] = false;
-            defines["NUM_MORPH_INFLUENCERS"] = 0;
-        }
-    }
-
-    /**
-     * Prepares the defines used in the shader depending on the attributes data available in the mesh
-     * @param mesh The mesh containing the geometry data we will draw
-     * @param defines The defines to update
-     * @param useVertexColor Precise whether vertex colors should be used or not (override mesh info)
-     * @param useBones Precise whether bones should be used or not (override mesh info)
-     * @param useMorphTargets Precise whether morph targets should be used or not (override mesh info)
-     * @param useVertexAlpha Precise whether vertex alpha should be used or not (override mesh info)
-     * @returns false if defines are considered not dirty and have not been checked
-     */
-    public static PrepareDefinesForAttributes(mesh: AbstractMesh, defines: any, useVertexColor: boolean, useBones: boolean, useMorphTargets = false, useVertexAlpha = true): boolean {
-        if (!defines._areAttributesDirty && defines._needNormals === defines._normals && defines._needUVs === defines._uvs) {
-            return false;
-        }
-
-        defines._normals = defines._needNormals;
-        defines._uvs = defines._needUVs;
-
-        defines["NORMAL"] = (defines._needNormals && mesh.isVerticesDataPresent(VertexBuffer.NormalKind));
-
-        if (defines._needNormals && mesh.isVerticesDataPresent(VertexBuffer.TangentKind)) {
-            defines["TANGENT"] = true;
-        }
-
-        if (defines._needUVs) {
-            defines["UV1"] = mesh.isVerticesDataPresent(VertexBuffer.UVKind);
-            defines["UV2"] = mesh.isVerticesDataPresent(VertexBuffer.UV2Kind);
-        } else {
-            defines["UV1"] = false;
-            defines["UV2"] = false;
-        }
-
-        if (useVertexColor) {
-            var hasVertexColors = mesh.useVertexColors && mesh.isVerticesDataPresent(VertexBuffer.ColorKind);
-            defines["VERTEXCOLOR"] = hasVertexColors;
-            defines["VERTEXALPHA"] = mesh.hasVertexAlpha && hasVertexColors && useVertexAlpha;
-        }
-
-        if (useBones) {
-            this.PrepareDefinesForBones(mesh, defines);
-        }
-
-        if (useMorphTargets) {
-            this.PrepareDefinesForMorphTargets(mesh, defines);
-        }
-
-        return true;
-    }
-
-    /**
-     * Prepares the defines related to multiview
-     * @param scene The scene we are intending to draw
-     * @param defines The defines to update
-     */
-    public static PrepareDefinesForMultiview(scene: Scene, defines: any) {
-        if (scene.activeCamera) {
-            var previousMultiview = defines.MULTIVIEW;
-            defines.MULTIVIEW = (scene.activeCamera.outputRenderTarget !== null && scene.activeCamera.outputRenderTarget.getViewCount() > 1);
-            if (defines.MULTIVIEW != previousMultiview) {
-                defines.markAsUnprocessed();
-            }
-        }
-    }
-
-    /**
-     * Prepares the defines related to the prepass
-     * @param scene The scene we are intending to draw
-     * @param defines The defines to update
-     * @param canRenderToMRT Indicates if this material renders to several textures in the prepass
-     */
-    public static PrepareDefinesForPrePass(scene: Scene, defines: any, canRenderToMRT: boolean) {
-        const previousPrePass = defines.PREPASS;
-
-        if (!defines._arePrePassDirty) {
-            return;
-        }
-
-        const texturesList = [
-        {
-            type: Constants.PREPASS_POSITION_TEXTURE_TYPE,
-            define: "PREPASS_POSITION",
-            index: "PREPASS_POSITION_INDEX",
-        },
-        {
-            type: Constants.PREPASS_VELOCITY_TEXTURE_TYPE,
-            define: "PREPASS_VELOCITY",
-            index: "PREPASS_VELOCITY_INDEX",
-        },
-        {
-            type: Constants.PREPASS_REFLECTIVITY_TEXTURE_TYPE,
-            define: "PREPASS_REFLECTIVITY",
-            index: "PREPASS_REFLECTIVITY_INDEX",
-        },
-        {
-            type: Constants.PREPASS_IRRADIANCE_TEXTURE_TYPE,
-            define: "PREPASS_IRRADIANCE",
-            index: "PREPASS_IRRADIANCE_INDEX",
-        },
-        {
-            type: Constants.PREPASS_ALBEDO_TEXTURE_TYPE,
-            define: "PREPASS_ALBEDO",
-            index: "PREPASS_ALBEDO_INDEX",
-        },
-        {
-            type: Constants.PREPASS_DEPTHNORMAL_TEXTURE_TYPE,
-            define: "PREPASS_DEPTHNORMAL",
-            index: "PREPASS_DEPTHNORMAL_INDEX",
-        }];
-
-        if (scene.prePassRenderer && scene.prePassRenderer.enabled && canRenderToMRT) {
-            defines.PREPASS = true;
-            defines.SCENE_MRT_COUNT = scene.prePassRenderer.mrtCount;
-
-            for (let i = 0; i < texturesList.length; i++) {
-                const index = scene.prePassRenderer.getIndex(texturesList[i].type);
-                if (index !== -1) {
-                    defines[texturesList[i].define] = true;
-                    defines[texturesList[i].index] = index;
-                } else {
-                    defines[texturesList[i].define] = false;
-                }
-            }
-
-        } else {
-            defines.PREPASS = false;
-            for (let i = 0; i < texturesList.length; i++) {
-                defines[texturesList[i].define] = false;
-            }
-        }
-
-        if (defines.PREPASS != previousPrePass) {
-            defines.markAsUnprocessed();
-            defines.markAsImageProcessingDirty();
-        }
-    }
-
-    /**
-     * Prepares the defines related to the light information passed in parameter
-     * @param scene The scene we are intending to draw
-     * @param mesh The mesh the effect is compiling for
-     * @param light The light the effect is compiling for
-     * @param lightIndex The index of the light
-     * @param defines The defines to update
-     * @param specularSupported Specifies whether specular is supported or not (override lights data)
-     * @param state Defines the current state regarding what is needed (normals, etc...)
-     */
-    public static PrepareDefinesForLight(scene: Scene, mesh: AbstractMesh, light: Light, lightIndex: number, defines: any, specularSupported: boolean, state: {
-        needNormals: boolean,
-        needRebuild: boolean,
-        shadowEnabled: boolean,
-        specularEnabled: boolean,
-        lightmapMode: boolean
-    }) {
-        state.needNormals = true;
-
-        if (defines["LIGHT" + lightIndex] === undefined) {
-            state.needRebuild = true;
-        }
-
-        defines["LIGHT" + lightIndex] = true;
-
-        defines["SPOTLIGHT" + lightIndex] = false;
-        defines["HEMILIGHT" + lightIndex] = false;
-        defines["POINTLIGHT" + lightIndex] = false;
-        defines["DIRLIGHT" + lightIndex] = false;
-
-        light.prepareLightSpecificDefines(defines, lightIndex);
-
-        // FallOff.
-        defines["LIGHT_FALLOFF_PHYSICAL" + lightIndex] = false;
-        defines["LIGHT_FALLOFF_GLTF" + lightIndex] = false;
-        defines["LIGHT_FALLOFF_STANDARD" + lightIndex] = false;
-
-        switch (light.falloffType) {
-            case Light.FALLOFF_GLTF:
-                defines["LIGHT_FALLOFF_GLTF" + lightIndex] = true;
-                break;
-            case Light.FALLOFF_PHYSICAL:
-                defines["LIGHT_FALLOFF_PHYSICAL" + lightIndex] = true;
-                break;
-            case Light.FALLOFF_STANDARD:
-                defines["LIGHT_FALLOFF_STANDARD" + lightIndex] = true;
-                break;
-        }
-
-        // Specular
-        if (specularSupported && !light.specular.equalsFloats(0, 0, 0)) {
-            state.specularEnabled = true;
-        }
-
-        // Shadows
-        defines["SHADOW" + lightIndex] = false;
-        defines["SHADOWCSM" + lightIndex] = false;
-        defines["SHADOWCSMDEBUG" + lightIndex] = false;
-        defines["SHADOWCSMNUM_CASCADES" + lightIndex] = false;
-        defines["SHADOWCSMUSESHADOWMAXZ" + lightIndex] = false;
-        defines["SHADOWCSMNOBLEND" + lightIndex] = false;
-        defines["SHADOWCSM_RIGHTHANDED" + lightIndex] = false;
-        defines["SHADOWPCF" + lightIndex] = false;
-        defines["SHADOWPCSS" + lightIndex] = false;
-        defines["SHADOWPOISSON" + lightIndex] = false;
-        defines["SHADOWESM" + lightIndex] = false;
-        defines["SHADOWCUBE" + lightIndex] = false;
-        defines["SHADOWLOWQUALITY" + lightIndex] = false;
-        defines["SHADOWMEDIUMQUALITY" + lightIndex] = false;
-
-        if (mesh && mesh.receiveShadows && scene.shadowsEnabled && light.shadowEnabled) {
-            var shadowGenerator = light.getShadowGenerator();
-            if (shadowGenerator) {
-                const shadowMap = shadowGenerator.getShadowMap();
-                if (shadowMap) {
-                    if (shadowMap.renderList && shadowMap.renderList.length > 0) {
-                        state.shadowEnabled = true;
-                        shadowGenerator.prepareDefines(defines, lightIndex);
-                    }
-                }
-            }
-        }
-
-        if (light.lightmapMode != Light.LIGHTMAP_DEFAULT) {
-            state.lightmapMode = true;
-            defines["LIGHTMAPEXCLUDED" + lightIndex] = true;
-            defines["LIGHTMAPNOSPECULAR" + lightIndex] = (light.lightmapMode == Light.LIGHTMAP_SHADOWSONLY);
-        } else {
-            defines["LIGHTMAPEXCLUDED" + lightIndex] = false;
-            defines["LIGHTMAPNOSPECULAR" + lightIndex] = false;
-        }
-    }
-
-    /**
-     * Prepares the defines related to the light information passed in parameter
-     * @param scene The scene we are intending to draw
-     * @param mesh The mesh the effect is compiling for
-     * @param defines The defines to update
-     * @param specularSupported Specifies whether specular is supported or not (override lights data)
-     * @param maxSimultaneousLights Specfies how manuy lights can be added to the effect at max
-     * @param disableLighting Specifies whether the lighting is disabled (override scene and light)
-     * @returns true if normals will be required for the rest of the effect
-     */
-    public static PrepareDefinesForLights(scene: Scene, mesh: AbstractMesh, defines: any, specularSupported: boolean, maxSimultaneousLights = 4, disableLighting = false): boolean {
-        if (!defines._areLightsDirty) {
-            return defines._needNormals;
-        }
-
-        var lightIndex = 0;
-        let state = {
-            needNormals: false,
-            needRebuild: false,
-            lightmapMode: false,
-            shadowEnabled: false,
-            specularEnabled: false
-        };
-
-        if (scene.lightsEnabled && !disableLighting) {
-            for (var light of mesh.lightSources) {
-                this.PrepareDefinesForLight(scene, mesh, light, lightIndex, defines, specularSupported, state);
-
-                lightIndex++;
-                if (lightIndex === maxSimultaneousLights) {
-                    break;
-                }
-            }
-        }
-
-        defines["SPECULARTERM"] = state.specularEnabled;
-        defines["SHADOWS"] = state.shadowEnabled;
-
-        // Resetting all other lights if any
-        for (var index = lightIndex; index < maxSimultaneousLights; index++) {
-            if (defines["LIGHT" + index] !== undefined) {
-                defines["LIGHT" + index] = false;
-                defines["HEMILIGHT" + index] = false;
-                defines["POINTLIGHT" + index] = false;
-                defines["DIRLIGHT" + index] = false;
-                defines["SPOTLIGHT" + index] = false;
-                defines["SHADOW" + index] = false;
-                defines["SHADOWCSM" + index] = false;
-                defines["SHADOWCSMDEBUG" + index] = false;
-                defines["SHADOWCSMNUM_CASCADES" + index] = false;
-                defines["SHADOWCSMUSESHADOWMAXZ" + index] = false;
-                defines["SHADOWCSMNOBLEND" + index] = false;
-                defines["SHADOWCSM_RIGHTHANDED" + index] = false;
-                defines["SHADOWPCF" + index] = false;
-                defines["SHADOWPCSS" + index] = false;
-                defines["SHADOWPOISSON" + index] = false;
-                defines["SHADOWESM" + index] = false;
-                defines["SHADOWCUBE" + index] = false;
-                defines["SHADOWLOWQUALITY" + index] = false;
-                defines["SHADOWMEDIUMQUALITY" + index] = false;
-            }
-        }
-
-        let caps = scene.getEngine().getCaps();
-
-        if (defines["SHADOWFLOAT"] === undefined) {
-            state.needRebuild = true;
-        }
-
-        defines["SHADOWFLOAT"] = state.shadowEnabled &&
-            ((caps.textureFloatRender && caps.textureFloatLinearFiltering) ||
-                (caps.textureHalfFloatRender && caps.textureHalfFloatLinearFiltering));
-        defines["LIGHTMAPEXCLUDED"] = state.lightmapMode;
-
-        if (state.needRebuild) {
-            defines.rebuild();
-        }
-
-        return state.needNormals;
-    }
-
-    /**
-     * Prepares the uniforms and samplers list to be used in the effect (for a specific light)
-     * @param lightIndex defines the light index
-     * @param uniformsList The uniform list
-     * @param samplersList The sampler list
-     * @param projectedLightTexture defines if projected texture must be used
-     * @param uniformBuffersList defines an optional list of uniform buffers
-     */
-    public static PrepareUniformsAndSamplersForLight(lightIndex: number, uniformsList: string[], samplersList: string[], projectedLightTexture?: any, uniformBuffersList: Nullable<string[]> = null) {
-        uniformsList.push(
-            "vLightData" + lightIndex,
-            "vLightDiffuse" + lightIndex,
-            "vLightSpecular" + lightIndex,
-            "vLightDirection" + lightIndex,
-            "vLightFalloff" + lightIndex,
-            "vLightGround" + lightIndex,
-            "lightMatrix" + lightIndex,
-            "shadowsInfo" + lightIndex,
-            "depthValues" + lightIndex,
-        );
-
-        if (uniformBuffersList) {
-            uniformBuffersList.push("Light" + lightIndex);
-        }
-
-        samplersList.push("shadowSampler" + lightIndex);
-        samplersList.push("depthSampler" + lightIndex);
-
-        uniformsList.push(
-            "viewFrustumZ" + lightIndex,
-            "cascadeBlendFactor" + lightIndex,
-            "lightSizeUVCorrection" + lightIndex,
-            "depthCorrection" + lightIndex,
-            "penumbraDarkness" + lightIndex,
-            "frustumLengths" + lightIndex,
-        );
-
-        if (projectedLightTexture) {
-            samplersList.push("projectionLightSampler" + lightIndex);
-            uniformsList.push(
-                "textureProjectionMatrix" + lightIndex,
-            );
-        }
-    }
-
-    /**
-     * Prepares the uniforms and samplers list to be used in the effect
-     * @param uniformsListOrOptions The uniform names to prepare or an EffectCreationOptions containing the liist and extra information
-     * @param samplersList The sampler list
-     * @param defines The defines helping in the list generation
-     * @param maxSimultaneousLights The maximum number of simultanous light allowed in the effect
-     */
-    public static PrepareUniformsAndSamplersList(uniformsListOrOptions: string[] | IEffectCreationOptions, samplersList?: string[], defines?: any, maxSimultaneousLights = 4): void {
-        let uniformsList: string[];
-        let uniformBuffersList: Nullable<string[]> = null;
-
-        if ((<IEffectCreationOptions>uniformsListOrOptions).uniformsNames) {
-            var options = <IEffectCreationOptions>uniformsListOrOptions;
-            uniformsList = options.uniformsNames;
-            uniformBuffersList = options.uniformBuffersNames;
-            samplersList = options.samplers;
-            defines = options.defines;
-            maxSimultaneousLights = options.maxSimultaneousLights || 0;
-        } else {
-            uniformsList = <string[]>uniformsListOrOptions;
-            if (!samplersList) {
-                samplersList = [];
-            }
-        }
-
-        for (var lightIndex = 0; lightIndex < maxSimultaneousLights; lightIndex++) {
-            if (!defines["LIGHT" + lightIndex]) {
-                break;
-            }
-            this.PrepareUniformsAndSamplersForLight(lightIndex, uniformsList, samplersList, defines["PROJECTEDLIGHTTEXTURE" + lightIndex], uniformBuffersList);
-        }
-
-        if (defines["NUM_MORPH_INFLUENCERS"]) {
-            uniformsList.push("morphTargetInfluences");
-        }
-    }
-
-    /**
-     * This helps decreasing rank by rank the shadow quality (0 being the highest rank and quality)
-     * @param defines The defines to update while falling back
-     * @param fallbacks The authorized effect fallbacks
-     * @param maxSimultaneousLights The maximum number of lights allowed
-     * @param rank the current rank of the Effect
-     * @returns The newly affected rank
-     */
-    public static HandleFallbacksForShadows(defines: any, fallbacks: EffectFallbacks, maxSimultaneousLights = 4, rank = 0): number {
-        let lightFallbackRank = 0;
-        for (var lightIndex = 0; lightIndex < maxSimultaneousLights; lightIndex++) {
-            if (!defines["LIGHT" + lightIndex]) {
-                break;
-            }
-
-            if (lightIndex > 0) {
-                lightFallbackRank = rank + lightIndex;
-                fallbacks.addFallback(lightFallbackRank, "LIGHT" + lightIndex);
-            }
-
-            if (!defines["SHADOWS"]) {
-                if (defines["SHADOW" + lightIndex]) {
-                    fallbacks.addFallback(rank, "SHADOW" + lightIndex);
-                }
-
-                if (defines["SHADOWPCF" + lightIndex]) {
-                    fallbacks.addFallback(rank, "SHADOWPCF" + lightIndex);
-                }
-
-                if (defines["SHADOWPCSS" + lightIndex]) {
-                    fallbacks.addFallback(rank, "SHADOWPCSS" + lightIndex);
-                }
-
-                if (defines["SHADOWPOISSON" + lightIndex]) {
-                    fallbacks.addFallback(rank, "SHADOWPOISSON" + lightIndex);
-                }
-
-                if (defines["SHADOWESM" + lightIndex]) {
-                    fallbacks.addFallback(rank, "SHADOWESM" + lightIndex);
-                }
-            }
-        }
-        return lightFallbackRank++;
-    }
-
-    private static _TmpMorphInfluencers = { "NUM_MORPH_INFLUENCERS": 0 };
-    /**
-     * Prepares the list of attributes required for morph targets according to the effect defines.
-     * @param attribs The current list of supported attribs
-     * @param mesh The mesh to prepare the morph targets attributes for
-     * @param influencers The number of influencers
-     */
-    public static PrepareAttributesForMorphTargetsInfluencers(attribs: string[], mesh: AbstractMesh, influencers: number): void {
-        this._TmpMorphInfluencers.NUM_MORPH_INFLUENCERS = influencers;
-        this.PrepareAttributesForMorphTargets(attribs, mesh, this._TmpMorphInfluencers);
-    }
-
-    /**
-     * Prepares the list of attributes required for morph targets according to the effect defines.
-     * @param attribs The current list of supported attribs
-     * @param mesh The mesh to prepare the morph targets attributes for
-     * @param defines The current Defines of the effect
-     */
-    public static PrepareAttributesForMorphTargets(attribs: string[], mesh: AbstractMesh, defines: any): void {
-        var influencers = defines["NUM_MORPH_INFLUENCERS"];
-
-        if (influencers > 0 && EngineStore.LastCreatedEngine) {
-            var maxAttributesCount = EngineStore.LastCreatedEngine.getCaps().maxVertexAttribs;
-            var manager = (<Mesh>mesh).morphTargetManager;
-            var normal = manager && manager.supportsNormals && defines["NORMAL"];
-            var tangent = manager && manager.supportsTangents && defines["TANGENT"];
-            var uv = manager && manager.supportsUVs && defines["UV1"];
-            for (var index = 0; index < influencers; index++) {
-                attribs.push(VertexBuffer.PositionKind + index);
-
-                if (normal) {
-                    attribs.push(VertexBuffer.NormalKind + index);
-                }
-
-                if (tangent) {
-                    attribs.push(VertexBuffer.TangentKind + index);
-                }
-
-                if (uv) {
-                    attribs.push(VertexBuffer.UVKind + "_" + index);
-                }
-
-                if (attribs.length > maxAttributesCount) {
-                    Logger.Error("Cannot add more vertex attributes for mesh " + mesh.name);
-                }
-            }
-        }
-    }
-
-    /**
-     * Prepares the list of attributes required for bones according to the effect defines.
-     * @param attribs The current list of supported attribs
-     * @param mesh The mesh to prepare the bones attributes for
-     * @param defines The current Defines of the effect
-     * @param fallbacks The current efffect fallback strategy
-     */
-    public static PrepareAttributesForBones(attribs: string[], mesh: AbstractMesh, defines: any, fallbacks: EffectFallbacks): void {
-        if (defines["NUM_BONE_INFLUENCERS"] > 0) {
-            fallbacks.addCPUSkinningFallback(0, mesh);
-
-            attribs.push(VertexBuffer.MatricesIndicesKind);
-            attribs.push(VertexBuffer.MatricesWeightsKind);
-            if (defines["NUM_BONE_INFLUENCERS"] > 4) {
-                attribs.push(VertexBuffer.MatricesIndicesExtraKind);
-                attribs.push(VertexBuffer.MatricesWeightsExtraKind);
-            }
-        }
-    }
-
-    /**
-     * Check and prepare the list of attributes required for instances according to the effect defines.
-     * @param attribs The current list of supported attribs
-     * @param defines The current MaterialDefines of the effect
-     */
-    public static PrepareAttributesForInstances(attribs: string[], defines: MaterialDefines): void {
-        if (defines["INSTANCES"] || defines["THIN_INSTANCES"]) {
-            this.PushAttributesForInstances(attribs);
-        }
-    }
-
-    /**
-     * Add the list of attributes required for instances to the attribs array.
-     * @param attribs The current list of supported attribs
-     */
-    public static PushAttributesForInstances(attribs: string[]): void {
-        attribs.push("world0");
-        attribs.push("world1");
-        attribs.push("world2");
-        attribs.push("world3");
-    }
-
-    /**
-     * Binds the light information to the effect.
-     * @param light The light containing the generator
-     * @param effect The effect we are binding the data to
-     * @param lightIndex The light index in the effect used to render
-     */
-    public static BindLightProperties(light: Light, effect: Effect, lightIndex: number): void {
-        light.transferToEffect(effect, lightIndex + "");
-    }
-
-    /**
-     * Binds the lights information from the scene to the effect for the given mesh.
-     * @param light Light to bind
-     * @param lightIndex Light index
-     * @param scene The scene where the light belongs to
-     * @param effect The effect we are binding the data to
-     * @param useSpecular Defines if specular is supported
-     * @param rebuildInParallel Specifies whether the shader is rebuilding in parallel
-     */
-    public static BindLight(light: Light, lightIndex: number, scene: Scene, effect: Effect, useSpecular: boolean, rebuildInParallel = false): void {
-        light._bindLight(lightIndex, scene, effect, useSpecular, rebuildInParallel);
-    }
-
-    /**
-     * Binds the lights information from the scene to the effect for the given mesh.
-     * @param scene The scene the lights belongs to
-     * @param mesh The mesh we are binding the information to render
-     * @param effect The effect we are binding the data to
-     * @param defines The generated defines for the effect
-     * @param maxSimultaneousLights The maximum number of light that can be bound to the effect
-     * @param rebuildInParallel Specifies whether the shader is rebuilding in parallel
-     */
-    public static BindLights(scene: Scene, mesh: AbstractMesh, effect: Effect, defines: any, maxSimultaneousLights = 4, rebuildInParallel = false): void {
-        let len = Math.min(mesh.lightSources.length, maxSimultaneousLights);
-
-        for (var i = 0; i < len; i++) {
-
-            let light = mesh.lightSources[i];
-            this.BindLight(light, i, scene, effect, typeof defines === "boolean" ? defines : defines["SPECULARTERM"], rebuildInParallel);
-        }
-    }
-
-    private static _tempFogColor = Color3.Black();
-    /**
-     * Binds the fog information from the scene to the effect for the given mesh.
-     * @param scene The scene the lights belongs to
-     * @param mesh The mesh we are binding the information to render
-     * @param effect The effect we are binding the data to
-     * @param linearSpace Defines if the fog effect is applied in linear space
-     */
-    public static BindFogParameters(scene: Scene, mesh: AbstractMesh, effect: Effect, linearSpace = false): void {
-        if (scene.fogEnabled && mesh.applyFog && scene.fogMode !== Scene.FOGMODE_NONE) {
-            effect.setFloat4("vFogInfos", scene.fogMode, scene.fogStart, scene.fogEnd, scene.fogDensity);
-            // Convert fog color to linear space if used in a linear space computed shader.
-            if (linearSpace) {
-                scene.fogColor.toLinearSpaceToRef(this._tempFogColor);
-                effect.setColor3("vFogColor", this._tempFogColor);
-            }
-            else {
-                effect.setColor3("vFogColor", scene.fogColor);
-            }
-        }
-    }
-
-    /**
-     * Binds the bones information from the mesh to the effect.
-     * @param mesh The mesh we are binding the information to render
-     * @param effect The effect we are binding the data to
-     * @param prePassConfiguration Configuration for the prepass, in case prepass is activated
-     */
-    public static BindBonesParameters(mesh?: AbstractMesh, effect?: Effect, prePassConfiguration?: PrePassConfiguration): void {
-        if (!effect || !mesh) {
-            return;
-        }
-        if (mesh.computeBonesUsingShaders && effect._bonesComputationForcedToCPU) {
-            mesh.computeBonesUsingShaders = false;
-        }
-
-        if (mesh.useBones && mesh.computeBonesUsingShaders && mesh.skeleton) {
-            const skeleton = mesh.skeleton;
-
-            if (skeleton.isUsingTextureForMatrices && effect.getUniformIndex("boneTextureWidth") > -1) {
-                const boneTexture = skeleton.getTransformMatrixTexture(mesh);
-                effect.setTexture("boneSampler", boneTexture);
-                effect.setFloat("boneTextureWidth", 4.0 * (skeleton.bones.length + 1));
-            } else {
-                const matrices = skeleton.getTransformMatrices(mesh);
-
-                if (matrices) {
-                    effect.setMatrices("mBones", matrices);
-                    if (prePassConfiguration && mesh.getScene().prePassRenderer && mesh.getScene().prePassRenderer!.getIndex(Constants.PREPASS_VELOCITY_TEXTURE_TYPE)) {
-                        if (prePassConfiguration.previousBones[mesh.uniqueId]) {
-                            effect.setMatrices("mPreviousBones", prePassConfiguration.previousBones[mesh.uniqueId]);
-                        }
-
-                        MaterialHelper._CopyBonesTransformationMatrices(matrices, prePassConfiguration.previousBones[mesh.uniqueId]);
-                    }
-                }
-            }
-        }
-    }
-
-    // Copies the bones transformation matrices into the target array and returns the target's reference
-    private static _CopyBonesTransformationMatrices(source: Float32Array, target: Float32Array): Float32Array {
-<<<<<<< HEAD
-        target.set(source)
-=======
-        target.set(source);
->>>>>>> c8d67b46
-
-        return target;
-    }
-
-    /**
-     * Binds the morph targets information from the mesh to the effect.
-     * @param abstractMesh The mesh we are binding the information to render
-     * @param effect The effect we are binding the data to
-     */
-    public static BindMorphTargetParameters(abstractMesh: AbstractMesh, effect: Effect): void {
-        let manager = (<Mesh>abstractMesh).morphTargetManager;
-        if (!abstractMesh || !manager) {
-            return;
-        }
-
-        effect.setFloatArray("morphTargetInfluences", manager.influences);
-    }
-
-    /**
-     * Binds the logarithmic depth information from the scene to the effect for the given defines.
-     * @param defines The generated defines used in the effect
-     * @param effect The effect we are binding the data to
-     * @param scene The scene we are willing to render with logarithmic scale for
-     */
-    public static BindLogDepth(defines: any, effect: Effect, scene: Scene): void {
-        if (defines["LOGARITHMICDEPTH"]) {
-            effect.setFloat("logarithmicDepthConstant", 2.0 / (Math.log((<Camera>scene.activeCamera).maxZ + 1.0) / Math.LN2));
-        }
-    }
-
-    /**
-     * Binds the clip plane information from the scene to the effect.
-     * @param scene The scene the clip plane information are extracted from
-     * @param effect The effect we are binding the data to
-     */
-    public static BindClipPlane(effect: Effect, scene: Scene): void {
-        ThinMaterialHelper.BindClipPlane(effect, scene);
-    }
-}
+import { Logger } from "../Misc/logger";
+import { Nullable } from "../types";
+import { Camera } from "../Cameras/camera";
+import { Scene } from "../scene";
+import { Engine } from "../Engines/engine";
+import { EngineStore } from "../Engines/engineStore";
+import { AbstractMesh } from "../Meshes/abstractMesh";
+import { Mesh } from "../Meshes/mesh";
+import { VertexBuffer } from "../Meshes/buffer";
+import { Light } from "../Lights/light";
+import { Constants } from "../Engines/constants";
+import { PrePassConfiguration } from "../Materials/prePassConfiguration";
+
+import { UniformBuffer } from "./uniformBuffer";
+import { Effect, IEffectCreationOptions } from "./effect";
+import { BaseTexture } from "../Materials/Textures/baseTexture";
+import { WebVRFreeCamera } from '../Cameras/VR/webVRCamera';
+import { MaterialDefines } from "./materialDefines";
+import { Color3 } from '../Maths/math.color';
+import { EffectFallbacks } from './effectFallbacks';
+import { ThinMaterialHelper } from './thinMaterialHelper';
+
+/**
+ * "Static Class" containing the most commonly used helper while dealing with material for rendering purpose.
+ *
+ * It contains the basic tools to help defining defines, binding uniform for the common part of the materials.
+ *
+ * This works by convention in BabylonJS but is meant to be use only with shader following the in place naming rules and conventions.
+ */
+export class MaterialHelper {
+
+    /**
+     * Bind the current view position to an effect.
+     * @param effect The effect to be bound
+     * @param scene The scene the eyes position is used from
+     * @param variableName name of the shader variable that will hold the eye position
+     */
+    public static BindEyePosition(effect: Effect, scene: Scene, variableName = "vEyePosition"): void {
+        if (scene._forcedViewPosition) {
+            effect.setVector3(variableName, scene._forcedViewPosition);
+            return;
+        }
+        var globalPosition = scene.activeCamera!.globalPosition;
+        if (!globalPosition) {
+            // Use WebVRFreecamera's device position as global position is not it's actual position in babylon space
+            globalPosition = (scene.activeCamera! as WebVRFreeCamera).devicePosition;
+        }
+        effect.setVector3(variableName, scene._mirroredCameraPosition ? scene._mirroredCameraPosition : globalPosition);
+    }
+
+    /**
+     * Helps preparing the defines values about the UVs in used in the effect.
+     * UVs are shared as much as we can accross channels in the shaders.
+     * @param texture The texture we are preparing the UVs for
+     * @param defines The defines to update
+     * @param key The channel key "diffuse", "specular"... used in the shader
+     */
+    public static PrepareDefinesForMergedUV(texture: BaseTexture, defines: any, key: string): void {
+        defines._needUVs = true;
+        defines[key] = true;
+        if (texture.getTextureMatrix().isIdentityAs3x2()) {
+            defines[key + "DIRECTUV"] = texture.coordinatesIndex + 1;
+            if (texture.coordinatesIndex === 0) {
+                defines["MAINUV1"] = true;
+            } else {
+                defines["MAINUV2"] = true;
+            }
+        } else {
+            defines[key + "DIRECTUV"] = 0;
+        }
+    }
+
+    /**
+     * Binds a texture matrix value to its corrsponding uniform
+     * @param texture The texture to bind the matrix for
+     * @param uniformBuffer The uniform buffer receivin the data
+     * @param key The channel key "diffuse", "specular"... used in the shader
+     */
+    public static BindTextureMatrix(texture: BaseTexture, uniformBuffer: UniformBuffer, key: string): void {
+        var matrix = texture.getTextureMatrix();
+
+        uniformBuffer.updateMatrix(key + "Matrix", matrix);
+    }
+
+    /**
+     * Gets the current status of the fog (should it be enabled?)
+     * @param mesh defines the mesh to evaluate for fog support
+     * @param scene defines the hosting scene
+     * @returns true if fog must be enabled
+     */
+    public static GetFogState(mesh: AbstractMesh, scene: Scene) {
+        return (scene.fogEnabled && mesh.applyFog && scene.fogMode !== Scene.FOGMODE_NONE);
+    }
+
+    /**
+     * Helper used to prepare the list of defines associated with misc. values for shader compilation
+     * @param mesh defines the current mesh
+     * @param scene defines the current scene
+     * @param useLogarithmicDepth defines if logarithmic depth has to be turned on
+     * @param pointsCloud defines if point cloud rendering has to be turned on
+     * @param fogEnabled defines if fog has to be turned on
+     * @param alphaTest defines if alpha testing has to be turned on
+     * @param defines defines the current list of defines
+     */
+    public static PrepareDefinesForMisc(mesh: AbstractMesh, scene: Scene, useLogarithmicDepth: boolean, pointsCloud: boolean, fogEnabled: boolean, alphaTest: boolean, defines: any): void {
+        if (defines._areMiscDirty) {
+            defines["LOGARITHMICDEPTH"] = useLogarithmicDepth;
+            defines["POINTSIZE"] = pointsCloud;
+            defines["FOG"] = fogEnabled && this.GetFogState(mesh, scene);
+            defines["NONUNIFORMSCALING"] = mesh.nonUniformScaling;
+            defines["ALPHATEST"] = alphaTest;
+        }
+    }
+
+    /**
+     * Helper used to prepare the list of defines associated with frame values for shader compilation
+     * @param scene defines the current scene
+     * @param engine defines the current engine
+     * @param defines specifies the list of active defines
+     * @param useInstances defines if instances have to be turned on
+     * @param useClipPlane defines if clip plane have to be turned on
+     * @param useInstances defines if instances have to be turned on
+     * @param useThinInstances defines if thin instances have to be turned on
+     */
+    public static PrepareDefinesForFrameBoundValues(scene: Scene, engine: Engine, defines: any, useInstances: boolean, useClipPlane: Nullable<boolean> = null, useThinInstances: boolean = false): void {
+        var changed = false;
+        let useClipPlane1 = false;
+        let useClipPlane2 = false;
+        let useClipPlane3 = false;
+        let useClipPlane4 = false;
+        let useClipPlane5 = false;
+        let useClipPlane6 = false;
+
+        useClipPlane1 = useClipPlane == null ? (scene.clipPlane !== undefined && scene.clipPlane !== null) : useClipPlane;
+        useClipPlane2 = useClipPlane == null ? (scene.clipPlane2 !== undefined && scene.clipPlane2 !== null) : useClipPlane;
+        useClipPlane3 = useClipPlane == null ? (scene.clipPlane3 !== undefined && scene.clipPlane3 !== null) : useClipPlane;
+        useClipPlane4 = useClipPlane == null ? (scene.clipPlane4 !== undefined && scene.clipPlane4 !== null) : useClipPlane;
+        useClipPlane5 = useClipPlane == null ? (scene.clipPlane5 !== undefined && scene.clipPlane5 !== null) : useClipPlane;
+        useClipPlane6 = useClipPlane == null ? (scene.clipPlane6 !== undefined && scene.clipPlane6 !== null) : useClipPlane;
+
+        if (defines["CLIPPLANE"] !== useClipPlane1) {
+            defines["CLIPPLANE"] = useClipPlane1;
+            changed = true;
+        }
+
+        if (defines["CLIPPLANE2"] !== useClipPlane2) {
+            defines["CLIPPLANE2"] = useClipPlane2;
+            changed = true;
+        }
+
+        if (defines["CLIPPLANE3"] !== useClipPlane3) {
+            defines["CLIPPLANE3"] = useClipPlane3;
+            changed = true;
+        }
+
+        if (defines["CLIPPLANE4"] !== useClipPlane4) {
+            defines["CLIPPLANE4"] = useClipPlane4;
+            changed = true;
+        }
+
+        if (defines["CLIPPLANE5"] !== useClipPlane5) {
+            defines["CLIPPLANE5"] = useClipPlane5;
+            changed = true;
+        }
+
+        if (defines["CLIPPLANE6"] !== useClipPlane6) {
+            defines["CLIPPLANE6"] = useClipPlane6;
+            changed = true;
+        }
+
+        if (defines["DEPTHPREPASS"] !== !engine.getColorWrite()) {
+            defines["DEPTHPREPASS"] = !defines["DEPTHPREPASS"];
+            changed = true;
+        }
+
+        if (defines["INSTANCES"] !== useInstances) {
+            defines["INSTANCES"] = useInstances;
+            changed = true;
+        }
+
+        if (defines["THIN_INSTANCES"] !== useThinInstances) {
+            defines["THIN_INSTANCES"] = useThinInstances;
+            changed = true;
+        }
+
+        if (changed) {
+            defines.markAsUnprocessed();
+        }
+    }
+
+    /**
+     * Prepares the defines for bones
+     * @param mesh The mesh containing the geometry data we will draw
+     * @param defines The defines to update
+     */
+    public static PrepareDefinesForBones(mesh: AbstractMesh, defines: any) {
+        if (mesh.useBones && mesh.computeBonesUsingShaders && mesh.skeleton) {
+            defines["NUM_BONE_INFLUENCERS"] = mesh.numBoneInfluencers;
+
+            const materialSupportsBoneTexture = defines["BONETEXTURE"] !== undefined;
+
+            if (mesh.skeleton.isUsingTextureForMatrices && materialSupportsBoneTexture) {
+                defines["BONETEXTURE"] = true;
+            } else {
+                defines["BonesPerMesh"] = (mesh.skeleton.bones.length + 1);
+                defines["BONETEXTURE"] = materialSupportsBoneTexture ? false : undefined;
+
+                const prePassRenderer = mesh.getScene().prePassRenderer;
+                if (prePassRenderer && prePassRenderer.enabled) {
+                    const nonExcluded = prePassRenderer.excludedSkinnedMesh.indexOf(mesh) === -1;
+                    defines["BONES_VELOCITY_ENABLED"] = nonExcluded;
+                }
+            }
+        } else {
+            defines["NUM_BONE_INFLUENCERS"] = 0;
+            defines["BonesPerMesh"] = 0;
+        }
+    }
+
+    /**
+     * Prepares the defines for morph targets
+     * @param mesh The mesh containing the geometry data we will draw
+     * @param defines The defines to update
+     */
+    public static PrepareDefinesForMorphTargets(mesh: AbstractMesh, defines: any) {
+        var manager = (<Mesh>mesh).morphTargetManager;
+        if (manager) {
+            defines["MORPHTARGETS_UV"] = manager.supportsUVs && defines["UV1"];
+            defines["MORPHTARGETS_TANGENT"] = manager.supportsTangents && defines["TANGENT"];
+            defines["MORPHTARGETS_NORMAL"] = manager.supportsNormals && defines["NORMAL"];
+            defines["MORPHTARGETS"] = (manager.numInfluencers > 0);
+            defines["NUM_MORPH_INFLUENCERS"] = manager.numInfluencers;
+        } else {
+            defines["MORPHTARGETS_UV"] = false;
+            defines["MORPHTARGETS_TANGENT"] = false;
+            defines["MORPHTARGETS_NORMAL"] = false;
+            defines["MORPHTARGETS"] = false;
+            defines["NUM_MORPH_INFLUENCERS"] = 0;
+        }
+    }
+
+    /**
+     * Prepares the defines used in the shader depending on the attributes data available in the mesh
+     * @param mesh The mesh containing the geometry data we will draw
+     * @param defines The defines to update
+     * @param useVertexColor Precise whether vertex colors should be used or not (override mesh info)
+     * @param useBones Precise whether bones should be used or not (override mesh info)
+     * @param useMorphTargets Precise whether morph targets should be used or not (override mesh info)
+     * @param useVertexAlpha Precise whether vertex alpha should be used or not (override mesh info)
+     * @returns false if defines are considered not dirty and have not been checked
+     */
+    public static PrepareDefinesForAttributes(mesh: AbstractMesh, defines: any, useVertexColor: boolean, useBones: boolean, useMorphTargets = false, useVertexAlpha = true): boolean {
+        if (!defines._areAttributesDirty && defines._needNormals === defines._normals && defines._needUVs === defines._uvs) {
+            return false;
+        }
+
+        defines._normals = defines._needNormals;
+        defines._uvs = defines._needUVs;
+
+        defines["NORMAL"] = (defines._needNormals && mesh.isVerticesDataPresent(VertexBuffer.NormalKind));
+
+        if (defines._needNormals && mesh.isVerticesDataPresent(VertexBuffer.TangentKind)) {
+            defines["TANGENT"] = true;
+        }
+
+        if (defines._needUVs) {
+            defines["UV1"] = mesh.isVerticesDataPresent(VertexBuffer.UVKind);
+            defines["UV2"] = mesh.isVerticesDataPresent(VertexBuffer.UV2Kind);
+        } else {
+            defines["UV1"] = false;
+            defines["UV2"] = false;
+        }
+
+        if (useVertexColor) {
+            var hasVertexColors = mesh.useVertexColors && mesh.isVerticesDataPresent(VertexBuffer.ColorKind);
+            defines["VERTEXCOLOR"] = hasVertexColors;
+            defines["VERTEXALPHA"] = mesh.hasVertexAlpha && hasVertexColors && useVertexAlpha;
+        }
+
+        if (useBones) {
+            this.PrepareDefinesForBones(mesh, defines);
+        }
+
+        if (useMorphTargets) {
+            this.PrepareDefinesForMorphTargets(mesh, defines);
+        }
+
+        return true;
+    }
+
+    /**
+     * Prepares the defines related to multiview
+     * @param scene The scene we are intending to draw
+     * @param defines The defines to update
+     */
+    public static PrepareDefinesForMultiview(scene: Scene, defines: any) {
+        if (scene.activeCamera) {
+            var previousMultiview = defines.MULTIVIEW;
+            defines.MULTIVIEW = (scene.activeCamera.outputRenderTarget !== null && scene.activeCamera.outputRenderTarget.getViewCount() > 1);
+            if (defines.MULTIVIEW != previousMultiview) {
+                defines.markAsUnprocessed();
+            }
+        }
+    }
+
+    /**
+     * Prepares the defines related to the prepass
+     * @param scene The scene we are intending to draw
+     * @param defines The defines to update
+     * @param canRenderToMRT Indicates if this material renders to several textures in the prepass
+     */
+    public static PrepareDefinesForPrePass(scene: Scene, defines: any, canRenderToMRT: boolean) {
+        const previousPrePass = defines.PREPASS;
+
+        if (!defines._arePrePassDirty) {
+            return;
+        }
+
+        const texturesList = [
+        {
+            type: Constants.PREPASS_POSITION_TEXTURE_TYPE,
+            define: "PREPASS_POSITION",
+            index: "PREPASS_POSITION_INDEX",
+        },
+        {
+            type: Constants.PREPASS_VELOCITY_TEXTURE_TYPE,
+            define: "PREPASS_VELOCITY",
+            index: "PREPASS_VELOCITY_INDEX",
+        },
+        {
+            type: Constants.PREPASS_REFLECTIVITY_TEXTURE_TYPE,
+            define: "PREPASS_REFLECTIVITY",
+            index: "PREPASS_REFLECTIVITY_INDEX",
+        },
+        {
+            type: Constants.PREPASS_IRRADIANCE_TEXTURE_TYPE,
+            define: "PREPASS_IRRADIANCE",
+            index: "PREPASS_IRRADIANCE_INDEX",
+        },
+        {
+            type: Constants.PREPASS_ALBEDO_TEXTURE_TYPE,
+            define: "PREPASS_ALBEDO",
+            index: "PREPASS_ALBEDO_INDEX",
+        },
+        {
+            type: Constants.PREPASS_DEPTHNORMAL_TEXTURE_TYPE,
+            define: "PREPASS_DEPTHNORMAL",
+            index: "PREPASS_DEPTHNORMAL_INDEX",
+        }];
+
+        if (scene.prePassRenderer && scene.prePassRenderer.enabled && canRenderToMRT) {
+            defines.PREPASS = true;
+            defines.SCENE_MRT_COUNT = scene.prePassRenderer.mrtCount;
+
+            for (let i = 0; i < texturesList.length; i++) {
+                const index = scene.prePassRenderer.getIndex(texturesList[i].type);
+                if (index !== -1) {
+                    defines[texturesList[i].define] = true;
+                    defines[texturesList[i].index] = index;
+                } else {
+                    defines[texturesList[i].define] = false;
+                }
+            }
+
+        } else {
+            defines.PREPASS = false;
+            for (let i = 0; i < texturesList.length; i++) {
+                defines[texturesList[i].define] = false;
+            }
+        }
+
+        if (defines.PREPASS != previousPrePass) {
+            defines.markAsUnprocessed();
+            defines.markAsImageProcessingDirty();
+        }
+    }
+
+    /**
+     * Prepares the defines related to the light information passed in parameter
+     * @param scene The scene we are intending to draw
+     * @param mesh The mesh the effect is compiling for
+     * @param light The light the effect is compiling for
+     * @param lightIndex The index of the light
+     * @param defines The defines to update
+     * @param specularSupported Specifies whether specular is supported or not (override lights data)
+     * @param state Defines the current state regarding what is needed (normals, etc...)
+     */
+    public static PrepareDefinesForLight(scene: Scene, mesh: AbstractMesh, light: Light, lightIndex: number, defines: any, specularSupported: boolean, state: {
+        needNormals: boolean,
+        needRebuild: boolean,
+        shadowEnabled: boolean,
+        specularEnabled: boolean,
+        lightmapMode: boolean
+    }) {
+        state.needNormals = true;
+
+        if (defines["LIGHT" + lightIndex] === undefined) {
+            state.needRebuild = true;
+        }
+
+        defines["LIGHT" + lightIndex] = true;
+
+        defines["SPOTLIGHT" + lightIndex] = false;
+        defines["HEMILIGHT" + lightIndex] = false;
+        defines["POINTLIGHT" + lightIndex] = false;
+        defines["DIRLIGHT" + lightIndex] = false;
+
+        light.prepareLightSpecificDefines(defines, lightIndex);
+
+        // FallOff.
+        defines["LIGHT_FALLOFF_PHYSICAL" + lightIndex] = false;
+        defines["LIGHT_FALLOFF_GLTF" + lightIndex] = false;
+        defines["LIGHT_FALLOFF_STANDARD" + lightIndex] = false;
+
+        switch (light.falloffType) {
+            case Light.FALLOFF_GLTF:
+                defines["LIGHT_FALLOFF_GLTF" + lightIndex] = true;
+                break;
+            case Light.FALLOFF_PHYSICAL:
+                defines["LIGHT_FALLOFF_PHYSICAL" + lightIndex] = true;
+                break;
+            case Light.FALLOFF_STANDARD:
+                defines["LIGHT_FALLOFF_STANDARD" + lightIndex] = true;
+                break;
+        }
+
+        // Specular
+        if (specularSupported && !light.specular.equalsFloats(0, 0, 0)) {
+            state.specularEnabled = true;
+        }
+
+        // Shadows
+        defines["SHADOW" + lightIndex] = false;
+        defines["SHADOWCSM" + lightIndex] = false;
+        defines["SHADOWCSMDEBUG" + lightIndex] = false;
+        defines["SHADOWCSMNUM_CASCADES" + lightIndex] = false;
+        defines["SHADOWCSMUSESHADOWMAXZ" + lightIndex] = false;
+        defines["SHADOWCSMNOBLEND" + lightIndex] = false;
+        defines["SHADOWCSM_RIGHTHANDED" + lightIndex] = false;
+        defines["SHADOWPCF" + lightIndex] = false;
+        defines["SHADOWPCSS" + lightIndex] = false;
+        defines["SHADOWPOISSON" + lightIndex] = false;
+        defines["SHADOWESM" + lightIndex] = false;
+        defines["SHADOWCUBE" + lightIndex] = false;
+        defines["SHADOWLOWQUALITY" + lightIndex] = false;
+        defines["SHADOWMEDIUMQUALITY" + lightIndex] = false;
+
+        if (mesh && mesh.receiveShadows && scene.shadowsEnabled && light.shadowEnabled) {
+            var shadowGenerator = light.getShadowGenerator();
+            if (shadowGenerator) {
+                const shadowMap = shadowGenerator.getShadowMap();
+                if (shadowMap) {
+                    if (shadowMap.renderList && shadowMap.renderList.length > 0) {
+                        state.shadowEnabled = true;
+                        shadowGenerator.prepareDefines(defines, lightIndex);
+                    }
+                }
+            }
+        }
+
+        if (light.lightmapMode != Light.LIGHTMAP_DEFAULT) {
+            state.lightmapMode = true;
+            defines["LIGHTMAPEXCLUDED" + lightIndex] = true;
+            defines["LIGHTMAPNOSPECULAR" + lightIndex] = (light.lightmapMode == Light.LIGHTMAP_SHADOWSONLY);
+        } else {
+            defines["LIGHTMAPEXCLUDED" + lightIndex] = false;
+            defines["LIGHTMAPNOSPECULAR" + lightIndex] = false;
+        }
+    }
+
+    /**
+     * Prepares the defines related to the light information passed in parameter
+     * @param scene The scene we are intending to draw
+     * @param mesh The mesh the effect is compiling for
+     * @param defines The defines to update
+     * @param specularSupported Specifies whether specular is supported or not (override lights data)
+     * @param maxSimultaneousLights Specfies how manuy lights can be added to the effect at max
+     * @param disableLighting Specifies whether the lighting is disabled (override scene and light)
+     * @returns true if normals will be required for the rest of the effect
+     */
+    public static PrepareDefinesForLights(scene: Scene, mesh: AbstractMesh, defines: any, specularSupported: boolean, maxSimultaneousLights = 4, disableLighting = false): boolean {
+        if (!defines._areLightsDirty) {
+            return defines._needNormals;
+        }
+
+        var lightIndex = 0;
+        let state = {
+            needNormals: false,
+            needRebuild: false,
+            lightmapMode: false,
+            shadowEnabled: false,
+            specularEnabled: false
+        };
+
+        if (scene.lightsEnabled && !disableLighting) {
+            for (var light of mesh.lightSources) {
+                this.PrepareDefinesForLight(scene, mesh, light, lightIndex, defines, specularSupported, state);
+
+                lightIndex++;
+                if (lightIndex === maxSimultaneousLights) {
+                    break;
+                }
+            }
+        }
+
+        defines["SPECULARTERM"] = state.specularEnabled;
+        defines["SHADOWS"] = state.shadowEnabled;
+
+        // Resetting all other lights if any
+        for (var index = lightIndex; index < maxSimultaneousLights; index++) {
+            if (defines["LIGHT" + index] !== undefined) {
+                defines["LIGHT" + index] = false;
+                defines["HEMILIGHT" + index] = false;
+                defines["POINTLIGHT" + index] = false;
+                defines["DIRLIGHT" + index] = false;
+                defines["SPOTLIGHT" + index] = false;
+                defines["SHADOW" + index] = false;
+                defines["SHADOWCSM" + index] = false;
+                defines["SHADOWCSMDEBUG" + index] = false;
+                defines["SHADOWCSMNUM_CASCADES" + index] = false;
+                defines["SHADOWCSMUSESHADOWMAXZ" + index] = false;
+                defines["SHADOWCSMNOBLEND" + index] = false;
+                defines["SHADOWCSM_RIGHTHANDED" + index] = false;
+                defines["SHADOWPCF" + index] = false;
+                defines["SHADOWPCSS" + index] = false;
+                defines["SHADOWPOISSON" + index] = false;
+                defines["SHADOWESM" + index] = false;
+                defines["SHADOWCUBE" + index] = false;
+                defines["SHADOWLOWQUALITY" + index] = false;
+                defines["SHADOWMEDIUMQUALITY" + index] = false;
+            }
+        }
+
+        let caps = scene.getEngine().getCaps();
+
+        if (defines["SHADOWFLOAT"] === undefined) {
+            state.needRebuild = true;
+        }
+
+        defines["SHADOWFLOAT"] = state.shadowEnabled &&
+            ((caps.textureFloatRender && caps.textureFloatLinearFiltering) ||
+                (caps.textureHalfFloatRender && caps.textureHalfFloatLinearFiltering));
+        defines["LIGHTMAPEXCLUDED"] = state.lightmapMode;
+
+        if (state.needRebuild) {
+            defines.rebuild();
+        }
+
+        return state.needNormals;
+    }
+
+    /**
+     * Prepares the uniforms and samplers list to be used in the effect (for a specific light)
+     * @param lightIndex defines the light index
+     * @param uniformsList The uniform list
+     * @param samplersList The sampler list
+     * @param projectedLightTexture defines if projected texture must be used
+     * @param uniformBuffersList defines an optional list of uniform buffers
+     */
+    public static PrepareUniformsAndSamplersForLight(lightIndex: number, uniformsList: string[], samplersList: string[], projectedLightTexture?: any, uniformBuffersList: Nullable<string[]> = null) {
+        uniformsList.push(
+            "vLightData" + lightIndex,
+            "vLightDiffuse" + lightIndex,
+            "vLightSpecular" + lightIndex,
+            "vLightDirection" + lightIndex,
+            "vLightFalloff" + lightIndex,
+            "vLightGround" + lightIndex,
+            "lightMatrix" + lightIndex,
+            "shadowsInfo" + lightIndex,
+            "depthValues" + lightIndex,
+        );
+
+        if (uniformBuffersList) {
+            uniformBuffersList.push("Light" + lightIndex);
+        }
+
+        samplersList.push("shadowSampler" + lightIndex);
+        samplersList.push("depthSampler" + lightIndex);
+
+        uniformsList.push(
+            "viewFrustumZ" + lightIndex,
+            "cascadeBlendFactor" + lightIndex,
+            "lightSizeUVCorrection" + lightIndex,
+            "depthCorrection" + lightIndex,
+            "penumbraDarkness" + lightIndex,
+            "frustumLengths" + lightIndex,
+        );
+
+        if (projectedLightTexture) {
+            samplersList.push("projectionLightSampler" + lightIndex);
+            uniformsList.push(
+                "textureProjectionMatrix" + lightIndex,
+            );
+        }
+    }
+
+    /**
+     * Prepares the uniforms and samplers list to be used in the effect
+     * @param uniformsListOrOptions The uniform names to prepare or an EffectCreationOptions containing the liist and extra information
+     * @param samplersList The sampler list
+     * @param defines The defines helping in the list generation
+     * @param maxSimultaneousLights The maximum number of simultanous light allowed in the effect
+     */
+    public static PrepareUniformsAndSamplersList(uniformsListOrOptions: string[] | IEffectCreationOptions, samplersList?: string[], defines?: any, maxSimultaneousLights = 4): void {
+        let uniformsList: string[];
+        let uniformBuffersList: Nullable<string[]> = null;
+
+        if ((<IEffectCreationOptions>uniformsListOrOptions).uniformsNames) {
+            var options = <IEffectCreationOptions>uniformsListOrOptions;
+            uniformsList = options.uniformsNames;
+            uniformBuffersList = options.uniformBuffersNames;
+            samplersList = options.samplers;
+            defines = options.defines;
+            maxSimultaneousLights = options.maxSimultaneousLights || 0;
+        } else {
+            uniformsList = <string[]>uniformsListOrOptions;
+            if (!samplersList) {
+                samplersList = [];
+            }
+        }
+
+        for (var lightIndex = 0; lightIndex < maxSimultaneousLights; lightIndex++) {
+            if (!defines["LIGHT" + lightIndex]) {
+                break;
+            }
+            this.PrepareUniformsAndSamplersForLight(lightIndex, uniformsList, samplersList, defines["PROJECTEDLIGHTTEXTURE" + lightIndex], uniformBuffersList);
+        }
+
+        if (defines["NUM_MORPH_INFLUENCERS"]) {
+            uniformsList.push("morphTargetInfluences");
+        }
+    }
+
+    /**
+     * This helps decreasing rank by rank the shadow quality (0 being the highest rank and quality)
+     * @param defines The defines to update while falling back
+     * @param fallbacks The authorized effect fallbacks
+     * @param maxSimultaneousLights The maximum number of lights allowed
+     * @param rank the current rank of the Effect
+     * @returns The newly affected rank
+     */
+    public static HandleFallbacksForShadows(defines: any, fallbacks: EffectFallbacks, maxSimultaneousLights = 4, rank = 0): number {
+        let lightFallbackRank = 0;
+        for (var lightIndex = 0; lightIndex < maxSimultaneousLights; lightIndex++) {
+            if (!defines["LIGHT" + lightIndex]) {
+                break;
+            }
+
+            if (lightIndex > 0) {
+                lightFallbackRank = rank + lightIndex;
+                fallbacks.addFallback(lightFallbackRank, "LIGHT" + lightIndex);
+            }
+
+            if (!defines["SHADOWS"]) {
+                if (defines["SHADOW" + lightIndex]) {
+                    fallbacks.addFallback(rank, "SHADOW" + lightIndex);
+                }
+
+                if (defines["SHADOWPCF" + lightIndex]) {
+                    fallbacks.addFallback(rank, "SHADOWPCF" + lightIndex);
+                }
+
+                if (defines["SHADOWPCSS" + lightIndex]) {
+                    fallbacks.addFallback(rank, "SHADOWPCSS" + lightIndex);
+                }
+
+                if (defines["SHADOWPOISSON" + lightIndex]) {
+                    fallbacks.addFallback(rank, "SHADOWPOISSON" + lightIndex);
+                }
+
+                if (defines["SHADOWESM" + lightIndex]) {
+                    fallbacks.addFallback(rank, "SHADOWESM" + lightIndex);
+                }
+            }
+        }
+        return lightFallbackRank++;
+    }
+
+    private static _TmpMorphInfluencers = { "NUM_MORPH_INFLUENCERS": 0 };
+    /**
+     * Prepares the list of attributes required for morph targets according to the effect defines.
+     * @param attribs The current list of supported attribs
+     * @param mesh The mesh to prepare the morph targets attributes for
+     * @param influencers The number of influencers
+     */
+    public static PrepareAttributesForMorphTargetsInfluencers(attribs: string[], mesh: AbstractMesh, influencers: number): void {
+        this._TmpMorphInfluencers.NUM_MORPH_INFLUENCERS = influencers;
+        this.PrepareAttributesForMorphTargets(attribs, mesh, this._TmpMorphInfluencers);
+    }
+
+    /**
+     * Prepares the list of attributes required for morph targets according to the effect defines.
+     * @param attribs The current list of supported attribs
+     * @param mesh The mesh to prepare the morph targets attributes for
+     * @param defines The current Defines of the effect
+     */
+    public static PrepareAttributesForMorphTargets(attribs: string[], mesh: AbstractMesh, defines: any): void {
+        var influencers = defines["NUM_MORPH_INFLUENCERS"];
+
+        if (influencers > 0 && EngineStore.LastCreatedEngine) {
+            var maxAttributesCount = EngineStore.LastCreatedEngine.getCaps().maxVertexAttribs;
+            var manager = (<Mesh>mesh).morphTargetManager;
+            var normal = manager && manager.supportsNormals && defines["NORMAL"];
+            var tangent = manager && manager.supportsTangents && defines["TANGENT"];
+            var uv = manager && manager.supportsUVs && defines["UV1"];
+            for (var index = 0; index < influencers; index++) {
+                attribs.push(VertexBuffer.PositionKind + index);
+
+                if (normal) {
+                    attribs.push(VertexBuffer.NormalKind + index);
+                }
+
+                if (tangent) {
+                    attribs.push(VertexBuffer.TangentKind + index);
+                }
+
+                if (uv) {
+                    attribs.push(VertexBuffer.UVKind + "_" + index);
+                }
+
+                if (attribs.length > maxAttributesCount) {
+                    Logger.Error("Cannot add more vertex attributes for mesh " + mesh.name);
+                }
+            }
+        }
+    }
+
+    /**
+     * Prepares the list of attributes required for bones according to the effect defines.
+     * @param attribs The current list of supported attribs
+     * @param mesh The mesh to prepare the bones attributes for
+     * @param defines The current Defines of the effect
+     * @param fallbacks The current efffect fallback strategy
+     */
+    public static PrepareAttributesForBones(attribs: string[], mesh: AbstractMesh, defines: any, fallbacks: EffectFallbacks): void {
+        if (defines["NUM_BONE_INFLUENCERS"] > 0) {
+            fallbacks.addCPUSkinningFallback(0, mesh);
+
+            attribs.push(VertexBuffer.MatricesIndicesKind);
+            attribs.push(VertexBuffer.MatricesWeightsKind);
+            if (defines["NUM_BONE_INFLUENCERS"] > 4) {
+                attribs.push(VertexBuffer.MatricesIndicesExtraKind);
+                attribs.push(VertexBuffer.MatricesWeightsExtraKind);
+            }
+        }
+    }
+
+    /**
+     * Check and prepare the list of attributes required for instances according to the effect defines.
+     * @param attribs The current list of supported attribs
+     * @param defines The current MaterialDefines of the effect
+     */
+    public static PrepareAttributesForInstances(attribs: string[], defines: MaterialDefines): void {
+        if (defines["INSTANCES"] || defines["THIN_INSTANCES"]) {
+            this.PushAttributesForInstances(attribs);
+        }
+    }
+
+    /**
+     * Add the list of attributes required for instances to the attribs array.
+     * @param attribs The current list of supported attribs
+     */
+    public static PushAttributesForInstances(attribs: string[]): void {
+        attribs.push("world0");
+        attribs.push("world1");
+        attribs.push("world2");
+        attribs.push("world3");
+    }
+
+    /**
+     * Binds the light information to the effect.
+     * @param light The light containing the generator
+     * @param effect The effect we are binding the data to
+     * @param lightIndex The light index in the effect used to render
+     */
+    public static BindLightProperties(light: Light, effect: Effect, lightIndex: number): void {
+        light.transferToEffect(effect, lightIndex + "");
+    }
+
+    /**
+     * Binds the lights information from the scene to the effect for the given mesh.
+     * @param light Light to bind
+     * @param lightIndex Light index
+     * @param scene The scene where the light belongs to
+     * @param effect The effect we are binding the data to
+     * @param useSpecular Defines if specular is supported
+     * @param rebuildInParallel Specifies whether the shader is rebuilding in parallel
+     */
+    public static BindLight(light: Light, lightIndex: number, scene: Scene, effect: Effect, useSpecular: boolean, rebuildInParallel = false): void {
+        light._bindLight(lightIndex, scene, effect, useSpecular, rebuildInParallel);
+    }
+
+    /**
+     * Binds the lights information from the scene to the effect for the given mesh.
+     * @param scene The scene the lights belongs to
+     * @param mesh The mesh we are binding the information to render
+     * @param effect The effect we are binding the data to
+     * @param defines The generated defines for the effect
+     * @param maxSimultaneousLights The maximum number of light that can be bound to the effect
+     * @param rebuildInParallel Specifies whether the shader is rebuilding in parallel
+     */
+    public static BindLights(scene: Scene, mesh: AbstractMesh, effect: Effect, defines: any, maxSimultaneousLights = 4, rebuildInParallel = false): void {
+        let len = Math.min(mesh.lightSources.length, maxSimultaneousLights);
+
+        for (var i = 0; i < len; i++) {
+
+            let light = mesh.lightSources[i];
+            this.BindLight(light, i, scene, effect, typeof defines === "boolean" ? defines : defines["SPECULARTERM"], rebuildInParallel);
+        }
+    }
+
+    private static _tempFogColor = Color3.Black();
+    /**
+     * Binds the fog information from the scene to the effect for the given mesh.
+     * @param scene The scene the lights belongs to
+     * @param mesh The mesh we are binding the information to render
+     * @param effect The effect we are binding the data to
+     * @param linearSpace Defines if the fog effect is applied in linear space
+     */
+    public static BindFogParameters(scene: Scene, mesh: AbstractMesh, effect: Effect, linearSpace = false): void {
+        if (scene.fogEnabled && mesh.applyFog && scene.fogMode !== Scene.FOGMODE_NONE) {
+            effect.setFloat4("vFogInfos", scene.fogMode, scene.fogStart, scene.fogEnd, scene.fogDensity);
+            // Convert fog color to linear space if used in a linear space computed shader.
+            if (linearSpace) {
+                scene.fogColor.toLinearSpaceToRef(this._tempFogColor);
+                effect.setColor3("vFogColor", this._tempFogColor);
+            }
+            else {
+                effect.setColor3("vFogColor", scene.fogColor);
+            }
+        }
+    }
+
+    /**
+     * Binds the bones information from the mesh to the effect.
+     * @param mesh The mesh we are binding the information to render
+     * @param effect The effect we are binding the data to
+     * @param prePassConfiguration Configuration for the prepass, in case prepass is activated
+     */
+    public static BindBonesParameters(mesh?: AbstractMesh, effect?: Effect, prePassConfiguration?: PrePassConfiguration): void {
+        if (!effect || !mesh) {
+            return;
+        }
+        if (mesh.computeBonesUsingShaders && effect._bonesComputationForcedToCPU) {
+            mesh.computeBonesUsingShaders = false;
+        }
+
+        if (mesh.useBones && mesh.computeBonesUsingShaders && mesh.skeleton) {
+            const skeleton = mesh.skeleton;
+
+            if (skeleton.isUsingTextureForMatrices && effect.getUniformIndex("boneTextureWidth") > -1) {
+                const boneTexture = skeleton.getTransformMatrixTexture(mesh);
+                effect.setTexture("boneSampler", boneTexture);
+                effect.setFloat("boneTextureWidth", 4.0 * (skeleton.bones.length + 1));
+            } else {
+                const matrices = skeleton.getTransformMatrices(mesh);
+
+                if (matrices) {
+                    effect.setMatrices("mBones", matrices);
+                    if (prePassConfiguration && mesh.getScene().prePassRenderer && mesh.getScene().prePassRenderer!.getIndex(Constants.PREPASS_VELOCITY_TEXTURE_TYPE)) {
+                        if (prePassConfiguration.previousBones[mesh.uniqueId]) {
+                            effect.setMatrices("mPreviousBones", prePassConfiguration.previousBones[mesh.uniqueId]);
+                        }
+
+                        MaterialHelper._CopyBonesTransformationMatrices(matrices, prePassConfiguration.previousBones[mesh.uniqueId]);
+                    }
+                }
+            }
+        }
+    }
+
+    // Copies the bones transformation matrices into the target array and returns the target's reference
+    private static _CopyBonesTransformationMatrices(source: Float32Array, target: Float32Array): Float32Array {
+        target.set(source);
+
+        return target;
+    }
+
+    /**
+     * Binds the morph targets information from the mesh to the effect.
+     * @param abstractMesh The mesh we are binding the information to render
+     * @param effect The effect we are binding the data to
+     */
+    public static BindMorphTargetParameters(abstractMesh: AbstractMesh, effect: Effect): void {
+        let manager = (<Mesh>abstractMesh).morphTargetManager;
+        if (!abstractMesh || !manager) {
+            return;
+        }
+
+        effect.setFloatArray("morphTargetInfluences", manager.influences);
+    }
+
+    /**
+     * Binds the logarithmic depth information from the scene to the effect for the given defines.
+     * @param defines The generated defines used in the effect
+     * @param effect The effect we are binding the data to
+     * @param scene The scene we are willing to render with logarithmic scale for
+     */
+    public static BindLogDepth(defines: any, effect: Effect, scene: Scene): void {
+        if (defines["LOGARITHMICDEPTH"]) {
+            effect.setFloat("logarithmicDepthConstant", 2.0 / (Math.log((<Camera>scene.activeCamera).maxZ + 1.0) / Math.LN2));
+        }
+    }
+
+    /**
+     * Binds the clip plane information from the scene to the effect.
+     * @param scene The scene the clip plane information are extracted from
+     * @param effect The effect we are binding the data to
+     */
+    public static BindClipPlane(effect: Effect, scene: Scene): void {
+        ThinMaterialHelper.BindClipPlane(effect, scene);
+    }
+}