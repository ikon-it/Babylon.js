--- conflicted
+++ resolved
@@ -299,15 +299,11 @@
      * @param subMesh the submesh to bind data for
      */
     public bindForSubMesh(uniformBuffer: UniformBuffer, scene: Scene, engine: Engine, disableBumpMap: boolean, isFrozen: boolean, invertNormalMapX: boolean, invertNormalMapY: boolean, subMesh?: SubMesh): void {
-<<<<<<< HEAD
-        const defines = subMesh!.materialDefines as unknown as IMaterialClearCoatDefines;
-=======
         if (!this._isEnabled) {
             return;
         }
 
-        const defines = subMesh!._materialDefines as unknown as IMaterialClearCoatDefines;
->>>>>>> f52fc1bc
+        const defines = subMesh!.materialDefines as unknown as IMaterialClearCoatDefines;
 
         const identicalTextures = defines.CLEARCOAT_TEXTURE_ROUGHNESS_IDENTICAL;
 
