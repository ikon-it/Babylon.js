--- conflicted
+++ resolved
@@ -1,567 +1,552 @@
-import * as React from "react";
-import { GlobalState } from "../../globalState";
-import { Nullable } from "babylonjs/types";
-import { ButtonLineComponent } from "../../sharedUiComponents/lines/buttonLineComponent";
-import { FileButtonLineComponent } from "../../sharedUiComponents/lines/fileButtonLineComponent";
-import { Tools } from "babylonjs/Misc/tools";
-import { CheckBoxLineComponent } from "../../sharedUiComponents/lines/checkBoxLineComponent";
-import { DataStorage } from "babylonjs/Misc/dataStorage";
-import { Observer } from "babylonjs/Misc/observable";
-import { TextLineComponent } from "../../sharedUiComponents/lines/textLineComponent";
-import { StringTools } from "../../sharedUiComponents/stringTools";
-import { LockObject } from "../../sharedUiComponents/tabs/propertyGrids/lockObject";
-import { SliderPropertyGridComponent } from "./propertyGrids/gui/sliderPropertyGridComponent";
-import { Slider } from "babylonjs-gui/2D/controls/sliders/slider";
-import { LinePropertyGridComponent } from "./propertyGrids/gui/linePropertyGridComponent";
-import { RadioButtonPropertyGridComponent } from "./propertyGrids/gui/radioButtonPropertyGridComponent";
-import { TextBlock } from "babylonjs-gui/2D/controls/textBlock";
-import { InputText } from "babylonjs-gui/2D/controls/inputText";
-import { ColorPicker } from "babylonjs-gui/2D/controls/colorpicker";
-import { Image } from "babylonjs-gui/2D/controls/image";
-import { ImageBasedSlider } from "babylonjs-gui/2D/controls/sliders/imageBasedSlider";
-import { Rectangle } from "babylonjs-gui/2D/controls/rectangle";
-import { Ellipse } from "babylonjs-gui/2D/controls/ellipse";
-import { Checkbox } from "babylonjs-gui/2D/controls/checkbox";
-import { RadioButton } from "babylonjs-gui/2D/controls/radioButton";
-import { Line } from "babylonjs-gui/2D/controls/line";
-import { ScrollViewer } from "babylonjs-gui/2D/controls/scrollViewers/scrollViewer";
-import { Grid } from "babylonjs-gui/2D/controls/grid";
-import { StackPanel } from "babylonjs-gui/2D/controls/stackPanel";
-import { TextBlockPropertyGridComponent } from "./propertyGrids/gui/textBlockPropertyGridComponent";
-import { InputTextPropertyGridComponent } from "./propertyGrids/gui/inputTextPropertyGridComponent";
-import { ColorPickerPropertyGridComponent } from "./propertyGrids/gui/colorPickerPropertyGridComponent";
-import { ImagePropertyGridComponent } from "./propertyGrids/gui/imagePropertyGridComponent";
-import { ImageBasedSliderPropertyGridComponent } from "./propertyGrids/gui/imageBasedSliderPropertyGridComponent";
-import { RectanglePropertyGridComponent } from "./propertyGrids/gui/rectanglePropertyGridComponent";
-import { StackPanelPropertyGridComponent } from "./propertyGrids/gui/stackPanelPropertyGridComponent";
-import { GridPropertyGridComponent } from "./propertyGrids/gui/gridPropertyGridComponent";
-import { ScrollViewerPropertyGridComponent } from "./propertyGrids/gui/scrollViewerPropertyGridComponent";
-import { EllipsePropertyGridComponent } from "./propertyGrids/gui/ellipsePropertyGridComponent";
-import { CheckboxPropertyGridComponent } from "./propertyGrids/gui/checkboxPropertyGridComponent";
-import { Control } from "babylonjs-gui/2D/controls/control";
-import { ControlPropertyGridComponent } from "./propertyGrids/gui/controlPropertyGridComponent";
-import { AdvancedDynamicTexture } from "babylonjs-gui/2D/advancedDynamicTexture";
-import { Vector2 } from "babylonjs/Maths/math.vector";
-import { OptionsLineComponent } from "../../sharedUiComponents/lines/optionsLineComponent";
-import { FloatLineComponent } from "../../sharedUiComponents/lines/floatLineComponent";
-import { Color3LineComponent } from "../../sharedUiComponents/lines/color3LineComponent";
-import { TextInputLineComponent } from "../../sharedUiComponents/lines/textInputLineComponent";
-import { ParentingPropertyGridComponent } from "../parentingPropertyGridComponent";
-import { DisplayGridPropertyGridComponent } from "./propertyGrids/gui/displayGridPropertyGridComponent";
-import { DisplayGrid } from "babylonjs-gui/2D/controls/displayGrid";
-import { Button } from "babylonjs-gui/2D/controls/button";
-
-require("./propertyTab.scss");
-const adtIcon: string = require("../../../public/imgs/adtIcon.svg");
-const responsiveIcon: string = require("../../../public/imgs/responsiveIcon.svg");
-const canvasSizeIcon: string = require("../../../public/imgs/canvasSizeIcon.svg");
-const artboardColorIcon: string = require("../../../public/imgs/artboardColorIcon.svg");
-const rectangleIcon: string = require("../../../public/imgs/rectangleIconDark.svg");
-const ellipseIcon: string = require("../../../public/imgs/ellipseIconDark.svg");
-const gridIcon: string = require("../../../public/imgs/gridIconDark.svg");
-const stackPanelIcon: string = require("../../../public/imgs/stackPanelIconDark.svg");
-const textBoxIcon: string = require("../../../public/imgs/textBoxIconDark.svg");
-const sliderIcon: string = require("../../../public/imgs/sliderIconDark.svg");
-const buttonIcon: string = require("../../../public/imgs/buttonIconDark.svg");
-const checkboxIcon: string = require("../../../public/imgs/checkboxIconDark.svg");
-const imageIcon: string = require("../../../public/imgs/imageIconDark.svg");
-const keyboardIcon: string = require("../../../public/imgs/keyboardIconDark.svg");
-const inputFieldIcon: string = require("../../../public/imgs/inputFieldIconDark.svg");
-const lineIcon: string = require("../../../public/imgs/lineIconDark.svg");
-const displaygridIcon: string = require("../../../public/imgs/displaygridIconDark.svg");
-const colorPickerIcon: string = require("../../../public/imgs/colorPickerIconDark.svg");
-const scrollbarIcon: string = require("../../../public/imgs/scrollbarIconDark.svg");
-const imageSliderIcon: string = require("../../../public/imgs/imageSliderIconDark.svg");
-const radioButtonIcon: string = require("../../../public/imgs/radioButtonIconDark.svg");
-const MAX_TEXTURE_SIZE = 16384; //2^14
-
-interface IPropertyTabComponentProps {
-    globalState: GlobalState;
-}
-
-interface IPropertyTabComponentState {
-    currentNode: Nullable<Control>;
-    textureSize: Vector2;
-}
-
-export class PropertyTabComponent extends React.Component<IPropertyTabComponentProps, IPropertyTabComponentState> {
-    private _onBuiltObserver: Nullable<Observer<void>>;
-    private _timerIntervalId: number;
-<<<<<<< HEAD
-    private _lockObject = new LockObject();
-    private _sizeOption: number = 2;
-    private _sizeOptions = [
-        { label: "Web (1920)", value: 0 },
-        { label: "Phone (720)", value: 1 },
-        { label: "Square (1200)", value: 2 },
-    ];
-    private _sizeValues = [
-        new Vector2(1920, 1080),
-        new Vector2(750, 1334),
-        new Vector2(1200, 1200)];
-        
-=======
-    private _lockObject: LockObject;
-    private _sizeOption: number = 10;
-    private _sizeOptionsLength = 12;
-
->>>>>>> f45d6680
-    constructor(props: IPropertyTabComponentProps) {
-        super(props);
-
-        this.state = { currentNode: null, textureSize: new Vector2(1024, 1024) };
-        this._lockObject = new LockObject();
-        this.props.globalState.lockObject = this._lockObject;
-        this.props.globalState.onSaveObservable.add(() => {
-            this.save(this.saveLocally);
-        });
-        this.props.globalState.onSnippetSaveObservable.add(() => {
-            this.save(this.saveToSnippetServer);
-        });
-        this.props.globalState.onSnippetLoadObservable.add(() => {
-            this.loadFromSnippet();
-        });
-
-        this.props.globalState.onPropertyGridUpdateRequiredObservable.add(() => {
-            this.forceUpdate();
-        });
-
-        this.props.globalState.onLoadObservable.add((file) => this.load(file));
-        this._sizeOption = DataStorage.ReadBoolean("Responsive", true) ? 10 : this._sizeOptionsLength;
-
-    }
-
-    componentDidMount() {
-
-        this.props.globalState.onSelectionChangedObservable.add((selection) => {
-            if (selection instanceof Control) {
-                this.setState({ currentNode: selection });
-            } else {
-                this.setState({ currentNode: null });
-            }
-        });
-        this.props.globalState.onResizeObservable.add((newSize) => {
-            this.setState({ textureSize: newSize });
-            this.props.globalState.workbench.artBoardBackground._markAsDirty(true);
-        });
-
-        this._onBuiltObserver = this.props.globalState.onBuiltObservable.add(() => {
-            this.forceUpdate();
-        });
-    }
-
-    componentWillUnmount() {
-        window.clearInterval(this._timerIntervalId);
-        this.props.globalState.onBuiltObservable.remove(this._onBuiltObserver);
-    }
-
-    load(file: File) {
-        Tools.ReadFile(
-            file,
-            (data) => {
-                const decoder = new TextDecoder("utf-8");
-                this.props.globalState.workbench.loadFromJson(JSON.parse(decoder.decode(data)));
-
-                this.props.globalState.onSelectionChangedObservable.notifyObservers(null);
-            },
-            undefined,
-            true
-        );
-    }
-
-    save(saveCallback: () => void) {
-        //removing the art board background from the adt.
-        this.props.globalState.guiTexture.removeControl(this.props.globalState.workbench.artBoardBackground);
-        saveCallback();
-        //readding the art board at the front of the list so it will be the first thing rendered.
-        if (this.props.globalState.guiTexture.getChildren()[0].children.length) {
-            this.props.globalState.guiTexture.getChildren()[0].children.unshift(this.props.globalState.workbench.artBoardBackground);
-        }
-        else {
-            this.props.globalState.guiTexture.getChildren()[0].children.push(this.props.globalState.workbench.artBoardBackground);
-        }
-    }
-
-    saveLocally = () => {
-        try {
-            const json = JSON.stringify(this.props.globalState.guiTexture.serializeContent());
-            StringTools.DownloadAsFile(this.props.globalState.hostDocument, json, "guiTexture.json");
-        } catch (error) {
-            alert("Unable to save your GUI");
-        }
-    }
-
-    saveToSnippetServerHelper = (content: string, adt: AdvancedDynamicTexture): Promise<string> => {
-        return new Promise((resolve, reject) => {
-            const xmlHttp = new XMLHttpRequest();
-            xmlHttp.onreadystatechange = () => {
-                if (xmlHttp.readyState == 4) {
-                    if (xmlHttp.status == 200) {
-                        const snippet = JSON.parse(xmlHttp.responseText);
-                        const oldId = adt.snippetId;
-                        adt.snippetId = snippet.id;
-                        if (snippet.version && snippet.version != "0") {
-                            adt.snippetId += "#" + snippet.version;
-                        }
-                        const windowAsAny = window as any;
-                        if (windowAsAny.Playground && oldId) {
-                            windowAsAny.Playground.onRequestCodeChangeObservable.notifyObservers({
-                                regex: new RegExp(oldId, "g"),
-                                replace: `parseFromSnippetAsync("${adt.snippetId}`,
-                            });
-                        }
-                        resolve(adt.snippetId);
-                    } else {
-                        reject("Unable to save your GUI");
-                    }
-                }
-            };
-
-            xmlHttp.open("POST", AdvancedDynamicTexture.SnippetUrl + (adt.snippetId ? "/" + adt.snippetId : ""), true);
-            xmlHttp.setRequestHeader("Content-Type", "application/json");
-            const dataToSend = {
-                payload: JSON.stringify({
-                    gui: content,
-                }),
-                name: "",
-                description: "",
-                tags: "",
-            };
-            xmlHttp.send(JSON.stringify(dataToSend));
-        });
-    }
-
-
-    saveToSnippetServer = async () => {
-        const adt = this.props.globalState.guiTexture;
-        const content = JSON.stringify(adt.serializeContent());
-
-        const savePromise = this.props.globalState.customSave?.action || this.saveToSnippetServerHelper;
-        savePromise(content, adt).then((snippetId: string) => {
-            adt.snippetId = snippetId;
-            if (navigator.clipboard) {
-                navigator.clipboard.writeText(adt.snippetId);
-            }
-            alert("GUI saved with ID: " + adt.snippetId + " (please note that the id was also saved to your clipboard)");
-            this.props.globalState.onBuiltObservable.notifyObservers();
-        }).catch((err: any) => {
-            alert(err);
-        })
-        this.forceUpdate();
-    }
-
-    loadFromSnippet() {
-        const snippedId = window.prompt("Please enter the snippet ID to use");
-        if (!snippedId) {
-            return;
-        }
-        this.props.globalState.workbench.loadFromSnippet(snippedId);
-    }
-
-    renderProperties() {
-        const className = this.state.currentNode?.getClassName();
-        switch (className) {
-            case "TextBlock": {
-                const textBlock = this.state.currentNode as TextBlock;
-                return <TextBlockPropertyGridComponent textBlock={textBlock} lockObject={this._lockObject} onPropertyChangedObservable={this.props.globalState.onPropertyChangedObservable} />;
-            }
-            case "InputText": {
-                const inputText = this.state.currentNode as InputText;
-                return <InputTextPropertyGridComponent inputText={inputText} lockObject={this._lockObject} onPropertyChangedObservable={this.props.globalState.onPropertyChangedObservable} />;
-            }
-            case "ColorPicker": {
-                const colorPicker = this.state.currentNode as ColorPicker;
-                return <ColorPickerPropertyGridComponent colorPicker={colorPicker} lockObject={this._lockObject} onPropertyChangedObservable={this.props.globalState.onPropertyChangedObservable} />;
-            }
-            case "Image": {
-                const image = this.state.currentNode as Image;
-                return <ImagePropertyGridComponent image={image} lockObject={this._lockObject} onPropertyChangedObservable={this.props.globalState.onPropertyChangedObservable} />;
-            }
-            case "Slider": {
-                const slider = this.state.currentNode as Slider;
-                return <SliderPropertyGridComponent slider={slider} lockObject={this._lockObject} onPropertyChangedObservable={this.props.globalState.onPropertyChangedObservable} />;
-            }
-            case "ImageBasedSlider": {
-                const imageBasedSlider = this.state.currentNode as ImageBasedSlider;
-                return <ImageBasedSliderPropertyGridComponent imageBasedSlider={imageBasedSlider} lockObject={this._lockObject} onPropertyChangedObservable={this.props.globalState.onPropertyChangedObservable} />;
-            }
-            case "Rectangle": {
-                const rectangle = this.state.currentNode as Rectangle;
-                return <RectanglePropertyGridComponent rectangle={rectangle} lockObject={this._lockObject} onPropertyChangedObservable={this.props.globalState.onPropertyChangedObservable} />;
-            }
-            case "StackPanel": {
-                const stackPanel = this.state.currentNode as StackPanel;
-                return <StackPanelPropertyGridComponent stackPanel={stackPanel} lockObject={this._lockObject} onPropertyChangedObservable={this.props.globalState.onPropertyChangedObservable} />;
-            }
-            case "Grid": {
-                const grid = this.state.currentNode as Grid;
-                return <GridPropertyGridComponent grid={grid} lockObject={this._lockObject} onPropertyChangedObservable={this.props.globalState.onPropertyChangedObservable} />;
-            }
-            case "ScrollViewer": {
-                const scrollViewer = this.state.currentNode as ScrollViewer;
-                return <ScrollViewerPropertyGridComponent scrollViewer={scrollViewer} lockObject={this._lockObject} onPropertyChangedObservable={this.props.globalState.onPropertyChangedObservable} />;
-            }
-            case "Ellipse": {
-                const ellipse = this.state.currentNode as Ellipse;
-                return <EllipsePropertyGridComponent ellipse={ellipse} lockObject={this._lockObject} onPropertyChangedObservable={this.props.globalState.onPropertyChangedObservable} />;
-            }
-            case "Checkbox": {
-                const checkbox = this.state.currentNode as Checkbox;
-                return <CheckboxPropertyGridComponent checkbox={checkbox} lockObject={this._lockObject} onPropertyChangedObservable={this.props.globalState.onPropertyChangedObservable} />;
-            }
-            case "RadioButton": {
-                const radioButton = this.state.currentNode as RadioButton;
-                return <RadioButtonPropertyGridComponent radioButton={radioButton} lockObject={this._lockObject} onPropertyChangedObservable={this.props.globalState.onPropertyChangedObservable} />;
-            }
-            case "Line": {
-                const line = this.state.currentNode as Line;
-                return <LinePropertyGridComponent line={line} lockObject={this._lockObject} onPropertyChangedObservable={this.props.globalState.onPropertyChangedObservable} />;
-            }
-            case "DisplayGrid": {
-                const displayGrid = this.state.currentNode as DisplayGrid;
-                return <DisplayGridPropertyGridComponent displayGrid={displayGrid} lockObject={this._lockObject} onPropertyChangedObservable={this.props.globalState.onPropertyChangedObservable} />;
-            }
-            case "Button": {
-                const button = this.state.currentNode as Button;
-                return <RectanglePropertyGridComponent key="buttonMenu" rectangle={button} lockObject={this._lockObject} onPropertyChangedObservable={this.props.globalState.onPropertyChangedObservable} />;
-            }
-        }
-
-        if (className !== "") {
-            const control = this.state.currentNode as Control;
-            return <ControlPropertyGridComponent control={control} lockObject={this._lockObject} onPropertyChangedObservable={this.props.globalState.onPropertyChangedObservable} />;
-        }
-        return null;
-    }
-
-
-    renderControlIcon() {
-        const className = this.state.currentNode?.getClassName();
-        switch (className) {
-            case "TextBlock": {
-                return textBoxIcon;
-            }
-            case "InputText": {
-                return inputFieldIcon;
-            }
-            case "ColorPicker": {
-                return colorPickerIcon;
-            }
-            case "Image": {
-                return imageIcon;
-            }
-            case "Slider": {
-                return sliderIcon;
-            }
-            case "ImageBasedSlider": {
-                return imageSliderIcon;
-            }
-            case "Rectangle": {
-                return rectangleIcon;
-            }
-            case "StackPanel": {
-                return stackPanelIcon;
-            }
-            case "Grid": {
-                return gridIcon;
-            }
-            case "ScrollViewer": {
-                return scrollbarIcon;
-            }
-            case "Ellipse": {
-                return ellipseIcon;
-            }
-            case "Checkbox": {
-                return checkboxIcon;
-            }
-            case "RadioButton": {
-                return radioButtonIcon;
-            }
-            case "Line": {
-                return lineIcon;
-            }
-            case "DisplayGrid": {
-                return displaygridIcon;
-            }
-            case "VirtualKeyboard": {
-                return keyboardIcon;
-            }
-            case "Button": {
-                return buttonIcon;
-            }
-        }
-        return adtIcon;
-    }
-
-    render() {
-
-        const _sizeValues = [
-            new Vector2(1920, 1080),
-            new Vector2(1366, 768),
-            new Vector2(1280, 800),
-            new Vector2(3840, 2160),
-            new Vector2(750, 1334),
-            new Vector2(1125, 2436),
-            new Vector2(1170, 2532),
-            new Vector2(1284, 2778),
-            new Vector2(1080, 2220),
-            new Vector2(1080, 2340),
-            new Vector2(1024, 1024),
-            new Vector2(2048, 2048),
-        ];
-        const _sizeOptions = [
-            { label: "Web (1920)", value: 0 },
-            { label: "Web (1366)", value: 1 },
-            { label: "Web (1280)", value: 2 },
-            { label: "Web (3840)", value: 3 },
-            { label: "iPhone 8 (750)", value: 4 },
-            { label: "iPhone X, 11 (1125)", value: 5 },
-            { label: "iPhone 12 (1170)", value: 6 },
-            { label: "iPhone Pro Max (1284)", value: 7 },
-            { label: "Google Pixel 4 (1080)", value: 8 },
-            { label: "Google Pixel 5 (1080)", value: 9 },
-            { label: "Square (1024)", value: 10 },
-            { label: "Square (2048)", value: 11 },
-        ];
-
-        if (this.state.currentNode && this.props.globalState.workbench.selectedGuiNodes.length === 1) {
-            return (
-                <div id="ge-propertyTab">
-                    <div id="header">
-                        <img id="logo" src={this.renderControlIcon()} />
-                        <div id="title">
-                            <TextInputLineComponent noUnderline={true} lockObject={this._lockObject} label="" target={this.state.currentNode} propertyName="name" onPropertyChangedObservable={this.props.globalState.onPropertyChangedObservable} />
-                        </div>
-                    </div>
-                    {this.renderProperties()}
-                    {
-                        this.state.currentNode?.parent?.typeName === "Grid" &&
-                        <ParentingPropertyGridComponent control={this.state.currentNode} onPropertyChangedObservable={this.props.globalState.onPropertyChangedObservable} lockObject={this._lockObject}></ParentingPropertyGridComponent>
-                    }
-                    {this.state.currentNode !== this.props.globalState.guiTexture.getChildren()[0] &&
-                        <>
-                            <hr className="ge" />
-                            <ButtonLineComponent
-                                label="DELETE ELEMENT"
-                                onClick={() => {
-                                    this.state.currentNode?.dispose();
-                                    this.props.globalState.onSelectionChangedObservable.notifyObservers(null);
-                                }}
-                            />
-                            <ButtonLineComponent
-                                label="COPY ELEMENT"
-                                onClick={() => {
-                                    if (this.state.currentNode) {
-                                        this.props.globalState.workbench.CopyGUIControl(this.state.currentNode);
-                                    }
-                                }}
-                            />
-                        </>}
-                </div>
-            );
-        }
-
-        return (
-            <div id="ge-propertyTab">
-                <div id="header">
-                    <img id="logo" src={adtIcon} />
-                    <div id="title">AdvancedDynamicTexture</div>
-                </div>
-                <div>
-                    <TextLineComponent tooltip="" label="ART BOARD" value=" " color="grey"></TextLineComponent>
-                    {
-                        this.props.globalState.workbench._scene !== undefined &&
-                        <Color3LineComponent iconLabel={"Background Color"} lockObject={this._lockObject} icon={artboardColorIcon} label="" target={this.props.globalState.workbench._scene} propertyName="clearColor" onPropertyChangedObservable={this.props.globalState.onPropertyChangedObservable} />
-                    }
-                    <hr className="ge" />
-                    <TextLineComponent tooltip="" label="CANVAS" value=" " color="grey"></TextLineComponent>
-                    <CheckBoxLineComponent
-                        label="RESPONSIVE"
-                        iconLabel="A responsive layout for the AdvancedDynamicTexture will resize the UI layout and reflow controls to accommodate different device screen sizes"
-                        icon={responsiveIcon}
-                        isSelected={() => DataStorage.ReadBoolean("Responsive", true)}
-                        onSelect={(value: boolean) => {
-                            this.props.globalState.onResponsiveChangeObservable.notifyObservers(value);
-                            DataStorage.WriteBoolean("Responsive", value);
-                            this._sizeOption = _sizeOptions.length;
-                            if (value) {
-                                this._sizeOption = 0;
-                                this.props.globalState.workbench.resizeGuiTexture(_sizeValues[this._sizeOption]);
-                            }
-                            this.forceUpdate();
-                        }}
-                    />
-                    {DataStorage.ReadBoolean("Responsive", true) &&
-                        <OptionsLineComponent
-                            label=""
-                            iconLabel="Size"
-                            options={_sizeOptions}
-                            icon={canvasSizeIcon}
-                            target={this}
-                            propertyName={"_sizeOption"}
-                            noDirectUpdate={true}
-                            onSelect={(value: any) => {
-                                this._sizeOption = value;
-                                if (this._sizeOption !== (_sizeOptions.length)) {
-                                    const newSize = _sizeValues[this._sizeOption];
-
-                                    this.props.globalState.workbench.resizeGuiTexture(newSize);
-                                }
-                                this.forceUpdate();
-                            }}
-                        />}
-                    {this._sizeOption == (_sizeOptions.length) &&
-                        <div className="divider">
-                            <FloatLineComponent
-                                icon={canvasSizeIcon}
-                                iconLabel="Canvas Size"
-                                label="W"
-                                target={this.state.textureSize}
-                                propertyName="x"
-                                isInteger={true}
-                                min={1}
-                                max={MAX_TEXTURE_SIZE}
-                                onChange={(newvalue) => {
-                                    if (!isNaN(newvalue)) {
-                                        this.props.globalState.workbench.resizeGuiTexture(new Vector2(newvalue, this.state.textureSize.y));
-                                    }
-                                }} ></FloatLineComponent>
-                            <FloatLineComponent
-                                icon={canvasSizeIcon}
-                                label="H"
-                                target={this.state.textureSize}
-                                propertyName="y"
-                                isInteger={true}
-                                min={1}
-                                max={MAX_TEXTURE_SIZE}
-                                onChange={(newvalue) => {
-                                    if (!isNaN(newvalue)) {
-                                        this.props.globalState.workbench.resizeGuiTexture(new Vector2(this.state.textureSize.x, newvalue));
-                                    }
-                                }}
-                            ></FloatLineComponent>
-                        </div>
-                    }
-                    <hr className="ge" />
-                    <TextLineComponent tooltip="" label="FILE" value=" " color="grey"></TextLineComponent>
-                    <FileButtonLineComponent label="Load" onClick={(file) => this.load(file)} accept=".json" />
-                    <ButtonLineComponent
-                        label="Save"
-                        onClick={() => {
-                            this.props.globalState.onSaveObservable.notifyObservers();
-                        }}
-                    />
-                    <hr className="ge" />
-                    <TextLineComponent tooltip="" label="SNIPPET" value=" " color="grey"></TextLineComponent>
-                    <ButtonLineComponent label="Load from snippet server" onClick={() => this.loadFromSnippet()} />
-                    <ButtonLineComponent
-                        label="Save to snippet server"
-                        onClick={() => {
-                            this.props.globalState.onSnippetSaveObservable.notifyObservers();
-                        }}
-                    />
-                </div>
-            </div>
-        );
-    }
-}
+import * as React from "react";
+import { GlobalState } from "../../globalState";
+import { Nullable } from "babylonjs/types";
+import { ButtonLineComponent } from "../../sharedUiComponents/lines/buttonLineComponent";
+import { FileButtonLineComponent } from "../../sharedUiComponents/lines/fileButtonLineComponent";
+import { Tools } from "babylonjs/Misc/tools";
+import { CheckBoxLineComponent } from "../../sharedUiComponents/lines/checkBoxLineComponent";
+import { DataStorage } from "babylonjs/Misc/dataStorage";
+import { Observer } from "babylonjs/Misc/observable";
+import { TextLineComponent } from "../../sharedUiComponents/lines/textLineComponent";
+import { StringTools } from "../../sharedUiComponents/stringTools";
+import { LockObject } from "../../sharedUiComponents/tabs/propertyGrids/lockObject";
+import { SliderPropertyGridComponent } from "./propertyGrids/gui/sliderPropertyGridComponent";
+import { Slider } from "babylonjs-gui/2D/controls/sliders/slider";
+import { LinePropertyGridComponent } from "./propertyGrids/gui/linePropertyGridComponent";
+import { RadioButtonPropertyGridComponent } from "./propertyGrids/gui/radioButtonPropertyGridComponent";
+import { TextBlock } from "babylonjs-gui/2D/controls/textBlock";
+import { InputText } from "babylonjs-gui/2D/controls/inputText";
+import { ColorPicker } from "babylonjs-gui/2D/controls/colorpicker";
+import { Image } from "babylonjs-gui/2D/controls/image";
+import { ImageBasedSlider } from "babylonjs-gui/2D/controls/sliders/imageBasedSlider";
+import { Rectangle } from "babylonjs-gui/2D/controls/rectangle";
+import { Ellipse } from "babylonjs-gui/2D/controls/ellipse";
+import { Checkbox } from "babylonjs-gui/2D/controls/checkbox";
+import { RadioButton } from "babylonjs-gui/2D/controls/radioButton";
+import { Line } from "babylonjs-gui/2D/controls/line";
+import { ScrollViewer } from "babylonjs-gui/2D/controls/scrollViewers/scrollViewer";
+import { Grid } from "babylonjs-gui/2D/controls/grid";
+import { StackPanel } from "babylonjs-gui/2D/controls/stackPanel";
+import { TextBlockPropertyGridComponent } from "./propertyGrids/gui/textBlockPropertyGridComponent";
+import { InputTextPropertyGridComponent } from "./propertyGrids/gui/inputTextPropertyGridComponent";
+import { ColorPickerPropertyGridComponent } from "./propertyGrids/gui/colorPickerPropertyGridComponent";
+import { ImagePropertyGridComponent } from "./propertyGrids/gui/imagePropertyGridComponent";
+import { ImageBasedSliderPropertyGridComponent } from "./propertyGrids/gui/imageBasedSliderPropertyGridComponent";
+import { RectanglePropertyGridComponent } from "./propertyGrids/gui/rectanglePropertyGridComponent";
+import { StackPanelPropertyGridComponent } from "./propertyGrids/gui/stackPanelPropertyGridComponent";
+import { GridPropertyGridComponent } from "./propertyGrids/gui/gridPropertyGridComponent";
+import { ScrollViewerPropertyGridComponent } from "./propertyGrids/gui/scrollViewerPropertyGridComponent";
+import { EllipsePropertyGridComponent } from "./propertyGrids/gui/ellipsePropertyGridComponent";
+import { CheckboxPropertyGridComponent } from "./propertyGrids/gui/checkboxPropertyGridComponent";
+import { Control } from "babylonjs-gui/2D/controls/control";
+import { ControlPropertyGridComponent } from "./propertyGrids/gui/controlPropertyGridComponent";
+import { AdvancedDynamicTexture } from "babylonjs-gui/2D/advancedDynamicTexture";
+import { Vector2 } from "babylonjs/Maths/math.vector";
+import { OptionsLineComponent } from "../../sharedUiComponents/lines/optionsLineComponent";
+import { FloatLineComponent } from "../../sharedUiComponents/lines/floatLineComponent";
+import { Color3LineComponent } from "../../sharedUiComponents/lines/color3LineComponent";
+import { TextInputLineComponent } from "../../sharedUiComponents/lines/textInputLineComponent";
+import { ParentingPropertyGridComponent } from "../parentingPropertyGridComponent";
+import { DisplayGridPropertyGridComponent } from "./propertyGrids/gui/displayGridPropertyGridComponent";
+import { DisplayGrid } from "babylonjs-gui/2D/controls/displayGrid";
+import { Button } from "babylonjs-gui/2D/controls/button";
+
+require("./propertyTab.scss");
+const adtIcon: string = require("../../../public/imgs/adtIcon.svg");
+const responsiveIcon: string = require("../../../public/imgs/responsiveIcon.svg");
+const canvasSizeIcon: string = require("../../../public/imgs/canvasSizeIcon.svg");
+const artboardColorIcon: string = require("../../../public/imgs/artboardColorIcon.svg");
+const rectangleIcon: string = require("../../../public/imgs/rectangleIconDark.svg");
+const ellipseIcon: string = require("../../../public/imgs/ellipseIconDark.svg");
+const gridIcon: string = require("../../../public/imgs/gridIconDark.svg");
+const stackPanelIcon: string = require("../../../public/imgs/stackPanelIconDark.svg");
+const textBoxIcon: string = require("../../../public/imgs/textBoxIconDark.svg");
+const sliderIcon: string = require("../../../public/imgs/sliderIconDark.svg");
+const buttonIcon: string = require("../../../public/imgs/buttonIconDark.svg");
+const checkboxIcon: string = require("../../../public/imgs/checkboxIconDark.svg");
+const imageIcon: string = require("../../../public/imgs/imageIconDark.svg");
+const keyboardIcon: string = require("../../../public/imgs/keyboardIconDark.svg");
+const inputFieldIcon: string = require("../../../public/imgs/inputFieldIconDark.svg");
+const lineIcon: string = require("../../../public/imgs/lineIconDark.svg");
+const displaygridIcon: string = require("../../../public/imgs/displaygridIconDark.svg");
+const colorPickerIcon: string = require("../../../public/imgs/colorPickerIconDark.svg");
+const scrollbarIcon: string = require("../../../public/imgs/scrollbarIconDark.svg");
+const imageSliderIcon: string = require("../../../public/imgs/imageSliderIconDark.svg");
+const radioButtonIcon: string = require("../../../public/imgs/radioButtonIconDark.svg");
+const MAX_TEXTURE_SIZE = 16384; //2^14
+
+interface IPropertyTabComponentProps {
+    globalState: GlobalState;
+}
+
+interface IPropertyTabComponentState {
+    currentNode: Nullable<Control>;
+    textureSize: Vector2;
+}
+
+export class PropertyTabComponent extends React.Component<IPropertyTabComponentProps, IPropertyTabComponentState> {
+    private _onBuiltObserver: Nullable<Observer<void>>;
+    private _timerIntervalId: number;
+    private _lockObject: LockObject;
+    private _sizeOption: number = 10;
+    private _sizeOptionsLength = 12;
+
+    constructor(props: IPropertyTabComponentProps) {
+        super(props);
+
+        this.state = { currentNode: null, textureSize: new Vector2(1024, 1024) };
+        this._lockObject = new LockObject();
+        this.props.globalState.lockObject = this._lockObject;
+        this.props.globalState.onSaveObservable.add(() => {
+            this.save(this.saveLocally);
+        });
+        this.props.globalState.onSnippetSaveObservable.add(() => {
+            this.save(this.saveToSnippetServer);
+        });
+        this.props.globalState.onSnippetLoadObservable.add(() => {
+            this.loadFromSnippet();
+        });
+
+        this.props.globalState.onPropertyGridUpdateRequiredObservable.add(() => {
+            this.forceUpdate();
+        });
+
+        this.props.globalState.onLoadObservable.add((file) => this.load(file));
+        this._sizeOption = DataStorage.ReadBoolean("Responsive", true) ? 10 : this._sizeOptionsLength;
+
+    }
+
+    componentDidMount() {
+
+        this.props.globalState.onSelectionChangedObservable.add((selection) => {
+            if (selection instanceof Control) {
+                this.setState({ currentNode: selection });
+            } else {
+                this.setState({ currentNode: null });
+            }
+        });
+        this.props.globalState.onResizeObservable.add((newSize) => {
+            this.setState({ textureSize: newSize });
+            this.props.globalState.workbench.artBoardBackground._markAsDirty(true);
+        });
+
+        this._onBuiltObserver = this.props.globalState.onBuiltObservable.add(() => {
+            this.forceUpdate();
+        });
+    }
+
+    componentWillUnmount() {
+        window.clearInterval(this._timerIntervalId);
+        this.props.globalState.onBuiltObservable.remove(this._onBuiltObserver);
+    }
+
+    load(file: File) {
+        Tools.ReadFile(
+            file,
+            (data) => {
+                const decoder = new TextDecoder("utf-8");
+                this.props.globalState.workbench.loadFromJson(JSON.parse(decoder.decode(data)));
+
+                this.props.globalState.onSelectionChangedObservable.notifyObservers(null);
+            },
+            undefined,
+            true
+        );
+    }
+
+    save(saveCallback: () => void) {
+        //removing the art board background from the adt.
+        this.props.globalState.guiTexture.removeControl(this.props.globalState.workbench.artBoardBackground);
+        saveCallback();
+        //readding the art board at the front of the list so it will be the first thing rendered.
+        if (this.props.globalState.guiTexture.getChildren()[0].children.length) {
+            this.props.globalState.guiTexture.getChildren()[0].children.unshift(this.props.globalState.workbench.artBoardBackground);
+        }
+        else {
+            this.props.globalState.guiTexture.getChildren()[0].children.push(this.props.globalState.workbench.artBoardBackground);
+        }
+    }
+
+    saveLocally = () => {
+        try {
+            const json = JSON.stringify(this.props.globalState.guiTexture.serializeContent());
+            StringTools.DownloadAsFile(this.props.globalState.hostDocument, json, "guiTexture.json");
+        } catch (error) {
+            alert("Unable to save your GUI");
+        }
+    }
+
+    saveToSnippetServerHelper = (content: string, adt: AdvancedDynamicTexture): Promise<string> => {
+        return new Promise((resolve, reject) => {
+            const xmlHttp = new XMLHttpRequest();
+            xmlHttp.onreadystatechange = () => {
+                if (xmlHttp.readyState == 4) {
+                    if (xmlHttp.status == 200) {
+                        const snippet = JSON.parse(xmlHttp.responseText);
+                        const oldId = adt.snippetId;
+                        adt.snippetId = snippet.id;
+                        if (snippet.version && snippet.version != "0") {
+                            adt.snippetId += "#" + snippet.version;
+                        }
+                        const windowAsAny = window as any;
+                        if (windowAsAny.Playground && oldId) {
+                            windowAsAny.Playground.onRequestCodeChangeObservable.notifyObservers({
+                                regex: new RegExp(oldId, "g"),
+                                replace: `parseFromSnippetAsync("${adt.snippetId}`,
+                            });
+                        }
+                        resolve(adt.snippetId);
+                    } else {
+                        reject("Unable to save your GUI");
+                    }
+                }
+            };
+
+            xmlHttp.open("POST", AdvancedDynamicTexture.SnippetUrl + (adt.snippetId ? "/" + adt.snippetId : ""), true);
+            xmlHttp.setRequestHeader("Content-Type", "application/json");
+            const dataToSend = {
+                payload: JSON.stringify({
+                    gui: content,
+                }),
+                name: "",
+                description: "",
+                tags: "",
+            };
+            xmlHttp.send(JSON.stringify(dataToSend));
+        });
+    }
+
+
+    saveToSnippetServer = async () => {
+        const adt = this.props.globalState.guiTexture;
+        const content = JSON.stringify(adt.serializeContent());
+
+        const savePromise = this.props.globalState.customSave?.action || this.saveToSnippetServerHelper;
+        savePromise(content, adt).then((snippetId: string) => {
+            adt.snippetId = snippetId;
+            if (navigator.clipboard) {
+                navigator.clipboard.writeText(adt.snippetId);
+            }
+            alert("GUI saved with ID: " + adt.snippetId + " (please note that the id was also saved to your clipboard)");
+            this.props.globalState.onBuiltObservable.notifyObservers();
+        }).catch((err: any) => {
+            alert(err);
+        })
+        this.forceUpdate();
+    }
+
+    loadFromSnippet() {
+        const snippedId = window.prompt("Please enter the snippet ID to use");
+        if (!snippedId) {
+            return;
+        }
+        this.props.globalState.workbench.loadFromSnippet(snippedId);
+    }
+
+    renderProperties() {
+        const className = this.state.currentNode?.getClassName();
+        switch (className) {
+            case "TextBlock": {
+                const textBlock = this.state.currentNode as TextBlock;
+                return <TextBlockPropertyGridComponent textBlock={textBlock} lockObject={this._lockObject} onPropertyChangedObservable={this.props.globalState.onPropertyChangedObservable} />;
+            }
+            case "InputText": {
+                const inputText = this.state.currentNode as InputText;
+                return <InputTextPropertyGridComponent inputText={inputText} lockObject={this._lockObject} onPropertyChangedObservable={this.props.globalState.onPropertyChangedObservable} />;
+            }
+            case "ColorPicker": {
+                const colorPicker = this.state.currentNode as ColorPicker;
+                return <ColorPickerPropertyGridComponent colorPicker={colorPicker} lockObject={this._lockObject} onPropertyChangedObservable={this.props.globalState.onPropertyChangedObservable} />;
+            }
+            case "Image": {
+                const image = this.state.currentNode as Image;
+                return <ImagePropertyGridComponent image={image} lockObject={this._lockObject} onPropertyChangedObservable={this.props.globalState.onPropertyChangedObservable} />;
+            }
+            case "Slider": {
+                const slider = this.state.currentNode as Slider;
+                return <SliderPropertyGridComponent slider={slider} lockObject={this._lockObject} onPropertyChangedObservable={this.props.globalState.onPropertyChangedObservable} />;
+            }
+            case "ImageBasedSlider": {
+                const imageBasedSlider = this.state.currentNode as ImageBasedSlider;
+                return <ImageBasedSliderPropertyGridComponent imageBasedSlider={imageBasedSlider} lockObject={this._lockObject} onPropertyChangedObservable={this.props.globalState.onPropertyChangedObservable} />;
+            }
+            case "Rectangle": {
+                const rectangle = this.state.currentNode as Rectangle;
+                return <RectanglePropertyGridComponent rectangle={rectangle} lockObject={this._lockObject} onPropertyChangedObservable={this.props.globalState.onPropertyChangedObservable} />;
+            }
+            case "StackPanel": {
+                const stackPanel = this.state.currentNode as StackPanel;
+                return <StackPanelPropertyGridComponent stackPanel={stackPanel} lockObject={this._lockObject} onPropertyChangedObservable={this.props.globalState.onPropertyChangedObservable} />;
+            }
+            case "Grid": {
+                const grid = this.state.currentNode as Grid;
+                return <GridPropertyGridComponent grid={grid} lockObject={this._lockObject} onPropertyChangedObservable={this.props.globalState.onPropertyChangedObservable} />;
+            }
+            case "ScrollViewer": {
+                const scrollViewer = this.state.currentNode as ScrollViewer;
+                return <ScrollViewerPropertyGridComponent scrollViewer={scrollViewer} lockObject={this._lockObject} onPropertyChangedObservable={this.props.globalState.onPropertyChangedObservable} />;
+            }
+            case "Ellipse": {
+                const ellipse = this.state.currentNode as Ellipse;
+                return <EllipsePropertyGridComponent ellipse={ellipse} lockObject={this._lockObject} onPropertyChangedObservable={this.props.globalState.onPropertyChangedObservable} />;
+            }
+            case "Checkbox": {
+                const checkbox = this.state.currentNode as Checkbox;
+                return <CheckboxPropertyGridComponent checkbox={checkbox} lockObject={this._lockObject} onPropertyChangedObservable={this.props.globalState.onPropertyChangedObservable} />;
+            }
+            case "RadioButton": {
+                const radioButton = this.state.currentNode as RadioButton;
+                return <RadioButtonPropertyGridComponent radioButton={radioButton} lockObject={this._lockObject} onPropertyChangedObservable={this.props.globalState.onPropertyChangedObservable} />;
+            }
+            case "Line": {
+                const line = this.state.currentNode as Line;
+                return <LinePropertyGridComponent line={line} lockObject={this._lockObject} onPropertyChangedObservable={this.props.globalState.onPropertyChangedObservable} />;
+            }
+            case "DisplayGrid": {
+                const displayGrid = this.state.currentNode as DisplayGrid;
+                return <DisplayGridPropertyGridComponent displayGrid={displayGrid} lockObject={this._lockObject} onPropertyChangedObservable={this.props.globalState.onPropertyChangedObservable} />;
+            }
+            case "Button": {
+                const button = this.state.currentNode as Button;
+                return <RectanglePropertyGridComponent key="buttonMenu" rectangle={button} lockObject={this._lockObject} onPropertyChangedObservable={this.props.globalState.onPropertyChangedObservable} />;
+            }
+        }
+
+        if (className !== "") {
+            const control = this.state.currentNode as Control;
+            return <ControlPropertyGridComponent control={control} lockObject={this._lockObject} onPropertyChangedObservable={this.props.globalState.onPropertyChangedObservable} />;
+        }
+        return null;
+    }
+
+
+    renderControlIcon() {
+        const className = this.state.currentNode?.getClassName();
+        switch (className) {
+            case "TextBlock": {
+                return textBoxIcon;
+            }
+            case "InputText": {
+                return inputFieldIcon;
+            }
+            case "ColorPicker": {
+                return colorPickerIcon;
+            }
+            case "Image": {
+                return imageIcon;
+            }
+            case "Slider": {
+                return sliderIcon;
+            }
+            case "ImageBasedSlider": {
+                return imageSliderIcon;
+            }
+            case "Rectangle": {
+                return rectangleIcon;
+            }
+            case "StackPanel": {
+                return stackPanelIcon;
+            }
+            case "Grid": {
+                return gridIcon;
+            }
+            case "ScrollViewer": {
+                return scrollbarIcon;
+            }
+            case "Ellipse": {
+                return ellipseIcon;
+            }
+            case "Checkbox": {
+                return checkboxIcon;
+            }
+            case "RadioButton": {
+                return radioButtonIcon;
+            }
+            case "Line": {
+                return lineIcon;
+            }
+            case "DisplayGrid": {
+                return displaygridIcon;
+            }
+            case "VirtualKeyboard": {
+                return keyboardIcon;
+            }
+            case "Button": {
+                return buttonIcon;
+            }
+        }
+        return adtIcon;
+    }
+
+    render() {
+
+        const _sizeValues = [
+            new Vector2(1920, 1080),
+            new Vector2(1366, 768),
+            new Vector2(1280, 800),
+            new Vector2(3840, 2160),
+            new Vector2(750, 1334),
+            new Vector2(1125, 2436),
+            new Vector2(1170, 2532),
+            new Vector2(1284, 2778),
+            new Vector2(1080, 2220),
+            new Vector2(1080, 2340),
+            new Vector2(1024, 1024),
+            new Vector2(2048, 2048),
+        ];
+        const _sizeOptions = [
+            { label: "Web (1920)", value: 0 },
+            { label: "Web (1366)", value: 1 },
+            { label: "Web (1280)", value: 2 },
+            { label: "Web (3840)", value: 3 },
+            { label: "iPhone 8 (750)", value: 4 },
+            { label: "iPhone X, 11 (1125)", value: 5 },
+            { label: "iPhone 12 (1170)", value: 6 },
+            { label: "iPhone Pro Max (1284)", value: 7 },
+            { label: "Google Pixel 4 (1080)", value: 8 },
+            { label: "Google Pixel 5 (1080)", value: 9 },
+            { label: "Square (1024)", value: 10 },
+            { label: "Square (2048)", value: 11 },
+        ];
+
+        if (this.state.currentNode && this.props.globalState.workbench.selectedGuiNodes.length === 1) {
+            return (
+                <div id="ge-propertyTab">
+                    <div id="header">
+                        <img id="logo" src={this.renderControlIcon()} />
+                        <div id="title">
+                            <TextInputLineComponent noUnderline={true} lockObject={this._lockObject} label="" target={this.state.currentNode} propertyName="name" onPropertyChangedObservable={this.props.globalState.onPropertyChangedObservable} />
+                        </div>
+                    </div>
+                    {this.renderProperties()}
+                    {
+                        this.state.currentNode?.parent?.typeName === "Grid" &&
+                        <ParentingPropertyGridComponent control={this.state.currentNode} onPropertyChangedObservable={this.props.globalState.onPropertyChangedObservable} lockObject={this._lockObject}></ParentingPropertyGridComponent>
+                    }
+                    {this.state.currentNode !== this.props.globalState.guiTexture.getChildren()[0] &&
+                        <>
+                            <hr className="ge" />
+                            <ButtonLineComponent
+                                label="DELETE ELEMENT"
+                                onClick={() => {
+                                    this.state.currentNode?.dispose();
+                                    this.props.globalState.onSelectionChangedObservable.notifyObservers(null);
+                                }}
+                            />
+                            <ButtonLineComponent
+                                label="COPY ELEMENT"
+                                onClick={() => {
+                                    if (this.state.currentNode) {
+                                        this.props.globalState.workbench.CopyGUIControl(this.state.currentNode);
+                                    }
+                                }}
+                            />
+                        </>}
+                </div>
+            );
+        }
+
+        return (
+            <div id="ge-propertyTab">
+                <div id="header">
+                    <img id="logo" src={adtIcon} />
+                    <div id="title">AdvancedDynamicTexture</div>
+                </div>
+                <div>
+                    <TextLineComponent tooltip="" label="ART BOARD" value=" " color="grey"></TextLineComponent>
+                    {
+                        this.props.globalState.workbench._scene !== undefined &&
+                        <Color3LineComponent iconLabel={"Background Color"} lockObject={this._lockObject} icon={artboardColorIcon} label="" target={this.props.globalState.workbench._scene} propertyName="clearColor" onPropertyChangedObservable={this.props.globalState.onPropertyChangedObservable} />
+                    }
+                    <hr className="ge" />
+                    <TextLineComponent tooltip="" label="CANVAS" value=" " color="grey"></TextLineComponent>
+                    <CheckBoxLineComponent
+                        label="RESPONSIVE"
+                        iconLabel="A responsive layout for the AdvancedDynamicTexture will resize the UI layout and reflow controls to accommodate different device screen sizes"
+                        icon={responsiveIcon}
+                        isSelected={() => DataStorage.ReadBoolean("Responsive", true)}
+                        onSelect={(value: boolean) => {
+                            this.props.globalState.onResponsiveChangeObservable.notifyObservers(value);
+                            DataStorage.WriteBoolean("Responsive", value);
+                            this._sizeOption = _sizeOptions.length;
+                            if (value) {
+                                this._sizeOption = 0;
+                                this.props.globalState.workbench.resizeGuiTexture(_sizeValues[this._sizeOption]);
+                            }
+                            this.forceUpdate();
+                        }}
+                    />
+                    {DataStorage.ReadBoolean("Responsive", true) &&
+                        <OptionsLineComponent
+                            label=""
+                            iconLabel="Size"
+                            options={_sizeOptions}
+                            icon={canvasSizeIcon}
+                            target={this}
+                            propertyName={"_sizeOption"}
+                            noDirectUpdate={true}
+                            onSelect={(value: any) => {
+                                this._sizeOption = value;
+                                if (this._sizeOption !== (_sizeOptions.length)) {
+                                    const newSize = _sizeValues[this._sizeOption];
+
+                                    this.props.globalState.workbench.resizeGuiTexture(newSize);
+                                }
+                                this.forceUpdate();
+                            }}
+                        />}
+                    {this._sizeOption == (_sizeOptions.length) &&
+                        <div className="divider">
+                            <FloatLineComponent
+                                icon={canvasSizeIcon}
+                                iconLabel="Canvas Size"
+                                label="W"
+                                target={this.state.textureSize}
+                                propertyName="x"
+                                isInteger={true}
+                                min={1}
+                                max={MAX_TEXTURE_SIZE}
+                                onChange={(newvalue) => {
+                                    if (!isNaN(newvalue)) {
+                                        this.props.globalState.workbench.resizeGuiTexture(new Vector2(newvalue, this.state.textureSize.y));
+                                    }
+                                }} ></FloatLineComponent>
+                            <FloatLineComponent
+                                icon={canvasSizeIcon}
+                                label="H"
+                                target={this.state.textureSize}
+                                propertyName="y"
+                                isInteger={true}
+                                min={1}
+                                max={MAX_TEXTURE_SIZE}
+                                onChange={(newvalue) => {
+                                    if (!isNaN(newvalue)) {
+                                        this.props.globalState.workbench.resizeGuiTexture(new Vector2(this.state.textureSize.x, newvalue));
+                                    }
+                                }}
+                            ></FloatLineComponent>
+                        </div>
+                    }
+                    <hr className="ge" />
+                    <TextLineComponent tooltip="" label="FILE" value=" " color="grey"></TextLineComponent>
+                    <FileButtonLineComponent label="Load" onClick={(file) => this.load(file)} accept=".json" />
+                    <ButtonLineComponent
+                        label="Save"
+                        onClick={() => {
+                            this.props.globalState.onSaveObservable.notifyObservers();
+                        }}
+                    />
+                    <hr className="ge" />
+                    <TextLineComponent tooltip="" label="SNIPPET" value=" " color="grey"></TextLineComponent>
+                    <ButtonLineComponent label="Load from snippet server" onClick={() => this.loadFromSnippet()} />
+                    <ButtonLineComponent
+                        label="Save to snippet server"
+                        onClick={() => {
+                            this.props.globalState.onSnippetSaveObservable.notifyObservers();
+                        }}
+                    />
+                </div>
+            </div>
+        );
+    }
+}