﻿using System.Collections.Generic;
using Autodesk.Max;
using BabylonExport.Entities;

namespace Max2Babylon
{
    partial class BabylonExporter
    {
        private void ExportCamera(IIGameNode cameraNode, BabylonScene babylonScene)
        {

            if (cameraNode.MaxNode.GetBoolProperty("babylonjs_noexport"))
            {
                return;
            }
            var gameCamera = cameraNode.IGameObject.AsGameCamera();
            var initialized = gameCamera.InitializeData;
            var babylonCamera = new BabylonCamera();

            RaiseMessage(cameraNode.Name, 1);
            babylonCamera.name = cameraNode.Name;
            babylonCamera.id = cameraNode.MaxNode.GetGuid().ToString();
            if (cameraNode.NodeParent != null)
            {
                babylonCamera.parentId = cameraNode.NodeParent.MaxNode.GetGuid().ToString();
            }

<<<<<<< HEAD
            float fov = 0;
            gameCamera.CameraFOV.GetPropertyValue(ref fov, 0, false);
            babylonCamera.fov = fov;
            float minZ = 0;
            gameCamera.CameraNearClip.GetPropertyValue(ref minZ, 0, false);
            babylonCamera.minZ = minZ;
            float maxZ = 0;
            gameCamera.CameraFarClip.GetPropertyValue(ref maxZ, 0, false);
            babylonCamera.maxZ = maxZ;
=======
            babylonCamera.fov = Tools.ConvertFov(maxCamera.GetFOV(0, Tools.Forever));

            if (maxCamera.ManualClip == 1)
            {
                babylonCamera.minZ = maxCamera.GetClipDist(0, 1, Tools.Forever);
                babylonCamera.maxZ = maxCamera.GetClipDist(0, 2, Tools.Forever);
            }
            else
            {
                 babylonCamera.minZ = 0.1f;
                 babylonCamera.maxZ = 10000.0f;
            }
>>>>>>> e5c4f4a0

            if (babylonCamera.minZ == 0.0f)
            {
                babylonCamera.minZ = 0.1f;
            }

            // Control
            babylonCamera.speed = cameraNode.MaxNode.GetFloatProperty("babylonjs_speed", 1.0f);
            babylonCamera.inertia = cameraNode.MaxNode.GetFloatProperty("babylonjs_inertia", 0.9f);

            // Collisions
            babylonCamera.checkCollisions = cameraNode.MaxNode.GetBoolProperty("babylonjs_checkcollisions");
            babylonCamera.applyGravity = cameraNode.MaxNode.GetBoolProperty("babylonjs_applygravity");
            babylonCamera.ellipsoid = cameraNode.MaxNode.GetVector3Property("babylonjs_ellipsoid");

            // Position
            {
                var wm = cameraNode.GetLocalTM(0);
                var position = wm.Translation;
                babylonCamera.position = new float[] { position.X, position.Y, position.Z };

                // Target
                var target = gameCamera.CameraTarget;
                if (target != null)
                {
                    babylonCamera.lockedTargetId = target.MaxNode.GetGuid().ToString();
                }
                else
                {
                    var dir = wm.GetRow(3);
                    babylonCamera.target = new float[] { position.X - dir.X, position.Y - dir.Y, position.Z - dir.Z };
                }
            }

            // Animations
            var animations = new List<BabylonAnimation>();
            //if (!ExportVector3Controller(cameraNode.TMController.PositionController, "position", animations))
            //{
                ExportVector3Animation("position", animations, key =>
                {
                    var wm = cameraNode.GetLocalTM(key);
                    var position = wm.Translation;
                    return  new float[] { position.X, position.Y, position.Z };
                });
            //}
            if (gameCamera.CameraTarget == null)
            {
                ExportVector3Animation("target", animations, key =>
                {
                    var wm = cameraNode.GetLocalTM(key);
                    var position = wm.Translation;
                    var dir = wm.GetRow(3);
                    return new float[] { position.X - dir.X, position.Y - dir.Y, position.Z - dir.Z };
                });
            }

            ExportFloatAnimation("fov", animations, key => new[] { Tools.ConvertFov((gameCamera.MaxObject as ICameraObject).GetFOV(key, Tools.Forever)) });

            babylonCamera.animations = animations.ToArray();

            if (cameraNode.MaxNode.GetBoolProperty("babylonjs_autoanimate"))
            {
                babylonCamera.autoAnimate = true;
                babylonCamera.autoAnimateFrom = (int)cameraNode.MaxNode.GetFloatProperty("babylonjs_autoanimate_from");
                babylonCamera.autoAnimateTo = (int)cameraNode.MaxNode.GetFloatProperty("babylonjs_autoanimate_to");
                babylonCamera.autoAnimateLoop = cameraNode.MaxNode.GetBoolProperty("babylonjs_autoanimateloop");
            }

            babylonScene.CamerasList.Add(babylonCamera);
        }
    }
}<|MERGE_RESOLUTION|>--- conflicted
+++ resolved
@@ -14,6 +14,7 @@
                 return;
             }
             var gameCamera = cameraNode.IGameObject.AsGameCamera();
+            var maxCamera = gameCamera.MaxObject as ICameraObject;
             var initialized = gameCamera.InitializeData;
             var babylonCamera = new BabylonCamera();
 
@@ -25,17 +26,6 @@
                 babylonCamera.parentId = cameraNode.NodeParent.MaxNode.GetGuid().ToString();
             }
 
-<<<<<<< HEAD
-            float fov = 0;
-            gameCamera.CameraFOV.GetPropertyValue(ref fov, 0, false);
-            babylonCamera.fov = fov;
-            float minZ = 0;
-            gameCamera.CameraNearClip.GetPropertyValue(ref minZ, 0, false);
-            babylonCamera.minZ = minZ;
-            float maxZ = 0;
-            gameCamera.CameraFarClip.GetPropertyValue(ref maxZ, 0, false);
-            babylonCamera.maxZ = maxZ;
-=======
             babylonCamera.fov = Tools.ConvertFov(maxCamera.GetFOV(0, Tools.Forever));
 
             if (maxCamera.ManualClip == 1)
@@ -48,7 +38,6 @@
                  babylonCamera.minZ = 0.1f;
                  babylonCamera.maxZ = 10000.0f;
             }
->>>>>>> e5c4f4a0
 
             if (babylonCamera.minZ == 0.0f)
             {
@@ -70,14 +59,14 @@
                 var position = wm.Translation;
                 babylonCamera.position = new float[] { position.X, position.Y, position.Z };
 
-                // Target
+            // Target
                 var target = gameCamera.CameraTarget;
-                if (target != null)
-                {
+            if (target != null)
+            {
                     babylonCamera.lockedTargetId = target.MaxNode.GetGuid().ToString();
-                }
-                else
-                {
+            }
+            else
+            {
                     var dir = wm.GetRow(3);
                     babylonCamera.target = new float[] { position.X - dir.X, position.Y - dir.Y, position.Z - dir.Z };
                 }
