--- conflicted
+++ resolved
@@ -1,454 +1,429 @@
-import { AbstractMesh } from "babylonjs/Meshes/abstractMesh";
-import { Scene } from "babylonjs/scene";
-import { TransformNode } from "babylonjs/Meshes/transformNode";
-import { BoxBuilder } from "babylonjs/Meshes/Builders/boxBuilder";
-import { Mesh } from "babylonjs/Meshes/mesh";
-import { FluentMaterial } from "../materials/fluent/fluentMaterial";
-import { TouchHolographicButton } from "./touchHolographicButton";
-import { Nullable } from "babylonjs/types";
-import { Observer } from "babylonjs/Misc/observable";
-import { Matrix, Quaternion, Vector2, Vector3 } from "babylonjs/Maths/math.vector";
-import { Control3D } from "./control3D";
-import { ContentDisplay3D } from "./contentDisplay3D";
-import { AdvancedDynamicTexture } from "../../2D/advancedDynamicTexture";
-import { Image } from "../../2D/controls/image";
-import { SlateGizmo } from "../gizmos/slateGizmo";
-import { DefaultBehavior } from "../behaviors/defaultBehavior";
-import { Viewport } from "babylonjs/Maths/math.viewport";
-import { PointerDragBehavior } from "babylonjs/Behaviors/Meshes/pointerDragBehavior";
-import { Scalar } from "babylonjs/Maths/math.scalar";
-import { Texture } from "babylonjs/Materials/Textures/texture";
-<<<<<<< HEAD
-=======
-import { FluentBackplateMaterial } from "../materials/fluentBackplate/fluentBackplateMaterial";
->>>>>>> c259626e
-
-/**
- * Class used to create a holographic slate
- */
-export class HolographicSlate extends ContentDisplay3D {
-    /**
-     * Base Url for the assets.
-     */
-    public static ASSETS_BASE_URL: string = "https://assets.babylonjs.com/meshes/MRTK/";
-    /**
-     * File name for the close icon.
-     */
-    public static CLOSE_ICON_FILENAME: string = "IconClose.png";
-    /**
-     * File name for the close icon.
-     */
-    public static FOLLOW_ICON_FILENAME: string = "IconFollowMe.png";
-
-    /**
-     * Dimensions of the slate
-     */
-    public dimensions = new Vector3(0.7, 0.4, 0.001);
-
-    /**
-     * Minimum dimensions of the slate
-     */
-    public minDimensions = new Vector3(0.5, 0.2, 0.001);
-
-    /**
-     * Default dimensions of the slate
-     */
-    public readonly defaultDimensions = this.dimensions.clone();
-
-    /**
-     * Dimensions of the backplate
-     */
-    public backplateDimensions = new Vector3(0.7, 0.02, 0.001);
-
-    /**
-     * Margin between backplate and contentplate
-     */
-    public backPlateMargin = 0.005;
-
-    /**
-     * Origin in local coordinates (top left corner)
-     */
-    public origin = new Vector3(0, 0, 0);
-
-    private _backPlateMaterial: FluentBackplateMaterial;
-    private _contentMaterial: FluentMaterial;
-    private _pickedPointObserver: Nullable<Observer<Nullable<Vector3>>>;
-    private _positionChangedObserver: Nullable<Observer<{ position: Vector3 }>>;
-    private _imageUrl: string;
-
-    private _contentViewport: Viewport;
-    private _contentDragBehavior: PointerDragBehavior;
-
-    /** @hidden */
-    public _defaultBehavior: DefaultBehavior;
-    /** @hidden */
-    public _gizmo: SlateGizmo;
-
-    protected _backPlate: Mesh;
-    protected _contentPlate: Mesh;
-    protected _followButton: TouchHolographicButton;
-    protected _closeButton: TouchHolographicButton;
-    protected _contentScaleRatio = 1;
-
-    /**
-     * Rendering ground id of all the mesh in the button
-     */
-    public set renderingGroupId(id: number) {
-        this._backPlate.renderingGroupId = id;
-        this._contentPlate.renderingGroupId = id;
-    }
-    public get renderingGroupId(): number {
-        return this._backPlate.renderingGroupId;
-    }
-
-    /**
-     * Gets or sets the image url for the button
-     */
-    public get imageUrl(): string {
-        return this._imageUrl;
-    }
-
-    public set imageUrl(value: string) {
-        if (this._imageUrl === value) {
-            return;
-        }
-
-        this._imageUrl = value;
-        this._rebuildContent();
-        this._resetContentPositionAndZoom();
-        this._applyContentViewport();
-    }
-
-    /**
-     * Creates a new slate
-     * @param name defines the control name
-     */
-    constructor(name?: string) {
-        super(name);
-
-        this._followButton = new TouchHolographicButton("followButton" + this.name);
-        this._closeButton = new TouchHolographicButton("closeButton" + this.name);
-
-        this._contentViewport = new Viewport(0, 0, 1, 1);
-        this._contentDragBehavior = new PointerDragBehavior({
-            dragPlaneNormal: new Vector3(0, 0, -1),
-        });
-    }
-
-    /**
-     * Apply the facade texture (created from the content property).
-     * This function can be overloaded by child classes
-     * @param facadeTexture defines the AdvancedDynamicTexture to use
-     */
-    protected _applyFacade(facadeTexture: AdvancedDynamicTexture) {
-        this._contentMaterial.albedoTexture = facadeTexture;
-    }
-
-    private _rebuildContent(): void {
-        this._disposeFacadeTexture();
-        // HACK: Temporary fix for BabylonNative while we wait for the polyfill.
-        if (!!document.createElement) {
-            if (this._imageUrl) {
-                let image = new Image();
-                image.source = this._imageUrl;
-
-                if (this._contentPlate) {
-                    this.content = image;
-                }
-            }
-        }
-    }
-
-    private _addControl(control: Control3D): void {
-        control._host = this._host;
-        if (this._host.utilityLayer) {
-            control._prepareNode(this._host.utilityLayer.utilityLayerScene);
-        }
-    }
-
-    protected _getTypeName(): string {
-        return "HolographicSlate";
-    }
-
-    /**
-     * @hidden
-     */
-    public _positionElements() {
-        const followButtonMesh = this._followButton.mesh;
-        const closeButtonMesh = this._closeButton.mesh;
-        const backPlate = this._backPlate;
-        const contentPlate = this._contentPlate;
-
-        if (followButtonMesh && closeButtonMesh && backPlate) {
-            // World size of a button with 1 scaling
-            const buttonBaseSize = 1;
-
-            // Buttons take full backPlate on Y axis
-            const backPlateYScale = this.backplateDimensions.y / buttonBaseSize;
-
-            closeButtonMesh.scaling.setAll(backPlateYScale);
-            followButtonMesh.scaling.setAll(backPlateYScale);
-            closeButtonMesh.position
-                .copyFromFloats(
-                    this.backplateDimensions.x - backPlateYScale / 2,
-                    -this.backplateDimensions.y / 2,
-                    (-this.backplateDimensions.z / 2) * (this._host.scene.useRightHandedSystem ? -1 : 1)
-                )
-                .addInPlace(this.origin);
-            followButtonMesh.position
-                .copyFromFloats(
-                    this.backplateDimensions.x - (3 * backPlateYScale) / 2,
-                    -this.backplateDimensions.y / 2,
-                    (-this.backplateDimensions.z / 2) * (this._host.scene.useRightHandedSystem ? -1 : 1)
-                )
-                .addInPlace(this.origin);
-
-            const contentPlateHeight = this.dimensions.y - this.backplateDimensions.y - this.backPlateMargin;
-            backPlate.scaling.copyFrom(this.backplateDimensions);
-            contentPlate.scaling.copyFromFloats(this.dimensions.x, contentPlateHeight, this.dimensions.z);
-            backPlate.position.copyFromFloats(this.backplateDimensions.x / 2, -(this.backplateDimensions.y / 2), 0).addInPlace(this.origin);
-            contentPlate.position.copyFromFloats(this.dimensions.x / 2, -(this.backplateDimensions.y + this.backPlateMargin + contentPlateHeight / 2), 0).addInPlace(this.origin);
-
-            const aspectRatio = this.dimensions.x / contentPlateHeight;
-            this._contentViewport.width = this._contentScaleRatio;
-            this._contentViewport.height = this._contentScaleRatio / aspectRatio;
-
-            this._applyContentViewport();
-        }
-    }
-
-    private _applyContentViewport() {
-        if (this._contentPlate.material && (this._contentPlate.material as FluentMaterial).albedoTexture) {
-            const tex = (this._contentPlate.material as FluentMaterial).albedoTexture as Texture;
-            tex.uScale = this._contentScaleRatio;
-<<<<<<< HEAD
-            tex.vScale = this._contentScaleRatio / this._contentViewport.width * this._contentViewport.height;
-=======
-            tex.vScale = (this._contentScaleRatio / this._contentViewport.width) * this._contentViewport.height;
->>>>>>> c259626e
-            tex.uOffset = this._contentViewport.x;
-            tex.vOffset = this._contentViewport.y;
-        }
-    }
-
-    private _resetContentPositionAndZoom() {
-        this._contentViewport.x = 0;
-        this._contentViewport.y = 1 - this._contentViewport.height / this._contentViewport.width;
-        this._contentScaleRatio = 1;
-    }
-
-    /**
-     * @hidden
-     */
-    public _updatePivot() {
-        if (!this.mesh) {
-            return;
-        }
-
-        // Update pivot point so it is at the center of geometry
-        const center = this.dimensions.scale(0.5);
-        // As origin is topleft corner in 2D, dimensions are calculated towards bottom right corner, thus y axis is downwards
-        center.y *= -1;
-        center.addInPlace(this.origin);
-        center.z = 0;
-
-        const origin = new Vector3(0, 0, 0);
-        Vector3.TransformCoordinatesToRef(origin, this.mesh.computeWorldMatrix(true), origin);
-        this.mesh.setPivotPoint(center);
-        const origin2 = new Vector3(0, 0, 0);
-        Vector3.TransformCoordinatesToRef(origin2, this.mesh.computeWorldMatrix(true), origin2);
-        this.mesh.position.addInPlace(origin).subtractInPlace(origin2);
-    }
-
-    // Mesh association
-    protected _createNode(scene: Scene): TransformNode {
-        const node = new Mesh("slate" + this.name, scene);
-
-        this._backPlate = BoxBuilder.CreateBox("backPlate" + this.name, { size: 1 }, scene);
-        this._contentPlate = BoxBuilder.CreateBox("contentPlate" + this.name, { size: 1 }, scene);
-
-        this._backPlate.parent = node;
-        this._contentPlate.parent = node;
-        this._attachContentPlateBehavior();
-
-        this._addControl(this._followButton);
-        this._addControl(this._closeButton);
-
-        const followButtonMesh = this._followButton.mesh!;
-        const closeButtonMesh = this._closeButton.mesh!;
-        followButtonMesh.parent = node;
-        closeButtonMesh.parent = node;
-
-        this._positionElements();
-
-        this._followButton.imageUrl = HolographicSlate.ASSETS_BASE_URL + HolographicSlate.FOLLOW_ICON_FILENAME;
-        this._closeButton.imageUrl = HolographicSlate.ASSETS_BASE_URL + HolographicSlate.CLOSE_ICON_FILENAME;
-
-        this._followButton.backMaterial.alpha = 0;
-        this._closeButton.backMaterial.alpha = 0;
-
-        this._followButton.onPointerClickObservable.add(() => {
-            this._defaultBehavior.followBehaviorEnabled = !this._defaultBehavior.followBehaviorEnabled;
-            if (this._defaultBehavior.followBehaviorEnabled) {
-                this._defaultBehavior.followBehavior.recenter();
-            }
-        });
-
-        this._closeButton.onPointerClickObservable.add(() => {
-            this.dispose();
-        });
-
-        node.rotationQuaternion = Quaternion.Identity();
-        node.isVisible = false;
-
-        // By default the slate spawns in front of the camera
-        // TODO : add a parameter
-        if (scene.activeCamera) {
-            const invView = scene.activeCamera.getViewMatrix().clone().invert();
-            const backward = Vector3.TransformNormal(new Vector3(0, 0, -1), invView);
-            node.rotationQuaternion = Quaternion.FromLookDirectionLH(backward, new Vector3(0, 1, 0));
-            node.position.copyFrom(scene.activeCamera.position).subtractInPlace(backward.scale(0.7));
-            node.scaling.setAll(0.1);
-        }
-
-        return node;
-    }
-
-    private _attachContentPlateBehavior() {
-        this._contentDragBehavior.attach(this._contentPlate);
-        this._contentDragBehavior.moveAttached = false;
-        this._contentDragBehavior.useObjectOrientationForDragging = true;
-        this._contentDragBehavior.updateDragPlane = false;
-
-        let origin = new Vector3();
-        let startViewport: Viewport;
-        let worldDimensions = new Vector3();
-        let upWorld = new Vector3();
-        let rightWorld = new Vector3();
-        let projectedOffset = new Vector2();
-        let worldMatrix: Matrix;
-
-        this._contentDragBehavior.onDragStartObservable.add((event) => {
-            if (!this.node) {
-                return;
-            }
-            startViewport = this._contentViewport.clone();
-            worldMatrix = this.node.computeWorldMatrix(true);
-
-            origin.copyFrom(event.dragPlanePoint);
-            worldDimensions.copyFrom(this.dimensions);
-            worldDimensions.y -= this.backplateDimensions.y + this.backPlateMargin;
-            Vector3.TransformNormalToRef(worldDimensions, worldMatrix, worldDimensions);
-            upWorld.copyFromFloats(0, 1, 0);
-            Vector3.TransformNormalToRef(upWorld, worldMatrix, upWorld);
-            rightWorld.copyFromFloats(1, 0, 0);
-            Vector3.TransformNormalToRef(rightWorld, worldMatrix, rightWorld);
-            upWorld.normalize();
-            upWorld.scaleInPlace(1 / Vector3.Dot(upWorld, worldDimensions));
-            rightWorld.normalize();
-<<<<<<< HEAD
-            rightWorld.scaleInPlace(1 / Vector3.Dot(rightWorld, worldDimensions))
-=======
-            rightWorld.scaleInPlace(1 / Vector3.Dot(rightWorld, worldDimensions));
->>>>>>> c259626e
-        });
-
-        let offset = new Vector3();
-        this._contentDragBehavior.onDragObservable.add((event) => {
-            offset.copyFrom(event.dragPlanePoint);
-            offset.subtractInPlace(origin);
-            projectedOffset.copyFromFloats(Vector3.Dot(offset, rightWorld), Vector3.Dot(offset, upWorld));
-
-            // By default, content takes full width available and height is cropped to keep aspect ratio
-            this._contentViewport.x = Scalar.Clamp(startViewport.x - offset.x, 0, 1 - this._contentViewport.width * this._contentScaleRatio);
-            this._contentViewport.y = Scalar.Clamp(startViewport.y - offset.y, 0, 1 - this._contentViewport.height * this._contentScaleRatio);
-            this._applyContentViewport();
-        });
-    }
-
-    protected _affectMaterial(mesh: AbstractMesh) {
-        // TODO share materials
-        this._backPlateMaterial = new FluentBackplateMaterial(this.name + "plateMaterial", mesh.getScene());
-
-        this._pickedPointObserver = this._host.onPickedPointChangedObservable.add((pickedPoint) => {
-            // if (pickedPoint) {
-            //     this._backPlateMaterial. = pickedPoint;
-            //     this._backPlateMaterial.hoverColor.a = 1.0;
-            // } else {
-            //     this._backPlateMaterial.hoverColor.a = 0;
-            // }
-        });
-
-        this._contentMaterial = new FluentMaterial(this.name + "contentMaterial", mesh.getScene());
-        this._contentMaterial.renderBorders = true;
-
-        this._backPlate.material = this._backPlateMaterial;
-        this._contentPlate.material = this._contentMaterial;
-
-        this._rebuildContent();
-        this._applyContentViewport();
-    }
-
-    /** @hidden **/
-    public _prepareNode(scene: Scene): void {
-        super._prepareNode(scene);
-        this._gizmo = new SlateGizmo(this._host.utilityLayer!);
-        this._gizmo.attachedSlate = this;
-        this._defaultBehavior = new DefaultBehavior();
-<<<<<<< HEAD
-        this._defaultBehavior.attach(this.node as Mesh, this._backPlate);
-=======
-        this._defaultBehavior.attach(this.node as Mesh, [this._backPlate]);
-
-        this._positionChangedObserver = this._defaultBehavior.sixDofDragBehavior.onPositionChangedObservable.add(() => {
-            this._gizmo.updateBoundingBox();
-        });
->>>>>>> c259626e
-
-        this._updatePivot();
-        this.resetDefaultAspectAndPose();
-    }
-
-    /**
-     * Resets the aspect and pose of the slate so it is right in front of the active camera, facing towards it.
-     */
-    public resetDefaultAspectAndPose() {
-        if (!this._host || !this._host.utilityLayer || !this.node) {
-            return;
-        }
-        const scene = this._host.utilityLayer.utilityLayerScene;
-        const camera = scene.activeCamera;
-        if (camera) {
-            const worldMatrix = camera.getWorldMatrix();
-            const backward = Vector3.TransformNormal(Vector3.Backward(scene.useRightHandedSystem), worldMatrix);
-            this.dimensions.copyFrom(this.defaultDimensions);
-            this.origin.setAll(0);
-            this._gizmo.updateBoundingBox();
-            const pivot = this.node.getAbsolutePivotPoint();
-            this.node.position.copyFrom(camera.position).subtractInPlace(backward).subtractInPlace(pivot);
-            this.node.rotationQuaternion = Quaternion.FromLookDirectionLH(backward, new Vector3(0, 1, 0));
-        }
-    }
-
-    /**
-     * Releases all associated resources
-     */
-    public dispose() {
-        super.dispose();
-        this._backPlateMaterial.dispose();
-        this._contentMaterial.dispose();
-
-        this._backPlate.dispose();
-        this._contentPlate.dispose();
-
-        this._followButton.dispose();
-        this._closeButton.dispose();
-
-        this._host.onPickedPointChangedObservable.remove(this._pickedPointObserver);
-        this._defaultBehavior.sixDofDragBehavior.onPositionChangedObservable.remove(this._positionChangedObserver);
-
-        this._defaultBehavior.detach();
-        this._gizmo.dispose();
-        this._contentDragBehavior.detach();
-    }
-}
+import { AbstractMesh } from "babylonjs/Meshes/abstractMesh";
+import { Scene } from "babylonjs/scene";
+import { TransformNode } from "babylonjs/Meshes/transformNode";
+import { BoxBuilder } from "babylonjs/Meshes/Builders/boxBuilder";
+import { Mesh } from "babylonjs/Meshes/mesh";
+import { FluentMaterial } from "../materials/fluent/fluentMaterial";
+import { TouchHolographicButton } from "./touchHolographicButton";
+import { Nullable } from "babylonjs/types";
+import { Observer } from "babylonjs/Misc/observable";
+import { Matrix, Quaternion, Vector2, Vector3 } from "babylonjs/Maths/math.vector";
+import { Control3D } from "./control3D";
+import { ContentDisplay3D } from "./contentDisplay3D";
+import { AdvancedDynamicTexture } from "../../2D/advancedDynamicTexture";
+import { Image } from "../../2D/controls/image";
+import { SlateGizmo } from "../gizmos/slateGizmo";
+import { DefaultBehavior } from "../behaviors/defaultBehavior";
+import { Viewport } from "babylonjs/Maths/math.viewport";
+import { PointerDragBehavior } from "babylonjs/Behaviors/Meshes/pointerDragBehavior";
+import { Scalar } from "babylonjs/Maths/math.scalar";
+import { Texture } from "babylonjs/Materials/Textures/texture";
+import { FluentBackplateMaterial } from "../materials/fluentBackplate/fluentBackplateMaterial";
+
+/**
+ * Class used to create a holographic slate
+ */
+export class HolographicSlate extends ContentDisplay3D {
+    /**
+     * Base Url for the assets.
+     */
+    public static ASSETS_BASE_URL: string = "https://assets.babylonjs.com/meshes/MRTK/";
+    /**
+     * File name for the close icon.
+     */
+    public static CLOSE_ICON_FILENAME: string = "IconClose.png";
+    /**
+     * File name for the close icon.
+     */
+    public static FOLLOW_ICON_FILENAME: string = "IconFollowMe.png";
+
+    /**
+     * Dimensions of the slate
+     */
+    public dimensions = new Vector3(0.7, 0.4, 0.001);
+
+    /**
+     * Minimum dimensions of the slate
+     */
+    public minDimensions = new Vector3(0.5, 0.2, 0.001);
+
+    /**
+     * Default dimensions of the slate
+     */
+    public readonly defaultDimensions = this.dimensions.clone();
+
+    /**
+     * Dimensions of the backplate
+     */
+    public backplateDimensions = new Vector3(0.7, 0.02, 0.001);
+
+    /**
+     * Margin between backplate and contentplate
+     */
+    public backPlateMargin = 0.005;
+
+    /**
+     * Origin in local coordinates (top left corner)
+     */
+    public origin = new Vector3(0, 0, 0);
+
+    private _backPlateMaterial: FluentBackplateMaterial;
+    private _contentMaterial: FluentMaterial;
+    private _pickedPointObserver: Nullable<Observer<Nullable<Vector3>>>;
+    private _positionChangedObserver: Nullable<Observer<{ position: Vector3 }>>;
+    private _imageUrl: string;
+
+    private _contentViewport: Viewport;
+    private _contentDragBehavior: PointerDragBehavior;
+
+    /** @hidden */
+    public _defaultBehavior: DefaultBehavior;
+    /** @hidden */
+    public _gizmo: SlateGizmo;
+
+    protected _backPlate: Mesh;
+    protected _contentPlate: Mesh;
+    protected _followButton: TouchHolographicButton;
+    protected _closeButton: TouchHolographicButton;
+    protected _contentScaleRatio = 1;
+
+    /**
+     * Rendering ground id of all the mesh in the button
+     */
+    public set renderingGroupId(id: number) {
+        this._backPlate.renderingGroupId = id;
+        this._contentPlate.renderingGroupId = id;
+    }
+    public get renderingGroupId(): number {
+        return this._backPlate.renderingGroupId;
+    }
+
+    /**
+     * Gets or sets the image url for the button
+     */
+    public get imageUrl(): string {
+        return this._imageUrl;
+    }
+
+    public set imageUrl(value: string) {
+        if (this._imageUrl === value) {
+            return;
+        }
+
+        this._imageUrl = value;
+        this._rebuildContent();
+        this._resetContentPositionAndZoom();
+        this._applyContentViewport();
+    }
+
+    /**
+     * Creates a new slate
+     * @param name defines the control name
+     */
+    constructor(name?: string) {
+        super(name);
+
+        this._followButton = new TouchHolographicButton("followButton" + this.name);
+        this._closeButton = new TouchHolographicButton("closeButton" + this.name);
+
+        this._contentViewport = new Viewport(0, 0, 1, 1);
+        this._contentDragBehavior = new PointerDragBehavior({
+            dragPlaneNormal: new Vector3(0, 0, -1),
+        });
+    }
+
+    /**
+     * Apply the facade texture (created from the content property).
+     * This function can be overloaded by child classes
+     * @param facadeTexture defines the AdvancedDynamicTexture to use
+     */
+    protected _applyFacade(facadeTexture: AdvancedDynamicTexture) {
+        this._contentMaterial.albedoTexture = facadeTexture;
+    }
+
+    private _rebuildContent(): void {
+        this._disposeFacadeTexture();
+        // HACK: Temporary fix for BabylonNative while we wait for the polyfill.
+        if (!!document.createElement) {
+            if (this._imageUrl) {
+                let image = new Image();
+                image.source = this._imageUrl;
+
+                if (this._contentPlate) {
+                    this.content = image;
+                }
+            }
+        }
+    }
+
+    private _addControl(control: Control3D): void {
+        control._host = this._host;
+        if (this._host.utilityLayer) {
+            control._prepareNode(this._host.utilityLayer.utilityLayerScene);
+        }
+    }
+
+    protected _getTypeName(): string {
+        return "HolographicSlate";
+    }
+
+    /**
+     * @hidden
+     */
+    public _positionElements() {
+        const followButtonMesh = this._followButton.mesh;
+        const closeButtonMesh = this._closeButton.mesh;
+        const backPlate = this._backPlate;
+        const contentPlate = this._contentPlate;
+
+        if (followButtonMesh && closeButtonMesh && backPlate) {
+            // World size of a button with 1 scaling
+            const buttonBaseSize = 1;
+
+            // Buttons take full backPlate on Y axis
+            const backPlateYScale = this.backplateDimensions.y / buttonBaseSize;
+
+            closeButtonMesh.scaling.setAll(backPlateYScale);
+            followButtonMesh.scaling.setAll(backPlateYScale);
+            closeButtonMesh.position
+                .copyFromFloats(
+                    this.backplateDimensions.x - backPlateYScale / 2,
+                    -this.backplateDimensions.y / 2,
+                    (-this.backplateDimensions.z / 2) * (this._host.scene.useRightHandedSystem ? -1 : 1)
+                )
+                .addInPlace(this.origin);
+            followButtonMesh.position
+                .copyFromFloats(
+                    this.backplateDimensions.x - (3 * backPlateYScale) / 2,
+                    -this.backplateDimensions.y / 2,
+                    (-this.backplateDimensions.z / 2) * (this._host.scene.useRightHandedSystem ? -1 : 1)
+                )
+                .addInPlace(this.origin);
+
+            const contentPlateHeight = this.dimensions.y - this.backplateDimensions.y - this.backPlateMargin;
+            backPlate.scaling.copyFrom(this.backplateDimensions);
+            contentPlate.scaling.copyFromFloats(this.dimensions.x, contentPlateHeight, this.dimensions.z);
+            backPlate.position.copyFromFloats(this.backplateDimensions.x / 2, -(this.backplateDimensions.y / 2), 0).addInPlace(this.origin);
+            contentPlate.position.copyFromFloats(this.dimensions.x / 2, -(this.backplateDimensions.y + this.backPlateMargin + contentPlateHeight / 2), 0).addInPlace(this.origin);
+
+            const aspectRatio = this.dimensions.x / contentPlateHeight;
+            this._contentViewport.width = this._contentScaleRatio;
+            this._contentViewport.height = this._contentScaleRatio / aspectRatio;
+
+            this._applyContentViewport();
+        }
+    }
+
+    private _applyContentViewport() {
+        if (this._contentPlate.material && (this._contentPlate.material as FluentMaterial).albedoTexture) {
+            const tex = (this._contentPlate.material as FluentMaterial).albedoTexture as Texture;
+            tex.uScale = this._contentScaleRatio;
+            tex.vScale = (this._contentScaleRatio / this._contentViewport.width) * this._contentViewport.height;
+            tex.uOffset = this._contentViewport.x;
+            tex.vOffset = this._contentViewport.y;
+        }
+    }
+
+    private _resetContentPositionAndZoom() {
+        this._contentViewport.x = 0;
+        this._contentViewport.y = 1 - this._contentViewport.height / this._contentViewport.width;
+        this._contentScaleRatio = 1;
+    }
+
+    /**
+     * @hidden
+     */
+    public _updatePivot() {
+        if (!this.mesh) {
+            return;
+        }
+
+        // Update pivot point so it is at the center of geometry
+        const center = this.dimensions.scale(0.5);
+        // As origin is topleft corner in 2D, dimensions are calculated towards bottom right corner, thus y axis is downwards
+        center.y *= -1;
+        center.addInPlace(this.origin);
+        center.z = 0;
+
+        const origin = new Vector3(0, 0, 0);
+        Vector3.TransformCoordinatesToRef(origin, this.mesh.computeWorldMatrix(true), origin);
+        this.mesh.setPivotPoint(center);
+        const origin2 = new Vector3(0, 0, 0);
+        Vector3.TransformCoordinatesToRef(origin2, this.mesh.computeWorldMatrix(true), origin2);
+        this.mesh.position.addInPlace(origin).subtractInPlace(origin2);
+    }
+
+    // Mesh association
+    protected _createNode(scene: Scene): TransformNode {
+        const node = new Mesh("slate" + this.name, scene);
+
+        this._backPlate = BoxBuilder.CreateBox("backPlate" + this.name, { size: 1 }, scene);
+        this._contentPlate = BoxBuilder.CreateBox("contentPlate" + this.name, { size: 1 }, scene);
+
+        this._backPlate.parent = node;
+        this._contentPlate.parent = node;
+        this._attachContentPlateBehavior();
+
+        this._addControl(this._followButton);
+        this._addControl(this._closeButton);
+
+        const followButtonMesh = this._followButton.mesh!;
+        const closeButtonMesh = this._closeButton.mesh!;
+        followButtonMesh.parent = node;
+        closeButtonMesh.parent = node;
+
+        this._positionElements();
+
+        this._followButton.imageUrl = HolographicSlate.ASSETS_BASE_URL + HolographicSlate.FOLLOW_ICON_FILENAME;
+        this._closeButton.imageUrl = HolographicSlate.ASSETS_BASE_URL + HolographicSlate.CLOSE_ICON_FILENAME;
+
+        this._followButton.backMaterial.alpha = 0;
+        this._closeButton.backMaterial.alpha = 0;
+
+        this._followButton.onPointerClickObservable.add(() => {
+            this._defaultBehavior.followBehaviorEnabled = !this._defaultBehavior.followBehaviorEnabled;
+            if (this._defaultBehavior.followBehaviorEnabled) {
+                this._defaultBehavior.followBehavior.recenter();
+            }
+        });
+
+        this._closeButton.onPointerClickObservable.add(() => {
+            this.dispose();
+        });
+
+        node.rotationQuaternion = Quaternion.Identity();
+        node.isVisible = false;
+
+        return node;
+    }
+
+    private _attachContentPlateBehavior() {
+        this._contentDragBehavior.attach(this._contentPlate);
+        this._contentDragBehavior.moveAttached = false;
+        this._contentDragBehavior.useObjectOrientationForDragging = true;
+        this._contentDragBehavior.updateDragPlane = false;
+
+        let origin = new Vector3();
+        let startViewport: Viewport;
+        let worldDimensions = new Vector3();
+        let upWorld = new Vector3();
+        let rightWorld = new Vector3();
+        let projectedOffset = new Vector2();
+        let worldMatrix: Matrix;
+
+        this._contentDragBehavior.onDragStartObservable.add((event) => {
+            if (!this.node) {
+                return;
+            }
+            startViewport = this._contentViewport.clone();
+            worldMatrix = this.node.computeWorldMatrix(true);
+
+            origin.copyFrom(event.dragPlanePoint);
+            worldDimensions.copyFrom(this.dimensions);
+            worldDimensions.y -= this.backplateDimensions.y + this.backPlateMargin;
+            Vector3.TransformNormalToRef(worldDimensions, worldMatrix, worldDimensions);
+            upWorld.copyFromFloats(0, 1, 0);
+            Vector3.TransformNormalToRef(upWorld, worldMatrix, upWorld);
+            rightWorld.copyFromFloats(1, 0, 0);
+            Vector3.TransformNormalToRef(rightWorld, worldMatrix, rightWorld);
+            upWorld.normalize();
+            upWorld.scaleInPlace(1 / Vector3.Dot(upWorld, worldDimensions));
+            rightWorld.normalize();
+            rightWorld.scaleInPlace(1 / Vector3.Dot(rightWorld, worldDimensions));
+        });
+
+        let offset = new Vector3();
+        this._contentDragBehavior.onDragObservable.add((event) => {
+            offset.copyFrom(event.dragPlanePoint);
+            offset.subtractInPlace(origin);
+            projectedOffset.copyFromFloats(Vector3.Dot(offset, rightWorld), Vector3.Dot(offset, upWorld));
+
+            // By default, content takes full width available and height is cropped to keep aspect ratio
+            this._contentViewport.x = Scalar.Clamp(startViewport.x - offset.x, 0, 1 - this._contentViewport.width * this._contentScaleRatio);
+            this._contentViewport.y = Scalar.Clamp(startViewport.y - offset.y, 0, 1 - this._contentViewport.height * this._contentScaleRatio);
+            this._applyContentViewport();
+        });
+    }
+
+    protected _affectMaterial(mesh: AbstractMesh) {
+        // TODO share materials
+        this._backPlateMaterial = new FluentBackplateMaterial(this.name + "plateMaterial", mesh.getScene());
+
+        this._pickedPointObserver = this._host.onPickedPointChangedObservable.add((pickedPoint) => {
+            // if (pickedPoint) {
+            //     this._backPlateMaterial. = pickedPoint;
+            //     this._backPlateMaterial.hoverColor.a = 1.0;
+            // } else {
+            //     this._backPlateMaterial.hoverColor.a = 0;
+            // }
+        });
+
+        this._contentMaterial = new FluentMaterial(this.name + "contentMaterial", mesh.getScene());
+        this._contentMaterial.renderBorders = true;
+
+        this._backPlate.material = this._backPlateMaterial;
+        this._contentPlate.material = this._contentMaterial;
+
+        this._rebuildContent();
+        this._applyContentViewport();
+    }
+
+    /** @hidden **/
+    public _prepareNode(scene: Scene): void {
+        super._prepareNode(scene);
+        this._gizmo = new SlateGizmo(this._host.utilityLayer!);
+        this._gizmo.attachedSlate = this;
+        this._defaultBehavior = new DefaultBehavior();
+        this._defaultBehavior.attach(this.node as Mesh, [this._backPlate]);
+
+        this._positionChangedObserver = this._defaultBehavior.sixDofDragBehavior.onPositionChangedObservable.add(() => {
+            this._gizmo.updateBoundingBox();
+        });
+
+        this._updatePivot();
+        this.resetDefaultAspectAndPose();
+    }
+
+    /**
+     * Resets the aspect and pose of the slate so it is right in front of the active camera, facing towards it.
+     */
+    public resetDefaultAspectAndPose() {
+        if (!this._host || !this._host.utilityLayer || !this.node) {
+            return;
+        }
+        const scene = this._host.utilityLayer.utilityLayerScene;
+        const camera = scene.activeCamera;
+        if (camera) {
+            const worldMatrix = camera.getWorldMatrix();
+            const backward = Vector3.TransformNormal(Vector3.Backward(scene.useRightHandedSystem), worldMatrix);
+            this.dimensions.copyFrom(this.defaultDimensions);
+            this.origin.setAll(0);
+            this._gizmo.updateBoundingBox();
+            const pivot = this.node.getAbsolutePivotPoint();
+            this.node.position.copyFrom(camera.position).subtractInPlace(backward).subtractInPlace(pivot);
+            this.node.rotationQuaternion = Quaternion.FromLookDirectionLH(backward, new Vector3(0, 1, 0));
+        }
+    }
+
+    /**
+     * Releases all associated resources
+     */
+    public dispose() {
+        super.dispose();
+        this._backPlateMaterial.dispose();
+        this._contentMaterial.dispose();
+
+        this._backPlate.dispose();
+        this._contentPlate.dispose();
+
+        this._followButton.dispose();
+        this._closeButton.dispose();
+
+        this._host.onPickedPointChangedObservable.remove(this._pickedPointObserver);
+        this._defaultBehavior.sixDofDragBehavior.onPositionChangedObservable.remove(this._positionChangedObserver);
+
+        this._defaultBehavior.detach();
+        this._gizmo.dispose();
+        this._contentDragBehavior.detach();
+    }
+}