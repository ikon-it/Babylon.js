<<<<<<< HEAD
{
    "packages": [
        "packages/**/*"
    ],
    "version": "independent",
    "allowBranch": [
        "master",
        "preview",
        "feature/xr-session-migration"
    ]
}
=======
{
    "packages": ["packages/**/*"],
    "version": "independent",
    "allowBranch": ["master", "preview"]
}
>>>>>>> 2780b595
<|MERGE_RESOLUTION|>--- conflicted
+++ resolved
@@ -1,19 +1,5 @@
-<<<<<<< HEAD
-{
-    "packages": [
-        "packages/**/*"
-    ],
-    "version": "independent",
-    "allowBranch": [
-        "master",
-        "preview",
-        "feature/xr-session-migration"
-    ]
-}
-=======
 {
     "packages": ["packages/**/*"],
     "version": "independent",
-    "allowBranch": ["master", "preview"]
-}
->>>>>>> 2780b595
+    "allowBranch": ["master", "preview", "feature/xr-session-migration"]
+}