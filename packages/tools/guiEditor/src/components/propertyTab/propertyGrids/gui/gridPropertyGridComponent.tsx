import * as React from "react";
import type { Observable } from "core/Misc/observable";
import type { PropertyChangedEvent } from "shared-ui-components/propertyChangedEvent";
import { CommonControlPropertyGridComponent } from "../gui/commonControlPropertyGridComponent";
import type { LockObject } from "shared-ui-components/tabs/propertyGrids/lockObject";
import type { Grid } from "gui/2D/controls/grid";
import { TextLineComponent } from "shared-ui-components/lines/textLineComponent";
import type { Nullable } from "core/types";
import { TextInputLineComponent } from "shared-ui-components/lines/textInputLineComponent";
import { CommandButtonComponent } from "../../../commandButtonComponent";

import gridColumnIconDark from "shared-ui-components/imgs/gridColumnIconDark.svg";
import gridRowIconDark from "shared-ui-components/imgs/gridRowIconDark.svg";
import confirmGridElementDark from "shared-ui-components/imgs/confirmGridElementDark.svg";
import subtractGridElementDark from "shared-ui-components/imgs/subtractGridElementDark.svg";
import addGridElementDark from "shared-ui-components/imgs/addGridElementDark.svg";
import cancelGridElementDark from "shared-ui-components/imgs/cancelGridElementDark.svg";
import valueChangedGridDark from "shared-ui-components/imgs/valueChangedGridDark.svg";
import deleteGridElementDark from "shared-ui-components/imgs/deleteGridElementDark.svg";
import type { GlobalState } from "../../../../globalState";

interface IGridPropertyGridComponentProps {
    grids: Grid[];
    lockObject: LockObject;
    onPropertyChangedObservable?: Observable<PropertyChangedEvent>;
<<<<<<< HEAD
    onFontsParsedObservable?: Observable<void>;
    globalState?: GlobalState;
=======

    onFontsParsedObservable?: Observable<void>;

    onUpdateRequiredObservable?: Observable<void>;

>>>>>>> e872c686
}

export class GridPropertyGridComponent extends React.Component<IGridPropertyGridComponentProps> {
    constructor(props: IGridPropertyGridComponentProps) {
        super(props);
    }
    private _removingColumn: boolean = false;
    private _removingRow: boolean = false;
    private _previousGrid: Nullable<Grid> = null;
    private _rowDefinitions: string[] = [];
    private _rowEditFlags: boolean[] = [];
    private _columnEditFlags: boolean[] = [];
    private _columnDefinitions: string[] = [];
    private _editedRow: boolean = false;
    private _editedColumn: boolean = false;
    private _rowChild: boolean = false;
    private _columnChild: boolean = false;

    renderRows() {
        return this._rowDefinitions.map((rd, i) => {
            return (
                <div key={`r${i}`} className={this._removingRow && i === this._rowEditFlags.length - 1 ? "ge-grid-remove" : this._rowEditFlags[i] ? "ge-grid-edit" : "ge-grid"}>
                    <div className="ge-grid-divider">
                        <TextInputLineComponent
                            lockObject={this.props.lockObject}
                            key={`rText${i}`}
                            label=""
                            icon={gridColumnIconDark}
                            iconLabel={`Row ${i}`}
                            value={rd}
                            numbersOnly={true}
                            onChange={(newValue) => {
                                this._rowDefinitions[i] = newValue;
                                this._rowEditFlags[i] = true;
                                this._editedRow = true;
                                this._removingRow = false;
                                this._rowChild = false;
                                this.forceUpdate();
                            }}
                        />
                        <TextLineComponent tooltip="" label={`[${i}]`} value="" color="grey"></TextLineComponent>
                        {this._removingRow && i === this._rowEditFlags.length - 1 && (
                            <TextLineComponent icon={deleteGridElementDark} label=" " value=" " color="grey"></TextLineComponent>
                        )}
                        {this._rowEditFlags[i] && <TextLineComponent icon={valueChangedGridDark} label=" " value=" " color="grey"></TextLineComponent>}
                    </div>
                </div>
            );
        });
    }

    setRowValues() {
        const grid = this.props.grids[0];
        this._rowDefinitions = [];
        this._rowEditFlags = [];
        this._editedRow = false;
        for (let index = 0; index < grid.rowCount; index++) {
            const value = grid.getRowDefinition(index);
            if (value) {
                this._rowDefinitions.push(value.toString(grid._host, 2));
                this._rowEditFlags.push(false);
            }
        }
    }

    setColumnValues() {
        const grid = this.props.grids[0];
        this._columnDefinitions = [];
        this._columnEditFlags = [];
        this._editedColumn = false;
        for (let index = 0; index < grid.columnCount; index++) {
            const value = grid.getColumnDefinition(index);
            if (value) {
                this._columnDefinitions.push(value.toString(grid._host, 2));
                this._columnEditFlags.push(false);
            }
        }
    }

    renderColumns() {
        return this._columnDefinitions.map((cd, i) => {
            return (
                <div
                    key={`c${i}`}
                    className={this._removingColumn && i === this._columnEditFlags.length - 1 ? "ge-grid-remove" : this._columnEditFlags[i] ? "ge-grid-edit" : "ge-grid"}
                >
                    <div className="ge-grid-divider">
                        <TextInputLineComponent
                            lockObject={this.props.lockObject}
                            key={`ctext${i}`}
                            label=""
                            icon={gridRowIconDark}
                            iconLabel={`Column ${i}`}
                            value={cd}
                            numbersOnly={true}
                            onChange={(newValue) => {
                                this._columnDefinitions[i] = newValue;
                                this._columnEditFlags[i] = true;
                                this._editedColumn = true;
                                this._removingColumn = false;
                                this._columnChild = false;
                                this.forceUpdate();
                            }}
                        />
                        <TextLineComponent tooltip="" label={`[${i}]`} value="" color="grey"></TextLineComponent>
                        {this._removingColumn && i === this._columnEditFlags.length - 1 && (
                            <TextLineComponent icon={deleteGridElementDark} label=" " value=" " color="grey"></TextLineComponent>
                        )}
                        {this._columnEditFlags[i] && <TextLineComponent icon={valueChangedGridDark} label=" " value=" " color="grey"></TextLineComponent>}
                    </div>
                </div>
            );
        });
    }

    resizeRow() {
        const grid = this.props.grids[0];
        let total = 0;
        let editCount = 0;
        let percentCount = 0;
        const rowValues: number[] = [];
        for (let i = 0; i < this._rowDefinitions.length; ++i) {
            let value = this._rowDefinitions[i];
            const percent = this.checkPercentage(value);
            if (this._rowEditFlags[i]) {
                value = this.checkValue(value, percent);
                if (percent) {
                    editCount++;
                }
            }

            if (percent) {
                percentCount++;
                const valueAsInt = parseInt(value.substring(0, value.length - 1));
                total += valueAsInt / 100;
                rowValues.push(valueAsInt / 100);
            } else {
                const valueAsInt = parseInt(value.substring(0, value.length - 2));
                rowValues.push(valueAsInt);
            }
        }

        const allEdited = editCount === percentCount;

        if (total > 1.0 || allEdited) {
            const difference = total - 1.0;
            const diff = Math.abs(difference);
            for (let i = 0; i < grid.rowCount; ++i) {
                if (this.checkPercentage(this._rowDefinitions[i])) {
                    const value = rowValues[i];
                    const weighted = diff * (value / total);
                    rowValues[i] = difference > 0 ? value - weighted : value + weighted;
                }
            }
        } else if (total < 1.0) {
            const difference = 1.0 - total;
            for (let i = 0; i < grid.rowCount; ++i) {
                if (this.checkPercentage(this._rowDefinitions[i]) && this._rowEditFlags[i]) {
                    const value = rowValues[i];
                    total -= value;
                }
            }
            for (let i = 0; i < grid.rowCount; ++i) {
                if (this.checkPercentage(this._rowDefinitions[i]) && !this._rowEditFlags[i]) {
                    const value = rowValues[i];
                    const weighted = difference * (value / total);
                    rowValues[i] = value + weighted;
                }
            }
        }

        for (let i = 0; i < this._rowDefinitions.length; ++i) {
            grid.setRowDefinition(i, rowValues[i], !this.checkPercentage(this._rowDefinitions[i]));
        }

        this.setRowValues();
    }

    resizeColumn() {
        const grid = this.props.grids[0];
        let total = 0;
        let editCount = 0;
        let percentCount = 0;
        const columnValues: number[] = [];
        for (let i = 0; i < this._columnDefinitions.length; ++i) {
            let value = this._columnDefinitions[i];
            const percent = this.checkPercentage(value);
            if (this._columnEditFlags[i]) {
                value = this.checkValue(value, percent);
                if (percent) {
                    editCount++;
                }
            }

            if (percent) {
                percentCount++;
                const valueAsInt = parseInt(value.substring(0, value.length - 1));
                total += valueAsInt / 100;
                columnValues.push(valueAsInt / 100);
            } else {
                const valueAsInt = parseInt(value.substring(0, value.length - 2));
                columnValues.push(valueAsInt);
            }
        }

        const allEdited = editCount === percentCount;

        if (total > 1.0 || allEdited) {
            const difference = total - 1.0;
            const diff = Math.abs(difference);
            for (let i = 0; i < grid.columnCount; ++i) {
                if (this.checkPercentage(this._columnDefinitions[i])) {
                    const value = columnValues[i];
                    const weighted = diff * (value / total);
                    columnValues[i] = difference > 0 ? value - weighted : value + weighted;
                }
            }
        } else if (total < 1.0) {
            const difference = 1.0 - total;
            for (let i = 0; i < grid.columnCount; ++i) {
                if (this.checkPercentage(this._columnDefinitions[i]) && this._columnEditFlags[i]) {
                    const value = columnValues[i];
                    total -= value;
                }
            }
            for (let i = 0; i < grid.columnCount; ++i) {
                if (this.checkPercentage(this._columnDefinitions[i]) && !this._columnEditFlags[i]) {
                    const value = columnValues[i];
                    const weighted = difference * (value / total);
                    columnValues[i] = value + weighted;
                }
            }
        }

        for (let i = 0; i < this._columnDefinitions.length; ++i) {
            grid.setColumnDefinition(i, columnValues[i], !this.checkPercentage(this._columnDefinitions[i]));
        }

        this.setColumnValues();
    }

    checkValue(value: string, percent: boolean): string {
        let newValue = value.match(/([0-9.,]+)/g)?.[0];
        if (!newValue) {
            newValue = "0";
        }
        newValue += percent ? "%" : "px";
        return newValue;
    }

    checkPercentage(value: string): boolean {
        const toSearch = "px";
        return value.substring(value.length - toSearch.length, value.length) !== toSearch;
    }

    resetValues() {
        const grid = this.props.grids[0];
        this._removingColumn = false;
        this._removingRow = false;
        this._columnChild = false;
        this._rowChild = false;
        this._previousGrid = grid;
        this.setRowValues();
        this.setColumnValues();
        this.resizeColumn();
        this.resizeRow();
    }

    render() {
        const grids = this.props.grids;
        const grid = this.props.grids[0];
        if (grid !== this._previousGrid) {
            this.resetValues();
        }

        return (
            <div className="pane">
<<<<<<< HEAD
                <CommonControlPropertyGridComponent
                    lockObject={this.props.lockObject}
                    controls={grids}
                    onPropertyChangedObservable={this.props.onPropertyChangedObservable}
                    onFontsParsedObservable={this.props.onFontsParsedObservable}
                    globalState={this.props.globalState}
                />
=======
                <CommonControlPropertyGridComponent lockObject={this.props.lockObject} controls={grids} onPropertyChangedObservable={this.props.onPropertyChangedObservable} onFontsParsedObservable={this.props.onFontsParsedObservable}/>
>>>>>>> e872c686
                <hr className="ge" />
                <TextLineComponent tooltip="" label="GRID" value=" " color="grey"></TextLineComponent>
                {this.renderRows()}
                {this.props.grids.length === 1 && (
                    <>
                        <div className="ge-gridLine">
                            <div className="ge-grid-button-divider">
                                <CommandButtonComponent
                                    altStyle={true}
                                    tooltip="Add Row"
                                    icon={addGridElementDark}
                                    shortcut=""
                                    isActive={false}
                                    onClick={() => {
                                        let total = 0;
                                        let count = 0;
                                        for (let i = 0; i < grid.rowCount; ++i) {
                                            const rd = grid.getRowDefinition(i);
                                            if (rd?.isPercentage) {
                                                total += rd?.getValue(grid.host);
                                                count++;
                                            }
                                        }
                                        grid.addRowDefinition(total / count, false);
                                        this.resetValues();
                                        this.forceUpdate();
                                    }}
                                />{" "}
                                <CommandButtonComponent
                                    altStyle={true}
                                    tooltip="Remove Row"
                                    icon={subtractGridElementDark}
                                    shortcut=""
                                    isActive={this._removingRow}
                                    disabled={grid.rowCount <= 1}
                                    onClick={() => {
                                        let hasChild = false;
                                        for (let i = 0; i < grid.columnCount; ++i) {
                                            const child = grid.cells[grid.rowCount - 1 + ":" + i];
                                            if (child?.children.length) {
                                                hasChild = true;
                                                break;
                                                //(grid.rowCount > 1 && !this._removingRow)
                                            }
                                        }

                                        this.resetValues();
                                        if (hasChild) {
                                            this._rowChild = true;
                                        }
                                        this._removingRow = true;
                                        this.forceUpdate();
                                    }}
                                />
                                {this._editedRow && (
                                    <>
                                        {" "}
                                        <CommandButtonComponent
                                            altStyle={true}
                                            tooltip="Confirm"
                                            icon={confirmGridElementDark}
                                            shortcut=""
                                            isActive={false}
                                            onClick={() => {
                                                this.resizeRow();
                                                this.forceUpdate();
                                            }}
                                        />
                                        <CommandButtonComponent
                                            altStyle={true}
                                            tooltip="Cancel"
                                            icon={cancelGridElementDark}
                                            shortcut=""
                                            isActive={false}
                                            onClick={() => {
                                                this.resetValues();
                                                this.forceUpdate();
                                            }}
                                        />
                                    </>
                                )}
                                {this._removingRow && (
                                    <>
                                        <CommandButtonComponent
                                            altStyle={true}
                                            tooltip="Confirm"
                                            icon={confirmGridElementDark}
                                            shortcut=""
                                            isActive={false}
                                            onClick={() => {
                                                grid.removeRowDefinition(grid.rowCount - 1);
                                                this.setRowValues();
                                                this.resizeRow();
                                                this.forceUpdate();
                                                this._removingRow = false;
                                                this._rowChild = false;
                                                this.props.onUpdateRequiredObservable?.notifyObservers();
                                            }}
                                        />
                                        <CommandButtonComponent
                                            altStyle={true}
                                            tooltip="Cancel"
                                            icon={cancelGridElementDark}
                                            shortcut=""
                                            isActive={false}
                                            onClick={() => {
                                                this._removingRow = false;
                                                this._rowChild = false;
                                                this.forceUpdate();
                                            }}
                                        />
                                    </>
                                )}
                            </div>
                        </div>
                        {this._rowChild && (
                            <>
                                <TextLineComponent
                                    tooltip=""
                                    label="This row is not empty. Removing it will delete all contained controls. Do you want to remove this row and delete all controls within?"
                                    value=" "
                                    color="grey"
                                ></TextLineComponent>
                            </>
                        )}
                        <hr className="ge" />
                        {this.renderColumns()}
                        <div className="ge-grid-button-divider">
                            <CommandButtonComponent
                                altStyle={true}
                                tooltip="Add Column"
                                icon={addGridElementDark}
                                shortcut=""
                                isActive={false}
                                onClick={() => {
                                    let total = 0;
                                    let count = 0;
                                    for (let i = 0; i < grid.columnCount; ++i) {
                                        const cd = grid.getColumnDefinition(i);
                                        if (cd?.isPercentage) {
                                            total += cd?.getValue(grid.host);
                                            count++;
                                        }
                                    }
                                    grid.addColumnDefinition(total / count, false);
                                    this.resetValues();
                                    this.forceUpdate();
                                }}
                            />
                            <CommandButtonComponent
                                altStyle={true}
                                tooltip="Remove Column"
                                icon={subtractGridElementDark}
                                shortcut=""
                                isActive={this._removingColumn}
                                disabled={grid.columnCount <= 1}
                                onClick={() => {
                                    let hasChild = false;
                                    for (let i = 0; i < grid.rowCount; ++i) {
                                        const child = grid.cells[i + ":" + (grid.columnCount - 1)];
                                        if (child?.children.length) {
                                            hasChild = true;
                                            break;
                                        }
                                    }
                                    this.resetValues();
                                    if (hasChild) {
                                        this._columnChild = true;
                                    }
                                    this._removingColumn = true;
                                    this.forceUpdate();
                                }}
                            />
                            {this._editedColumn && (
                                <>
                                    <CommandButtonComponent
                                        altStyle={true}
                                        tooltip="Confirm"
                                        icon={confirmGridElementDark}
                                        shortcut=""
                                        isActive={false}
                                        onClick={() => {
                                            this.resizeColumn();
                                            this.forceUpdate();
                                        }}
                                    />
                                    <CommandButtonComponent
                                        altStyle={true}
                                        tooltip="Cancel"
                                        icon={cancelGridElementDark}
                                        shortcut=""
                                        isActive={false}
                                        onClick={() => {
                                            this.resetValues();
                                            this.forceUpdate();
                                        }}
                                    />
                                </>
                            )}
                            {this._removingColumn && (
                                <>
                                    <CommandButtonComponent
                                        altStyle={true}
                                        tooltip="Confirm"
                                        icon={confirmGridElementDark}
                                        shortcut=""
                                        isActive={false}
                                        onClick={() => {
                                            grid.removeColumnDefinition(grid.columnCount - 1);
                                            this.setColumnValues();
                                            this.resizeColumn();
                                            this.forceUpdate();
                                            this._removingColumn = false;
                                            this._columnChild = false;
                                            this.props.onUpdateRequiredObservable?.notifyObservers();
                                        }}
                                    />
                                    <CommandButtonComponent
                                        altStyle={true}
                                        tooltip="Cancel"
                                        icon={cancelGridElementDark}
                                        shortcut=""
                                        isActive={false}
                                        onClick={() => {
                                            this._removingColumn = false;
                                            this._columnChild = false;
                                            this.forceUpdate();
                                        }}
                                    />
                                </>
                            )}{" "}
                        </div>
                        {this._columnChild && (
                            <>
                                <TextLineComponent
                                    tooltip=""
                                    label="This column is not empty. Removing it will delete all contained controls. Do you want to remove this column and delete all controls within?"
                                    value=" "
                                    color="grey"
                                ></TextLineComponent>
                            </>
                        )}
                    </>
                )}
            </div>
        );
    }
}
<|MERGE_RESOLUTION|>--- conflicted
+++ resolved
@@ -1,571 +1,561 @@
-import * as React from "react";
-import type { Observable } from "core/Misc/observable";
-import type { PropertyChangedEvent } from "shared-ui-components/propertyChangedEvent";
-import { CommonControlPropertyGridComponent } from "../gui/commonControlPropertyGridComponent";
-import type { LockObject } from "shared-ui-components/tabs/propertyGrids/lockObject";
-import type { Grid } from "gui/2D/controls/grid";
-import { TextLineComponent } from "shared-ui-components/lines/textLineComponent";
-import type { Nullable } from "core/types";
-import { TextInputLineComponent } from "shared-ui-components/lines/textInputLineComponent";
-import { CommandButtonComponent } from "../../../commandButtonComponent";
-
-import gridColumnIconDark from "shared-ui-components/imgs/gridColumnIconDark.svg";
-import gridRowIconDark from "shared-ui-components/imgs/gridRowIconDark.svg";
-import confirmGridElementDark from "shared-ui-components/imgs/confirmGridElementDark.svg";
-import subtractGridElementDark from "shared-ui-components/imgs/subtractGridElementDark.svg";
-import addGridElementDark from "shared-ui-components/imgs/addGridElementDark.svg";
-import cancelGridElementDark from "shared-ui-components/imgs/cancelGridElementDark.svg";
-import valueChangedGridDark from "shared-ui-components/imgs/valueChangedGridDark.svg";
-import deleteGridElementDark from "shared-ui-components/imgs/deleteGridElementDark.svg";
-import type { GlobalState } from "../../../../globalState";
-
-interface IGridPropertyGridComponentProps {
-    grids: Grid[];
-    lockObject: LockObject;
-    onPropertyChangedObservable?: Observable<PropertyChangedEvent>;
-<<<<<<< HEAD
-    onFontsParsedObservable?: Observable<void>;
-    globalState?: GlobalState;
-=======
-
-    onFontsParsedObservable?: Observable<void>;
-
-    onUpdateRequiredObservable?: Observable<void>;
-
->>>>>>> e872c686
-}
-
-export class GridPropertyGridComponent extends React.Component<IGridPropertyGridComponentProps> {
-    constructor(props: IGridPropertyGridComponentProps) {
-        super(props);
-    }
-    private _removingColumn: boolean = false;
-    private _removingRow: boolean = false;
-    private _previousGrid: Nullable<Grid> = null;
-    private _rowDefinitions: string[] = [];
-    private _rowEditFlags: boolean[] = [];
-    private _columnEditFlags: boolean[] = [];
-    private _columnDefinitions: string[] = [];
-    private _editedRow: boolean = false;
-    private _editedColumn: boolean = false;
-    private _rowChild: boolean = false;
-    private _columnChild: boolean = false;
-
-    renderRows() {
-        return this._rowDefinitions.map((rd, i) => {
-            return (
-                <div key={`r${i}`} className={this._removingRow && i === this._rowEditFlags.length - 1 ? "ge-grid-remove" : this._rowEditFlags[i] ? "ge-grid-edit" : "ge-grid"}>
-                    <div className="ge-grid-divider">
-                        <TextInputLineComponent
-                            lockObject={this.props.lockObject}
-                            key={`rText${i}`}
-                            label=""
-                            icon={gridColumnIconDark}
-                            iconLabel={`Row ${i}`}
-                            value={rd}
-                            numbersOnly={true}
-                            onChange={(newValue) => {
-                                this._rowDefinitions[i] = newValue;
-                                this._rowEditFlags[i] = true;
-                                this._editedRow = true;
-                                this._removingRow = false;
-                                this._rowChild = false;
-                                this.forceUpdate();
-                            }}
-                        />
-                        <TextLineComponent tooltip="" label={`[${i}]`} value="" color="grey"></TextLineComponent>
-                        {this._removingRow && i === this._rowEditFlags.length - 1 && (
-                            <TextLineComponent icon={deleteGridElementDark} label=" " value=" " color="grey"></TextLineComponent>
-                        )}
-                        {this._rowEditFlags[i] && <TextLineComponent icon={valueChangedGridDark} label=" " value=" " color="grey"></TextLineComponent>}
-                    </div>
-                </div>
-            );
-        });
-    }
-
-    setRowValues() {
-        const grid = this.props.grids[0];
-        this._rowDefinitions = [];
-        this._rowEditFlags = [];
-        this._editedRow = false;
-        for (let index = 0; index < grid.rowCount; index++) {
-            const value = grid.getRowDefinition(index);
-            if (value) {
-                this._rowDefinitions.push(value.toString(grid._host, 2));
-                this._rowEditFlags.push(false);
-            }
-        }
-    }
-
-    setColumnValues() {
-        const grid = this.props.grids[0];
-        this._columnDefinitions = [];
-        this._columnEditFlags = [];
-        this._editedColumn = false;
-        for (let index = 0; index < grid.columnCount; index++) {
-            const value = grid.getColumnDefinition(index);
-            if (value) {
-                this._columnDefinitions.push(value.toString(grid._host, 2));
-                this._columnEditFlags.push(false);
-            }
-        }
-    }
-
-    renderColumns() {
-        return this._columnDefinitions.map((cd, i) => {
-            return (
-                <div
-                    key={`c${i}`}
-                    className={this._removingColumn && i === this._columnEditFlags.length - 1 ? "ge-grid-remove" : this._columnEditFlags[i] ? "ge-grid-edit" : "ge-grid"}
-                >
-                    <div className="ge-grid-divider">
-                        <TextInputLineComponent
-                            lockObject={this.props.lockObject}
-                            key={`ctext${i}`}
-                            label=""
-                            icon={gridRowIconDark}
-                            iconLabel={`Column ${i}`}
-                            value={cd}
-                            numbersOnly={true}
-                            onChange={(newValue) => {
-                                this._columnDefinitions[i] = newValue;
-                                this._columnEditFlags[i] = true;
-                                this._editedColumn = true;
-                                this._removingColumn = false;
-                                this._columnChild = false;
-                                this.forceUpdate();
-                            }}
-                        />
-                        <TextLineComponent tooltip="" label={`[${i}]`} value="" color="grey"></TextLineComponent>
-                        {this._removingColumn && i === this._columnEditFlags.length - 1 && (
-                            <TextLineComponent icon={deleteGridElementDark} label=" " value=" " color="grey"></TextLineComponent>
-                        )}
-                        {this._columnEditFlags[i] && <TextLineComponent icon={valueChangedGridDark} label=" " value=" " color="grey"></TextLineComponent>}
-                    </div>
-                </div>
-            );
-        });
-    }
-
-    resizeRow() {
-        const grid = this.props.grids[0];
-        let total = 0;
-        let editCount = 0;
-        let percentCount = 0;
-        const rowValues: number[] = [];
-        for (let i = 0; i < this._rowDefinitions.length; ++i) {
-            let value = this._rowDefinitions[i];
-            const percent = this.checkPercentage(value);
-            if (this._rowEditFlags[i]) {
-                value = this.checkValue(value, percent);
-                if (percent) {
-                    editCount++;
-                }
-            }
-
-            if (percent) {
-                percentCount++;
-                const valueAsInt = parseInt(value.substring(0, value.length - 1));
-                total += valueAsInt / 100;
-                rowValues.push(valueAsInt / 100);
-            } else {
-                const valueAsInt = parseInt(value.substring(0, value.length - 2));
-                rowValues.push(valueAsInt);
-            }
-        }
-
-        const allEdited = editCount === percentCount;
-
-        if (total > 1.0 || allEdited) {
-            const difference = total - 1.0;
-            const diff = Math.abs(difference);
-            for (let i = 0; i < grid.rowCount; ++i) {
-                if (this.checkPercentage(this._rowDefinitions[i])) {
-                    const value = rowValues[i];
-                    const weighted = diff * (value / total);
-                    rowValues[i] = difference > 0 ? value - weighted : value + weighted;
-                }
-            }
-        } else if (total < 1.0) {
-            const difference = 1.0 - total;
-            for (let i = 0; i < grid.rowCount; ++i) {
-                if (this.checkPercentage(this._rowDefinitions[i]) && this._rowEditFlags[i]) {
-                    const value = rowValues[i];
-                    total -= value;
-                }
-            }
-            for (let i = 0; i < grid.rowCount; ++i) {
-                if (this.checkPercentage(this._rowDefinitions[i]) && !this._rowEditFlags[i]) {
-                    const value = rowValues[i];
-                    const weighted = difference * (value / total);
-                    rowValues[i] = value + weighted;
-                }
-            }
-        }
-
-        for (let i = 0; i < this._rowDefinitions.length; ++i) {
-            grid.setRowDefinition(i, rowValues[i], !this.checkPercentage(this._rowDefinitions[i]));
-        }
-
-        this.setRowValues();
-    }
-
-    resizeColumn() {
-        const grid = this.props.grids[0];
-        let total = 0;
-        let editCount = 0;
-        let percentCount = 0;
-        const columnValues: number[] = [];
-        for (let i = 0; i < this._columnDefinitions.length; ++i) {
-            let value = this._columnDefinitions[i];
-            const percent = this.checkPercentage(value);
-            if (this._columnEditFlags[i]) {
-                value = this.checkValue(value, percent);
-                if (percent) {
-                    editCount++;
-                }
-            }
-
-            if (percent) {
-                percentCount++;
-                const valueAsInt = parseInt(value.substring(0, value.length - 1));
-                total += valueAsInt / 100;
-                columnValues.push(valueAsInt / 100);
-            } else {
-                const valueAsInt = parseInt(value.substring(0, value.length - 2));
-                columnValues.push(valueAsInt);
-            }
-        }
-
-        const allEdited = editCount === percentCount;
-
-        if (total > 1.0 || allEdited) {
-            const difference = total - 1.0;
-            const diff = Math.abs(difference);
-            for (let i = 0; i < grid.columnCount; ++i) {
-                if (this.checkPercentage(this._columnDefinitions[i])) {
-                    const value = columnValues[i];
-                    const weighted = diff * (value / total);
-                    columnValues[i] = difference > 0 ? value - weighted : value + weighted;
-                }
-            }
-        } else if (total < 1.0) {
-            const difference = 1.0 - total;
-            for (let i = 0; i < grid.columnCount; ++i) {
-                if (this.checkPercentage(this._columnDefinitions[i]) && this._columnEditFlags[i]) {
-                    const value = columnValues[i];
-                    total -= value;
-                }
-            }
-            for (let i = 0; i < grid.columnCount; ++i) {
-                if (this.checkPercentage(this._columnDefinitions[i]) && !this._columnEditFlags[i]) {
-                    const value = columnValues[i];
-                    const weighted = difference * (value / total);
-                    columnValues[i] = value + weighted;
-                }
-            }
-        }
-
-        for (let i = 0; i < this._columnDefinitions.length; ++i) {
-            grid.setColumnDefinition(i, columnValues[i], !this.checkPercentage(this._columnDefinitions[i]));
-        }
-
-        this.setColumnValues();
-    }
-
-    checkValue(value: string, percent: boolean): string {
-        let newValue = value.match(/([0-9.,]+)/g)?.[0];
-        if (!newValue) {
-            newValue = "0";
-        }
-        newValue += percent ? "%" : "px";
-        return newValue;
-    }
-
-    checkPercentage(value: string): boolean {
-        const toSearch = "px";
-        return value.substring(value.length - toSearch.length, value.length) !== toSearch;
-    }
-
-    resetValues() {
-        const grid = this.props.grids[0];
-        this._removingColumn = false;
-        this._removingRow = false;
-        this._columnChild = false;
-        this._rowChild = false;
-        this._previousGrid = grid;
-        this.setRowValues();
-        this.setColumnValues();
-        this.resizeColumn();
-        this.resizeRow();
-    }
-
-    render() {
-        const grids = this.props.grids;
-        const grid = this.props.grids[0];
-        if (grid !== this._previousGrid) {
-            this.resetValues();
-        }
-
-        return (
-            <div className="pane">
-<<<<<<< HEAD
-                <CommonControlPropertyGridComponent
-                    lockObject={this.props.lockObject}
-                    controls={grids}
-                    onPropertyChangedObservable={this.props.onPropertyChangedObservable}
-                    onFontsParsedObservable={this.props.onFontsParsedObservable}
-                    globalState={this.props.globalState}
-                />
-=======
-                <CommonControlPropertyGridComponent lockObject={this.props.lockObject} controls={grids} onPropertyChangedObservable={this.props.onPropertyChangedObservable} onFontsParsedObservable={this.props.onFontsParsedObservable}/>
->>>>>>> e872c686
-                <hr className="ge" />
-                <TextLineComponent tooltip="" label="GRID" value=" " color="grey"></TextLineComponent>
-                {this.renderRows()}
-                {this.props.grids.length === 1 && (
-                    <>
-                        <div className="ge-gridLine">
-                            <div className="ge-grid-button-divider">
-                                <CommandButtonComponent
-                                    altStyle={true}
-                                    tooltip="Add Row"
-                                    icon={addGridElementDark}
-                                    shortcut=""
-                                    isActive={false}
-                                    onClick={() => {
-                                        let total = 0;
-                                        let count = 0;
-                                        for (let i = 0; i < grid.rowCount; ++i) {
-                                            const rd = grid.getRowDefinition(i);
-                                            if (rd?.isPercentage) {
-                                                total += rd?.getValue(grid.host);
-                                                count++;
-                                            }
-                                        }
-                                        grid.addRowDefinition(total / count, false);
-                                        this.resetValues();
-                                        this.forceUpdate();
-                                    }}
-                                />{" "}
-                                <CommandButtonComponent
-                                    altStyle={true}
-                                    tooltip="Remove Row"
-                                    icon={subtractGridElementDark}
-                                    shortcut=""
-                                    isActive={this._removingRow}
-                                    disabled={grid.rowCount <= 1}
-                                    onClick={() => {
-                                        let hasChild = false;
-                                        for (let i = 0; i < grid.columnCount; ++i) {
-                                            const child = grid.cells[grid.rowCount - 1 + ":" + i];
-                                            if (child?.children.length) {
-                                                hasChild = true;
-                                                break;
-                                                //(grid.rowCount > 1 && !this._removingRow)
-                                            }
-                                        }
-
-                                        this.resetValues();
-                                        if (hasChild) {
-                                            this._rowChild = true;
-                                        }
-                                        this._removingRow = true;
-                                        this.forceUpdate();
-                                    }}
-                                />
-                                {this._editedRow && (
-                                    <>
-                                        {" "}
-                                        <CommandButtonComponent
-                                            altStyle={true}
-                                            tooltip="Confirm"
-                                            icon={confirmGridElementDark}
-                                            shortcut=""
-                                            isActive={false}
-                                            onClick={() => {
-                                                this.resizeRow();
-                                                this.forceUpdate();
-                                            }}
-                                        />
-                                        <CommandButtonComponent
-                                            altStyle={true}
-                                            tooltip="Cancel"
-                                            icon={cancelGridElementDark}
-                                            shortcut=""
-                                            isActive={false}
-                                            onClick={() => {
-                                                this.resetValues();
-                                                this.forceUpdate();
-                                            }}
-                                        />
-                                    </>
-                                )}
-                                {this._removingRow && (
-                                    <>
-                                        <CommandButtonComponent
-                                            altStyle={true}
-                                            tooltip="Confirm"
-                                            icon={confirmGridElementDark}
-                                            shortcut=""
-                                            isActive={false}
-                                            onClick={() => {
-                                                grid.removeRowDefinition(grid.rowCount - 1);
-                                                this.setRowValues();
-                                                this.resizeRow();
-                                                this.forceUpdate();
-                                                this._removingRow = false;
-                                                this._rowChild = false;
-                                                this.props.onUpdateRequiredObservable?.notifyObservers();
-                                            }}
-                                        />
-                                        <CommandButtonComponent
-                                            altStyle={true}
-                                            tooltip="Cancel"
-                                            icon={cancelGridElementDark}
-                                            shortcut=""
-                                            isActive={false}
-                                            onClick={() => {
-                                                this._removingRow = false;
-                                                this._rowChild = false;
-                                                this.forceUpdate();
-                                            }}
-                                        />
-                                    </>
-                                )}
-                            </div>
-                        </div>
-                        {this._rowChild && (
-                            <>
-                                <TextLineComponent
-                                    tooltip=""
-                                    label="This row is not empty. Removing it will delete all contained controls. Do you want to remove this row and delete all controls within?"
-                                    value=" "
-                                    color="grey"
-                                ></TextLineComponent>
-                            </>
-                        )}
-                        <hr className="ge" />
-                        {this.renderColumns()}
-                        <div className="ge-grid-button-divider">
-                            <CommandButtonComponent
-                                altStyle={true}
-                                tooltip="Add Column"
-                                icon={addGridElementDark}
-                                shortcut=""
-                                isActive={false}
-                                onClick={() => {
-                                    let total = 0;
-                                    let count = 0;
-                                    for (let i = 0; i < grid.columnCount; ++i) {
-                                        const cd = grid.getColumnDefinition(i);
-                                        if (cd?.isPercentage) {
-                                            total += cd?.getValue(grid.host);
-                                            count++;
-                                        }
-                                    }
-                                    grid.addColumnDefinition(total / count, false);
-                                    this.resetValues();
-                                    this.forceUpdate();
-                                }}
-                            />
-                            <CommandButtonComponent
-                                altStyle={true}
-                                tooltip="Remove Column"
-                                icon={subtractGridElementDark}
-                                shortcut=""
-                                isActive={this._removingColumn}
-                                disabled={grid.columnCount <= 1}
-                                onClick={() => {
-                                    let hasChild = false;
-                                    for (let i = 0; i < grid.rowCount; ++i) {
-                                        const child = grid.cells[i + ":" + (grid.columnCount - 1)];
-                                        if (child?.children.length) {
-                                            hasChild = true;
-                                            break;
-                                        }
-                                    }
-                                    this.resetValues();
-                                    if (hasChild) {
-                                        this._columnChild = true;
-                                    }
-                                    this._removingColumn = true;
-                                    this.forceUpdate();
-                                }}
-                            />
-                            {this._editedColumn && (
-                                <>
-                                    <CommandButtonComponent
-                                        altStyle={true}
-                                        tooltip="Confirm"
-                                        icon={confirmGridElementDark}
-                                        shortcut=""
-                                        isActive={false}
-                                        onClick={() => {
-                                            this.resizeColumn();
-                                            this.forceUpdate();
-                                        }}
-                                    />
-                                    <CommandButtonComponent
-                                        altStyle={true}
-                                        tooltip="Cancel"
-                                        icon={cancelGridElementDark}
-                                        shortcut=""
-                                        isActive={false}
-                                        onClick={() => {
-                                            this.resetValues();
-                                            this.forceUpdate();
-                                        }}
-                                    />
-                                </>
-                            )}
-                            {this._removingColumn && (
-                                <>
-                                    <CommandButtonComponent
-                                        altStyle={true}
-                                        tooltip="Confirm"
-                                        icon={confirmGridElementDark}
-                                        shortcut=""
-                                        isActive={false}
-                                        onClick={() => {
-                                            grid.removeColumnDefinition(grid.columnCount - 1);
-                                            this.setColumnValues();
-                                            this.resizeColumn();
-                                            this.forceUpdate();
-                                            this._removingColumn = false;
-                                            this._columnChild = false;
-                                            this.props.onUpdateRequiredObservable?.notifyObservers();
-                                        }}
-                                    />
-                                    <CommandButtonComponent
-                                        altStyle={true}
-                                        tooltip="Cancel"
-                                        icon={cancelGridElementDark}
-                                        shortcut=""
-                                        isActive={false}
-                                        onClick={() => {
-                                            this._removingColumn = false;
-                                            this._columnChild = false;
-                                            this.forceUpdate();
-                                        }}
-                                    />
-                                </>
-                            )}{" "}
-                        </div>
-                        {this._columnChild && (
-                            <>
-                                <TextLineComponent
-                                    tooltip=""
-                                    label="This column is not empty. Removing it will delete all contained controls. Do you want to remove this column and delete all controls within?"
-                                    value=" "
-                                    color="grey"
-                                ></TextLineComponent>
-                            </>
-                        )}
-                    </>
-                )}
-            </div>
-        );
-    }
-}
+import * as React from "react";
+import type { Observable } from "core/Misc/observable";
+import type { PropertyChangedEvent } from "shared-ui-components/propertyChangedEvent";
+import { CommonControlPropertyGridComponent } from "../gui/commonControlPropertyGridComponent";
+import type { LockObject } from "shared-ui-components/tabs/propertyGrids/lockObject";
+import type { Grid } from "gui/2D/controls/grid";
+import { TextLineComponent } from "shared-ui-components/lines/textLineComponent";
+import type { Nullable } from "core/types";
+import { TextInputLineComponent } from "shared-ui-components/lines/textInputLineComponent";
+import { CommandButtonComponent } from "../../../commandButtonComponent";
+
+import gridColumnIconDark from "shared-ui-components/imgs/gridColumnIconDark.svg";
+import gridRowIconDark from "shared-ui-components/imgs/gridRowIconDark.svg";
+import confirmGridElementDark from "shared-ui-components/imgs/confirmGridElementDark.svg";
+import subtractGridElementDark from "shared-ui-components/imgs/subtractGridElementDark.svg";
+import addGridElementDark from "shared-ui-components/imgs/addGridElementDark.svg";
+import cancelGridElementDark from "shared-ui-components/imgs/cancelGridElementDark.svg";
+import valueChangedGridDark from "shared-ui-components/imgs/valueChangedGridDark.svg";
+import deleteGridElementDark from "shared-ui-components/imgs/deleteGridElementDark.svg";
+import type { GlobalState } from "../../../../globalState";
+
+interface IGridPropertyGridComponentProps {
+    grids: Grid[];
+    lockObject: LockObject;
+    onPropertyChangedObservable?: Observable<PropertyChangedEvent>;
+    onFontsParsedObservable?: Observable<void>;
+    globalState?: GlobalState;
+    onUpdateRequiredObservable?: Observable<void>;
+
+}
+
+export class GridPropertyGridComponent extends React.Component<IGridPropertyGridComponentProps> {
+    constructor(props: IGridPropertyGridComponentProps) {
+        super(props);
+    }
+    private _removingColumn: boolean = false;
+    private _removingRow: boolean = false;
+    private _previousGrid: Nullable<Grid> = null;
+    private _rowDefinitions: string[] = [];
+    private _rowEditFlags: boolean[] = [];
+    private _columnEditFlags: boolean[] = [];
+    private _columnDefinitions: string[] = [];
+    private _editedRow: boolean = false;
+    private _editedColumn: boolean = false;
+    private _rowChild: boolean = false;
+    private _columnChild: boolean = false;
+
+    renderRows() {
+        return this._rowDefinitions.map((rd, i) => {
+            return (
+                <div key={`r${i}`} className={this._removingRow && i === this._rowEditFlags.length - 1 ? "ge-grid-remove" : this._rowEditFlags[i] ? "ge-grid-edit" : "ge-grid"}>
+                    <div className="ge-grid-divider">
+                        <TextInputLineComponent
+                            lockObject={this.props.lockObject}
+                            key={`rText${i}`}
+                            label=""
+                            icon={gridColumnIconDark}
+                            iconLabel={`Row ${i}`}
+                            value={rd}
+                            numbersOnly={true}
+                            onChange={(newValue) => {
+                                this._rowDefinitions[i] = newValue;
+                                this._rowEditFlags[i] = true;
+                                this._editedRow = true;
+                                this._removingRow = false;
+                                this._rowChild = false;
+                                this.forceUpdate();
+                            }}
+                        />
+                        <TextLineComponent tooltip="" label={`[${i}]`} value="" color="grey"></TextLineComponent>
+                        {this._removingRow && i === this._rowEditFlags.length - 1 && (
+                            <TextLineComponent icon={deleteGridElementDark} label=" " value=" " color="grey"></TextLineComponent>
+                        )}
+                        {this._rowEditFlags[i] && <TextLineComponent icon={valueChangedGridDark} label=" " value=" " color="grey"></TextLineComponent>}
+                    </div>
+                </div>
+            );
+        });
+    }
+
+    setRowValues() {
+        const grid = this.props.grids[0];
+        this._rowDefinitions = [];
+        this._rowEditFlags = [];
+        this._editedRow = false;
+        for (let index = 0; index < grid.rowCount; index++) {
+            const value = grid.getRowDefinition(index);
+            if (value) {
+                this._rowDefinitions.push(value.toString(grid._host, 2));
+                this._rowEditFlags.push(false);
+            }
+        }
+    }
+
+    setColumnValues() {
+        const grid = this.props.grids[0];
+        this._columnDefinitions = [];
+        this._columnEditFlags = [];
+        this._editedColumn = false;
+        for (let index = 0; index < grid.columnCount; index++) {
+            const value = grid.getColumnDefinition(index);
+            if (value) {
+                this._columnDefinitions.push(value.toString(grid._host, 2));
+                this._columnEditFlags.push(false);
+            }
+        }
+    }
+
+    renderColumns() {
+        return this._columnDefinitions.map((cd, i) => {
+            return (
+                <div
+                    key={`c${i}`}
+                    className={this._removingColumn && i === this._columnEditFlags.length - 1 ? "ge-grid-remove" : this._columnEditFlags[i] ? "ge-grid-edit" : "ge-grid"}
+                >
+                    <div className="ge-grid-divider">
+                        <TextInputLineComponent
+                            lockObject={this.props.lockObject}
+                            key={`ctext${i}`}
+                            label=""
+                            icon={gridRowIconDark}
+                            iconLabel={`Column ${i}`}
+                            value={cd}
+                            numbersOnly={true}
+                            onChange={(newValue) => {
+                                this._columnDefinitions[i] = newValue;
+                                this._columnEditFlags[i] = true;
+                                this._editedColumn = true;
+                                this._removingColumn = false;
+                                this._columnChild = false;
+                                this.forceUpdate();
+                            }}
+                        />
+                        <TextLineComponent tooltip="" label={`[${i}]`} value="" color="grey"></TextLineComponent>
+                        {this._removingColumn && i === this._columnEditFlags.length - 1 && (
+                            <TextLineComponent icon={deleteGridElementDark} label=" " value=" " color="grey"></TextLineComponent>
+                        )}
+                        {this._columnEditFlags[i] && <TextLineComponent icon={valueChangedGridDark} label=" " value=" " color="grey"></TextLineComponent>}
+                    </div>
+                </div>
+            );
+        });
+    }
+
+    resizeRow() {
+        const grid = this.props.grids[0];
+        let total = 0;
+        let editCount = 0;
+        let percentCount = 0;
+        const rowValues: number[] = [];
+        for (let i = 0; i < this._rowDefinitions.length; ++i) {
+            let value = this._rowDefinitions[i];
+            const percent = this.checkPercentage(value);
+            if (this._rowEditFlags[i]) {
+                value = this.checkValue(value, percent);
+                if (percent) {
+                    editCount++;
+                }
+            }
+
+            if (percent) {
+                percentCount++;
+                const valueAsInt = parseInt(value.substring(0, value.length - 1));
+                total += valueAsInt / 100;
+                rowValues.push(valueAsInt / 100);
+            } else {
+                const valueAsInt = parseInt(value.substring(0, value.length - 2));
+                rowValues.push(valueAsInt);
+            }
+        }
+
+        const allEdited = editCount === percentCount;
+
+        if (total > 1.0 || allEdited) {
+            const difference = total - 1.0;
+            const diff = Math.abs(difference);
+            for (let i = 0; i < grid.rowCount; ++i) {
+                if (this.checkPercentage(this._rowDefinitions[i])) {
+                    const value = rowValues[i];
+                    const weighted = diff * (value / total);
+                    rowValues[i] = difference > 0 ? value - weighted : value + weighted;
+                }
+            }
+        } else if (total < 1.0) {
+            const difference = 1.0 - total;
+            for (let i = 0; i < grid.rowCount; ++i) {
+                if (this.checkPercentage(this._rowDefinitions[i]) && this._rowEditFlags[i]) {
+                    const value = rowValues[i];
+                    total -= value;
+                }
+            }
+            for (let i = 0; i < grid.rowCount; ++i) {
+                if (this.checkPercentage(this._rowDefinitions[i]) && !this._rowEditFlags[i]) {
+                    const value = rowValues[i];
+                    const weighted = difference * (value / total);
+                    rowValues[i] = value + weighted;
+                }
+            }
+        }
+
+        for (let i = 0; i < this._rowDefinitions.length; ++i) {
+            grid.setRowDefinition(i, rowValues[i], !this.checkPercentage(this._rowDefinitions[i]));
+        }
+
+        this.setRowValues();
+    }
+
+    resizeColumn() {
+        const grid = this.props.grids[0];
+        let total = 0;
+        let editCount = 0;
+        let percentCount = 0;
+        const columnValues: number[] = [];
+        for (let i = 0; i < this._columnDefinitions.length; ++i) {
+            let value = this._columnDefinitions[i];
+            const percent = this.checkPercentage(value);
+            if (this._columnEditFlags[i]) {
+                value = this.checkValue(value, percent);
+                if (percent) {
+                    editCount++;
+                }
+            }
+
+            if (percent) {
+                percentCount++;
+                const valueAsInt = parseInt(value.substring(0, value.length - 1));
+                total += valueAsInt / 100;
+                columnValues.push(valueAsInt / 100);
+            } else {
+                const valueAsInt = parseInt(value.substring(0, value.length - 2));
+                columnValues.push(valueAsInt);
+            }
+        }
+
+        const allEdited = editCount === percentCount;
+
+        if (total > 1.0 || allEdited) {
+            const difference = total - 1.0;
+            const diff = Math.abs(difference);
+            for (let i = 0; i < grid.columnCount; ++i) {
+                if (this.checkPercentage(this._columnDefinitions[i])) {
+                    const value = columnValues[i];
+                    const weighted = diff * (value / total);
+                    columnValues[i] = difference > 0 ? value - weighted : value + weighted;
+                }
+            }
+        } else if (total < 1.0) {
+            const difference = 1.0 - total;
+            for (let i = 0; i < grid.columnCount; ++i) {
+                if (this.checkPercentage(this._columnDefinitions[i]) && this._columnEditFlags[i]) {
+                    const value = columnValues[i];
+                    total -= value;
+                }
+            }
+            for (let i = 0; i < grid.columnCount; ++i) {
+                if (this.checkPercentage(this._columnDefinitions[i]) && !this._columnEditFlags[i]) {
+                    const value = columnValues[i];
+                    const weighted = difference * (value / total);
+                    columnValues[i] = value + weighted;
+                }
+            }
+        }
+
+        for (let i = 0; i < this._columnDefinitions.length; ++i) {
+            grid.setColumnDefinition(i, columnValues[i], !this.checkPercentage(this._columnDefinitions[i]));
+        }
+
+        this.setColumnValues();
+    }
+
+    checkValue(value: string, percent: boolean): string {
+        let newValue = value.match(/([0-9.,]+)/g)?.[0];
+        if (!newValue) {
+            newValue = "0";
+        }
+        newValue += percent ? "%" : "px";
+        return newValue;
+    }
+
+    checkPercentage(value: string): boolean {
+        const toSearch = "px";
+        return value.substring(value.length - toSearch.length, value.length) !== toSearch;
+    }
+
+    resetValues() {
+        const grid = this.props.grids[0];
+        this._removingColumn = false;
+        this._removingRow = false;
+        this._columnChild = false;
+        this._rowChild = false;
+        this._previousGrid = grid;
+        this.setRowValues();
+        this.setColumnValues();
+        this.resizeColumn();
+        this.resizeRow();
+    }
+
+    render() {
+        const grids = this.props.grids;
+        const grid = this.props.grids[0];
+        if (grid !== this._previousGrid) {
+            this.resetValues();
+        }
+
+        return (
+            <div className="pane">
+                <CommonControlPropertyGridComponent
+                    lockObject={this.props.lockObject}
+                    controls={grids}
+                    onPropertyChangedObservable={this.props.onPropertyChangedObservable}
+                    onFontsParsedObservable={this.props.onFontsParsedObservable}
+                    globalState={this.props.globalState}
+                />
+                <hr className="ge" />
+                <TextLineComponent tooltip="" label="GRID" value=" " color="grey"></TextLineComponent>
+                {this.renderRows()}
+                {this.props.grids.length === 1 && (
+                    <>
+                        <div className="ge-gridLine">
+                            <div className="ge-grid-button-divider">
+                                <CommandButtonComponent
+                                    altStyle={true}
+                                    tooltip="Add Row"
+                                    icon={addGridElementDark}
+                                    shortcut=""
+                                    isActive={false}
+                                    onClick={() => {
+                                        let total = 0;
+                                        let count = 0;
+                                        for (let i = 0; i < grid.rowCount; ++i) {
+                                            const rd = grid.getRowDefinition(i);
+                                            if (rd?.isPercentage) {
+                                                total += rd?.getValue(grid.host);
+                                                count++;
+                                            }
+                                        }
+                                        grid.addRowDefinition(total / count, false);
+                                        this.resetValues();
+                                        this.forceUpdate();
+                                    }}
+                                />{" "}
+                                <CommandButtonComponent
+                                    altStyle={true}
+                                    tooltip="Remove Row"
+                                    icon={subtractGridElementDark}
+                                    shortcut=""
+                                    isActive={this._removingRow}
+                                    disabled={grid.rowCount <= 1}
+                                    onClick={() => {
+                                        let hasChild = false;
+                                        for (let i = 0; i < grid.columnCount; ++i) {
+                                            const child = grid.cells[grid.rowCount - 1 + ":" + i];
+                                            if (child?.children.length) {
+                                                hasChild = true;
+                                                break;
+                                                //(grid.rowCount > 1 && !this._removingRow)
+                                            }
+                                        }
+
+                                        this.resetValues();
+                                        if (hasChild) {
+                                            this._rowChild = true;
+                                        }
+                                        this._removingRow = true;
+                                        this.forceUpdate();
+                                    }}
+                                />
+                                {this._editedRow && (
+                                    <>
+                                        {" "}
+                                        <CommandButtonComponent
+                                            altStyle={true}
+                                            tooltip="Confirm"
+                                            icon={confirmGridElementDark}
+                                            shortcut=""
+                                            isActive={false}
+                                            onClick={() => {
+                                                this.resizeRow();
+                                                this.forceUpdate();
+                                            }}
+                                        />
+                                        <CommandButtonComponent
+                                            altStyle={true}
+                                            tooltip="Cancel"
+                                            icon={cancelGridElementDark}
+                                            shortcut=""
+                                            isActive={false}
+                                            onClick={() => {
+                                                this.resetValues();
+                                                this.forceUpdate();
+                                            }}
+                                        />
+                                    </>
+                                )}
+                                {this._removingRow && (
+                                    <>
+                                        <CommandButtonComponent
+                                            altStyle={true}
+                                            tooltip="Confirm"
+                                            icon={confirmGridElementDark}
+                                            shortcut=""
+                                            isActive={false}
+                                            onClick={() => {
+                                                grid.removeRowDefinition(grid.rowCount - 1);
+                                                this.setRowValues();
+                                                this.resizeRow();
+                                                this.forceUpdate();
+                                                this._removingRow = false;
+                                                this._rowChild = false;
+                                                this.props.onUpdateRequiredObservable?.notifyObservers();
+                                            }}
+                                        />
+                                        <CommandButtonComponent
+                                            altStyle={true}
+                                            tooltip="Cancel"
+                                            icon={cancelGridElementDark}
+                                            shortcut=""
+                                            isActive={false}
+                                            onClick={() => {
+                                                this._removingRow = false;
+                                                this._rowChild = false;
+                                                this.forceUpdate();
+                                            }}
+                                        />
+                                    </>
+                                )}
+                            </div>
+                        </div>
+                        {this._rowChild && (
+                            <>
+                                <TextLineComponent
+                                    tooltip=""
+                                    label="This row is not empty. Removing it will delete all contained controls. Do you want to remove this row and delete all controls within?"
+                                    value=" "
+                                    color="grey"
+                                ></TextLineComponent>
+                            </>
+                        )}
+                        <hr className="ge" />
+                        {this.renderColumns()}
+                        <div className="ge-grid-button-divider">
+                            <CommandButtonComponent
+                                altStyle={true}
+                                tooltip="Add Column"
+                                icon={addGridElementDark}
+                                shortcut=""
+                                isActive={false}
+                                onClick={() => {
+                                    let total = 0;
+                                    let count = 0;
+                                    for (let i = 0; i < grid.columnCount; ++i) {
+                                        const cd = grid.getColumnDefinition(i);
+                                        if (cd?.isPercentage) {
+                                            total += cd?.getValue(grid.host);
+                                            count++;
+                                        }
+                                    }
+                                    grid.addColumnDefinition(total / count, false);
+                                    this.resetValues();
+                                    this.forceUpdate();
+                                }}
+                            />
+                            <CommandButtonComponent
+                                altStyle={true}
+                                tooltip="Remove Column"
+                                icon={subtractGridElementDark}
+                                shortcut=""
+                                isActive={this._removingColumn}
+                                disabled={grid.columnCount <= 1}
+                                onClick={() => {
+                                    let hasChild = false;
+                                    for (let i = 0; i < grid.rowCount; ++i) {
+                                        const child = grid.cells[i + ":" + (grid.columnCount - 1)];
+                                        if (child?.children.length) {
+                                            hasChild = true;
+                                            break;
+                                        }
+                                    }
+                                    this.resetValues();
+                                    if (hasChild) {
+                                        this._columnChild = true;
+                                    }
+                                    this._removingColumn = true;
+                                    this.forceUpdate();
+                                }}
+                            />
+                            {this._editedColumn && (
+                                <>
+                                    <CommandButtonComponent
+                                        altStyle={true}
+                                        tooltip="Confirm"
+                                        icon={confirmGridElementDark}
+                                        shortcut=""
+                                        isActive={false}
+                                        onClick={() => {
+                                            this.resizeColumn();
+                                            this.forceUpdate();
+                                        }}
+                                    />
+                                    <CommandButtonComponent
+                                        altStyle={true}
+                                        tooltip="Cancel"
+                                        icon={cancelGridElementDark}
+                                        shortcut=""
+                                        isActive={false}
+                                        onClick={() => {
+                                            this.resetValues();
+                                            this.forceUpdate();
+                                        }}
+                                    />
+                                </>
+                            )}
+                            {this._removingColumn && (
+                                <>
+                                    <CommandButtonComponent
+                                        altStyle={true}
+                                        tooltip="Confirm"
+                                        icon={confirmGridElementDark}
+                                        shortcut=""
+                                        isActive={false}
+                                        onClick={() => {
+                                            grid.removeColumnDefinition(grid.columnCount - 1);
+                                            this.setColumnValues();
+                                            this.resizeColumn();
+                                            this.forceUpdate();
+                                            this._removingColumn = false;
+                                            this._columnChild = false;
+                                            this.props.onUpdateRequiredObservable?.notifyObservers();
+                                        }}
+                                    />
+                                    <CommandButtonComponent
+                                        altStyle={true}
+                                        tooltip="Cancel"
+                                        icon={cancelGridElementDark}
+                                        shortcut=""
+                                        isActive={false}
+                                        onClick={() => {
+                                            this._removingColumn = false;
+                                            this._columnChild = false;
+                                            this.forceUpdate();
+                                        }}
+                                    />
+                                </>
+                            )}{" "}
+                        </div>
+                        {this._columnChild && (
+                            <>
+                                <TextLineComponent
+                                    tooltip=""
+                                    label="This column is not empty. Removing it will delete all contained controls. Do you want to remove this column and delete all controls within?"
+                                    value=" "
+                                    color="grey"
+                                ></TextLineComponent>
+                            </>
+                        )}
+                    </>
+                )}
+            </div>
+        );
+    }
+}