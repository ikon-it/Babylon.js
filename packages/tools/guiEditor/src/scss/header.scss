#ge-header {
    width: 100%;
    grid-column: 2 / 4;
    grid-row: 1;
    padding: 0;
    margin: 0;
    display: grid;
    grid-template-columns: auto 1fr;
    grid-template-rows: 100%;
    background: #333333;

    .command-bar {
        padding-left: 15px;
        grid-row: 1;
        grid-column: 2;
        width: 100%;

        .language-button {
            grid-row: 1;
            grid-column: 2;
            color: white;
            width: 144px;
            font-size: 18px;
            text-align: center;
            display: grid;
            align-content: center;
            border-top-left-radius: 14px;
            transform: scale(1);
            user-select: none;

            &.active {
                width: 74px;
                cursor: pointer;
                grid-column: 1;
                margin-right: -5px;
                transform: translateX(10px);
            }
        }
    }
<<<<<<< HEAD
}

@media screen and (max-width: 1280px) {
    #ge-header {
        .logo-area {
            width: 300px;

            .version {
                .version-text {
                    display: none;
                }

                .version-number {
                    font-size: 16px;
                }
            }
        }
    }
}

@media screen and (max-width: 1080px) {
    #ge-header {
        grid-template-columns: 100%;

        .logo-area {
            width: 100%;

            .version {
                .version-text {
                    display: none;
                }
            }
        }

        .command-bar {
            display: none;
        }
    }
=======
>>>>>>> 5b2dc204
}
<|MERGE_RESOLUTION|>--- conflicted
+++ resolved
@@ -1,81 +1,40 @@
-#ge-header {
-    width: 100%;
-    grid-column: 2 / 4;
-    grid-row: 1;
-    padding: 0;
-    margin: 0;
-    display: grid;
-    grid-template-columns: auto 1fr;
-    grid-template-rows: 100%;
-    background: #333333;
-
-    .command-bar {
-        padding-left: 15px;
-        grid-row: 1;
-        grid-column: 2;
-        width: 100%;
-
-        .language-button {
-            grid-row: 1;
-            grid-column: 2;
-            color: white;
-            width: 144px;
-            font-size: 18px;
-            text-align: center;
-            display: grid;
-            align-content: center;
-            border-top-left-radius: 14px;
-            transform: scale(1);
-            user-select: none;
-
-            &.active {
-                width: 74px;
-                cursor: pointer;
-                grid-column: 1;
-                margin-right: -5px;
-                transform: translateX(10px);
-            }
-        }
-    }
-<<<<<<< HEAD
-}
-
-@media screen and (max-width: 1280px) {
-    #ge-header {
-        .logo-area {
-            width: 300px;
-
-            .version {
-                .version-text {
-                    display: none;
-                }
-
-                .version-number {
-                    font-size: 16px;
-                }
-            }
-        }
-    }
-}
-
-@media screen and (max-width: 1080px) {
-    #ge-header {
-        grid-template-columns: 100%;
-
-        .logo-area {
-            width: 100%;
-
-            .version {
-                .version-text {
-                    display: none;
-                }
-            }
-        }
-
-        .command-bar {
-            display: none;
-        }
-    }
-=======
->>>>>>> 5b2dc204
-}
+#ge-header {
+    width: 100%;
+    grid-column: 2 / 4;
+    grid-row: 1;
+    padding: 0;
+    margin: 0;
+    display: grid;
+    grid-template-columns: auto 1fr;
+    grid-template-rows: 100%;
+    background: #333333;
+
+    .command-bar {
+        padding-left: 15px;
+        grid-row: 1;
+        grid-column: 2;
+        width: 100%;
+
+        .language-button {
+            grid-row: 1;
+            grid-column: 2;
+            color: white;
+            width: 144px;
+            font-size: 18px;
+            text-align: center;
+            display: grid;
+            align-content: center;
+            border-top-left-radius: 14px;
+            transform: scale(1);
+            user-select: none;
+
+            &.active {
+                width: 74px;
+                cursor: pointer;
+                grid-column: 1;
+                margin-right: -5px;
+                transform: translateX(10px);
+            }
+        }
+    }
+}