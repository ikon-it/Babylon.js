--- conflicted
+++ resolved
@@ -1,10 +1,6 @@
 {
     "name": "@babylonjs/inspector",
-<<<<<<< HEAD
-    "version": "6.33.0-ikon.3",
-=======
     "version": "6.42.0",
->>>>>>> c398f5c0
     "module": "dist/babylon.inspector.bundle.max.js",
     "main": "dist/babylon.inspector.bundle.max.js",
     "typings": "dist/babylon.inspector.module.d.ts",
@@ -36,21 +32,12 @@
         "@types/react-dom": ">=16.0.9"
     },
     "devDependencies": {
-<<<<<<< HEAD
-        "@babylonjs/core": "^6.33.0-ikon.3",
-        "@babylonjs/gui": "^6.33.0-ikon.3",
-        "@babylonjs/gui-editor": "^6.33.0-ikon.3",
-        "@babylonjs/loaders": "^6.33.0-ikon.3",
-        "@babylonjs/materials": "^6.33.0-ikon.3",
-        "@babylonjs/serializers": "^6.33.0-ikon.3",
-=======
         "@babylonjs/core": "^6.42.0",
         "@babylonjs/gui": "^6.42.0",
         "@babylonjs/gui-editor": "^6.42.0",
         "@babylonjs/loaders": "^6.42.0",
         "@babylonjs/materials": "^6.42.0",
         "@babylonjs/serializers": "^6.42.0",
->>>>>>> c398f5c0
         "@lts/gui": "1.0.0",
         "react": "^17.0.2",
         "react-dom": "^17.0.2"
