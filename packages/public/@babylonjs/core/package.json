{
    "name": "@babylonjs/core",
<<<<<<< HEAD
    "version": "6.33.0-ikon.3",
=======
    "version": "6.42.0",
>>>>>>> c398f5c0
    "main": "index.js",
    "module": "index.js",
    "types": "index.d.ts",
    "files": [
        "**/*.js",
        "**/*.d.ts",
        "**/*.map",
        "readme.md",
        "license.md",
        "NOTICE.md"
    ],
    "scripts": {
        "build": "npm run clean && npm run compile",
        "clean": "rimraf dist && rimraf *.tsbuildinfo && rimraf \"./**/*.!(cmd|md|json|build.json|lts.json|cjs)\"",
        "compile": "tsc -b tsconfig.build.json && tsc -b tsconfig.lts.json",
        "postcompile": "build-tools -c declarations-es6 -r ../../../dev/core/src/LibDeclarations -atf ./Engines/engine.d.ts && build-tools -c add-js-to-es6 && build-tools -c prepare-es6-build -cf Engines/constants.js",
        "watch": "node ./watcher.cjs"
    },
    "devDependencies": {
        "@dev/build-tools": "^1.0.0",
        "@lts/core": "^1.0.0"
    },
    "keywords": [
        "3D",
        "javascript",
        "html5",
        "webgl",
        "babylon.js"
    ],
    "license": "Apache-2.0",
    "esnext": "index.js",
    "type": "module",
    "sideEffects": true,
    "homepage": "https://www.babylonjs.com",
    "repository": {
        "type": "git",
        "url": "https://github.com/BabylonJS/Babylon.js.git"
    },
    "bugs": {
        "url": "https://github.com/BabylonJS/Babylon.js/issues"
    }
}<|MERGE_RESOLUTION|>--- conflicted
+++ resolved
@@ -1,10 +1,6 @@
 {
     "name": "@babylonjs/core",
-<<<<<<< HEAD
-    "version": "6.33.0-ikon.3",
-=======
     "version": "6.42.0",
->>>>>>> c398f5c0
     "main": "index.js",
     "module": "index.js",
     "types": "index.d.ts",
