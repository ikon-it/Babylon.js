--- conflicted
+++ resolved
@@ -1,10 +1,6 @@
 {
     "name": "@babylonjs/gui-editor",
-<<<<<<< HEAD
-    "version": "6.5.0",
-=======
     "version": "6.6.0",
->>>>>>> 44d036be
     "main": "dist/babylon.guiEditor.max.js",
     "module": "dist/babylon.guiEditor.max.js",
     "esnext": "dist/babylon.guiEditor.max.js",
@@ -28,13 +24,8 @@
         "@types/react-dom": ">=16.0.9"
     },
     "devDependencies": {
-<<<<<<< HEAD
-        "@babylonjs/core": "^6.5.0",
-        "@babylonjs/gui": "^6.5.0",
-=======
         "@babylonjs/core": "^6.6.0",
         "@babylonjs/gui": "^6.6.0",
->>>>>>> 44d036be
         "react": "^17.0.2",
         "react-dom": "^17.0.2",
         "rimraf": "^3.0.2",
