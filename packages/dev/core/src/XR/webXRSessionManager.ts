--- conflicted
+++ resolved
@@ -1,609 +1,606 @@
-import { Logger } from "../Misc/logger";
-import type { Observer } from "../Misc/observable";
-import { Observable } from "../Misc/observable";
-import type { Nullable } from "../types";
-import type { IDisposable } from "../scene";
-import { Scene } from "../scene";
-import type { RenderTargetTexture } from "../Materials/Textures/renderTargetTexture";
-import type { WebXRRenderTarget } from "./webXRTypes";
-import { WebXRManagedOutputCanvas, WebXRManagedOutputCanvasOptions } from "./webXRManagedOutputCanvas";
-import type { Engine } from "../Engines/engine";
-import type { IWebXRRenderTargetTextureProvider, WebXRLayerRenderTargetTextureProvider } from "./webXRRenderTargetTextureProvider";
-import type { Viewport } from "../Maths/math.viewport";
-import type { WebXRLayerWrapper } from "./webXRLayerWrapper";
-import { NativeXRLayerWrapper, NativeXRRenderTarget } from "./native/nativeXRRenderTarget";
-import { WebXRWebGLLayerWrapper } from "./webXRWebGLLayer";
-import type { ThinEngine } from "../Engines/thinEngine";
-import type { WebXRDefaultExperience } from "./webXRDefaultExperience";
-import { WebXRFeatureName } from "./webXRFeaturesManager";
-
-/**
- * Manages an XRSession to work with Babylon's engine
- * @see https://doc.babylonjs.com/features/featuresDeepDive/webXR/webXRSessionManagers
- */
-export class WebXRSessionManager implements IDisposable, IWebXRRenderTargetTextureProvider {
-    private _referenceSpace: XRReferenceSpace;
-    private _baseLayerWrapper: Nullable<WebXRLayerWrapper>;
-    private _baseLayerRTTProvider: Nullable<WebXRLayerRenderTargetTextureProvider>;
-    private _xrNavigator: any;
-    private _sessionMode: XRSessionMode;
-    private _renderState: Nullable<XRRenderStateInit>;
-    private _renderTarget: Nullable<WebXRRenderTarget>;
-    private _onEngineDisposedObserver: Nullable<Observer<ThinEngine>>;
-
-    /**
-     * The engine the WebXR session is attached to
-     */
-    public engine: Engine;
-    /**
-     * The scene that is currently played within the WebXR session.
-     * Needed by features, not this class itself
-     */
-    public scene: Scene;
-    /**
-     * Indicates whether persistent mode is activated or not
-     */
-    public persistent = false;
-    /**
-     * The base reference space from which the session started. good if you want to reset your
-     * reference space
-     */
-    public baseReferenceSpace: XRReferenceSpace;
-    /**
-     * Current XR frame
-     */
-    public currentFrame: Nullable<XRFrame>;
-    /** WebXR timestamp updated every frame */
-    public currentTimestamp: number = -1;
-    /**
-     * Used just in case of a failure to initialize an immersive session.
-     * The viewer reference space is compensated using this height, creating a kind of "viewer-floor" reference space
-     */
-    public defaultHeightCompensation = 1.7;
-    /**
-     * Fires every time a new xrFrame arrives which can be used to update the camera
-     */
-    public onXRFrameObservable: Observable<XRFrame> = new Observable<XRFrame>();
-    /**
-     * Fires when the reference space changed
-     */
-    public onXRReferenceSpaceChanged: Observable<XRReferenceSpace> = new Observable();
-    /**
-     * Fires when the xr session is ended either by the device or manually done
-     */
-    public onXRSessionEnded: Observable<any> = new Observable<any>();
-    /**
-     * Fires when the xr session is initialized: right after requestSession was called and returned with a successful result
-     */
-    public onXRSessionInit: Observable<XRSession> = new Observable<XRSession>();
-    /**
-     * Fires when the xr session is moved to another scene (in persistent mode)
-     */
-    public onXRSessionMoved: Observable<XRSession> = new Observable<XRSession>();
-    /**
-     * Underlying xr session
-     */
-    public session: XRSession;
-    /**
-     * The viewer (head position) reference space. This can be used to get the XR world coordinates
-     * or get the offset the player is currently at.
-     */
-    public viewerReferenceSpace: XRReferenceSpace;
-    /**
-     * Are we currently in the XR loop?
-     */
-    public inXRFrameLoop: boolean = false;
-    /**
-     * Are we in an XR session?
-     */
-    public inXRSession: boolean = false;
-
-    private _worldScalingFactor: number = 1;
-
-    /**
-     * Observable raised when the world scale has changed
-     */
-    public onWorldScaleFactorChangedObservable: Observable<{
-        previousScaleFactor: number;
-        newScaleFactor: number;
-    }> = new Observable(undefined, true);
-
-    /**
-     * Scale factor to apply to all XR-related elements (camera, controllers)
-     */
-    public get worldScalingFactor(): number {
-        return this._worldScalingFactor;
-    }
-
-    public set worldScalingFactor(value: number) {
-        const oldValue = this._worldScalingFactor;
-        this._worldScalingFactor = value;
-        this.onWorldScaleFactorChangedObservable.notifyObservers({
-            previousScaleFactor: oldValue,
-            newScaleFactor: value,
-        });
-    }
-
-    /**
-     * Constructs a WebXRSessionManager, this must be initialized within a user action before usage
-     * @param sceneOrEngine The scene or engine the helper should be created in
-     * This also sets whether operating in persistent or single scene mode
-     */
-    constructor(sceneOrEngine: Scene | Engine) {
-        if (sceneOrEngine instanceof Scene) {
-            this.scene = sceneOrEngine;
-            this.engine = sceneOrEngine.getEngine();
-            sceneOrEngine.onDisposeObservable.addOnce(() => {
-                this.dispose();
-            });
-        } else {
-            this.engine = sceneOrEngine;
-            this.persistent = true;
-        }
-    }
-
-    /**
-     * The current reference space used in this session. This reference space can constantly change!
-     * It is mainly used to offset the camera's position.
-     */
-    public get referenceSpace(): XRReferenceSpace {
-        return this._referenceSpace;
-    }
-
-    /**
-     * Set a new reference space and triggers the observable
-     */
-    public set referenceSpace(newReferenceSpace: XRReferenceSpace) {
-        this._referenceSpace = newReferenceSpace;
-        this.onXRReferenceSpaceChanged.notifyObservers(this._referenceSpace);
-    }
-
-    /**
-     * The mode for the managed XR session
-     */
-    public get sessionMode(): XRSessionMode {
-        return this._sessionMode;
-    }
-
-    /**
-     * Intended to be called by WebXRDefaultExperience.moveXRToScene().
-     * Dispose has already been called; so all the observables have already been cleared out
-     * @param nextScene the next scene to pass the XR session to
-     * @param defExperience a reference to the existing WebXRDefaultExperience
-     * @param hookUp A callback, which holds all the features which need initialized in the scene.
-     */
-    public async moveXRToScene(nextScene: Scene, defExperience: WebXRDefaultExperience, hookUp: (defExperience: WebXRDefaultExperience) => void): Promise<void> {
-        this.scene = nextScene;
-
-        if (this.inXRSession && this._renderState) {
-            if (this._renderTarget == null) {
-                const renderTarget = this.getWebXRRenderTarget();
-                this.updateRenderTarget(renderTarget);
-            }
-
-            const baseLayer = await this._renderTarget?.initializeXRLayerAsync(this.session);
-
-            // The layers feature will have already initialized the xr session's layers on session init.
-            if (!this.enabledFeatures?.includes(WebXRFeatureName.LAYERS)) {
-                this._renderState.baseLayer = baseLayer;
-            }
-
-            this.updateRenderState(this._renderState);
-        }
-
-        // all the old sessionInit observers are now gone; time to make some new ones
-        hookUp(defExperience);
-
-        this.onXRSessionMoved.notifyObservers(this.session);
-
-        // the first scene will have to be user initiated; inside here will be taken care of there.
-        if (this.inXRSession) {
-            // now simulate that event for the new stuff
-            this.onXRSessionInit.notifyObservers(this.session);
-        }
-    }
-
-    /**
-     * Disposes of the session manager
-     * This should be called explicitly by the dev, if required.
-     */
-    public dispose(all: boolean = true) {
-        // disposing without leaving XR? Exit XR first
-        if (this.inXRSession && (!this.persistent || all)) {
-            this.exitXRAsync();
-        }
-
-        this.onXRFrameObservable.clear();
-        this.onXRReferenceSpaceChanged.clear();
-        this.onXRSessionInit.clear();
-<<<<<<< HEAD
-
-        if (!this.persistent || all) {
-            this._renderTarget = null;
-            this._renderState = null;
-
-            this.engine?.onDisposeObservable.remove(this._onEngineDisposedObserver);
-            this.onXRSessionEnded.clear();
-        }
-=======
-        this.onWorldScaleFactorChangedObservable.clear();
-        this._engine?.onDisposeObservable.remove(this._onEngineDisposedObserver);
-        this._engine = null;
->>>>>>> c398f5c0
-    }
-
-    /**
-     * Stops the xrSession and restores the render loop
-     * @returns Promise which resolves after it exits XR
-     */
-    public exitXRAsync() {
-        if (this.session && this.inXRSession) {
-            this.inXRSession = false;
-            return this.session.end().catch(() => {
-                Logger.Warn("Could not end XR session.");
-            });
-        }
-        return Promise.resolve();
-    }
-
-    /**
-     * Attempts to set the framebuffer-size-normalized viewport to be rendered this frame for this view.
-     * In the event of a failure, the supplied viewport is not updated.
-     * @param viewport the viewport to which the view will be rendered
-     * @param view the view for which to set the viewport
-     * @returns whether the operation was successful
-     */
-    public trySetViewportForView(viewport: Viewport, view: XRView): boolean {
-        return this._baseLayerRTTProvider?.trySetViewportForView(viewport, view) || false;
-    }
-
-    /**
-     * Gets the correct render target texture to be rendered this frame for this eye
-     * @param eye the eye for which to get the render target
-     * @returns the render target for the specified eye or null if not available
-     */
-    public getRenderTargetTextureForEye(eye: XREye): Nullable<RenderTargetTexture> {
-        return this._baseLayerRTTProvider?.getRenderTargetTextureForEye(eye) || null;
-    }
-
-    /**
-     * Gets the correct render target texture to be rendered this frame for this view
-     * @param view the view for which to get the render target
-     * @returns the render target for the specified view or null if not available
-     */
-    public getRenderTargetTextureForView(view: XRView): Nullable<RenderTargetTexture> {
-        return this._baseLayerRTTProvider?.getRenderTargetTextureForView(view) || null;
-    }
-
-    /**
-     * Creates a WebXRRenderTarget object for the XR session
-     * @param options optional options to provide when creating a new render target
-     * @returns a WebXR render target to which the session can render
-     */
-    public getWebXRRenderTarget(options?: WebXRManagedOutputCanvasOptions): WebXRRenderTarget {
-        if (this._xrNavigator.xr.native) {
-            return new NativeXRRenderTarget(this);
-        } else {
-            options = options || WebXRManagedOutputCanvasOptions.GetDefaults(this.engine);
-            options.canvasElement = options.canvasElement || this.engine.getRenderingCanvas() || undefined;
-            return new WebXRManagedOutputCanvas(this, options);
-        }
-    }
-
-    /**
-     * Initializes the manager
-     * After initialization enterXR can be called to start an XR session
-     * @returns Promise which resolves after it is initialized
-     */
-    public initializeAsync(): Promise<void> {
-        // Check if the browser supports webXR
-        this._xrNavigator = navigator;
-        if (!this._xrNavigator.xr) {
-            return Promise.reject("WebXR not available");
-        }
-        return Promise.resolve();
-    }
-
-    /**
-     * Initializes an xr session
-     * @param xrSessionMode mode to initialize
-     * @param xrSessionInit defines optional and required values to pass to the session builder
-     * @returns a promise which will resolve once the session has been initialized
-     */
-    public initializeSessionAsync(xrSessionMode: XRSessionMode = "immersive-vr", xrSessionInit: XRSessionInit = {}): Promise<XRSession> {
-        return this._xrNavigator.xr.requestSession(xrSessionMode, xrSessionInit).then((session: XRSession) => {
-            this.session = session;
-            this._sessionMode = xrSessionMode;
-            this.inXRSession = true;
-            this.onXRSessionInit.notifyObservers(session);
-
-            // handle when the session is ended (By calling session.end or device ends its own session eg. pressing home button on phone)
-            this.session.addEventListener(
-                "end",
-                () => {
-                    this.inXRSession = false;
-
-                    // Notify frame observers
-                    this.onXRSessionEnded.notifyObservers(null);
-
-                    if (this.engine) {
-                        // make sure dimensions object is restored
-                        this.engine.framebufferDimensionsObject = null;
-
-                        // Restore frame buffer to avoid clear on xr framebuffer after session end
-                        this.engine.restoreDefaultFramebuffer();
-
-                        // Need to restart render loop as after the session is ended the last request for new frame will never call callback
-                        this.engine.customAnimationFrameRequester = null;
-                        this.engine._renderLoop();
-                    }
-
-                    // Dispose render target textures.
-                    // Only dispose on native because we can't destroy opaque textures on browser.
-                    if (this.isNative) {
-                        this._baseLayerRTTProvider?.dispose();
-                    }
-                    this._baseLayerRTTProvider = null;
-                    this._baseLayerWrapper = null;
-                },
-                { once: true }
-            );
-
-            return this.session;
-        });
-    }
-
-    /**
-     * Checks if a session would be supported for the creation options specified
-     * @param sessionMode session mode to check if supported eg. immersive-vr
-     * @returns A Promise that resolves to true if supported and false if not
-     */
-    public isSessionSupportedAsync(sessionMode: XRSessionMode): Promise<boolean> {
-        return WebXRSessionManager.IsSessionSupportedAsync(sessionMode);
-    }
-
-    /**
-     * Resets the reference space to the one started the session
-     */
-    public resetReferenceSpace() {
-        this.referenceSpace = this.baseReferenceSpace;
-    }
-
-    /**
-     * Starts rendering to the xr layer
-     */
-    public runXRRenderLoop() {
-        if (!this.inXRSession || !this.engine) {
-            return;
-        }
-
-        // Tell the engine's render loop to be driven by the xr session's refresh rate and provide xr pose information
-        this.engine.customAnimationFrameRequester = {
-            requestAnimationFrame: (callback: FrameRequestCallback) => this.session.requestAnimationFrame(callback),
-            renderFunction: (timestamp: number, xrFrame: Nullable<XRFrame>) => {
-                if (!this.inXRSession || !this.engine) {
-                    return;
-                }
-                // Store the XR frame and timestamp in the session manager
-                this.currentFrame = xrFrame;
-                this.currentTimestamp = timestamp;
-                if (xrFrame) {
-                    this.inXRFrameLoop = true;
-                    this.engine.framebufferDimensionsObject = this._baseLayerRTTProvider?.getFramebufferDimensions() || null;
-                    this.onXRFrameObservable.notifyObservers(xrFrame);
-                    this.engine._renderLoop();
-                    this.engine.framebufferDimensionsObject = null;
-                    this.inXRFrameLoop = false;
-                }
-            },
-        };
-
-        this.engine.framebufferDimensionsObject = this._baseLayerRTTProvider?.getFramebufferDimensions() || null;
-
-        // Stop window's animation frame and trigger sessions animation frame
-        if (typeof window !== "undefined" && window.cancelAnimationFrame) {
-            window.cancelAnimationFrame(this.engine._frameHandler);
-        }
-        this.engine._renderLoop();
-    }
-
-    /**
-     * Sets the reference space on the xr session
-     * @param referenceSpaceType space to set
-     * @returns a promise that will resolve once the reference space has been set
-     */
-    public setReferenceSpaceTypeAsync(referenceSpaceType: XRReferenceSpaceType = "local-floor"): Promise<XRReferenceSpace> {
-        return this.session
-            .requestReferenceSpace(referenceSpaceType)
-            .then(
-                (referenceSpace) => {
-                    return referenceSpace as XRReferenceSpace;
-                },
-                (rejectionReason) => {
-                    Logger.Error("XR.requestReferenceSpace failed for the following reason: ");
-                    Logger.Error(rejectionReason);
-                    Logger.Log('Defaulting to universally-supported "viewer" reference space type.');
-
-                    return this.session.requestReferenceSpace("viewer").then(
-                        (referenceSpace) => {
-                            const heightCompensation = new XRRigidTransform({ x: 0, y: -this.defaultHeightCompensation, z: 0 });
-                            return (referenceSpace as XRReferenceSpace).getOffsetReferenceSpace(heightCompensation);
-                        },
-                        (rejectionReason) => {
-                            Logger.Error(rejectionReason);
-                            // eslint-disable-next-line no-throw-literal
-                            throw 'XR initialization failed: required "viewer" reference space type not supported.';
-                        }
-                    );
-                }
-            )
-            .then((referenceSpace) => {
-                // create viewer reference space before setting the first reference space
-                return this.session.requestReferenceSpace("viewer").then((viewerReferenceSpace) => {
-                    this.viewerReferenceSpace = viewerReferenceSpace as XRReferenceSpace;
-                    return referenceSpace;
-                });
-            })
-            .then((referenceSpace) => {
-                // initialize the base and offset (currently the same)
-                this.referenceSpace = this.baseReferenceSpace = referenceSpace;
-                return this.referenceSpace;
-            });
-    }
-
-    /**
-     * Updates the render state of the session.
-     * Note that this is deprecated in favor of WebXRSessionManager.updateRenderState().
-     * @param state state to set
-     * @returns a promise that resolves once the render state has been updated
-     * @deprecated
-     */
-    public updateRenderStateAsync(state: XRRenderState): Promise<void> {
-        return Promise.resolve(this.session.updateRenderState(state));
-    }
-
-    /**
-     * @internal
-     */
-    public _setBaseLayerWrapper(baseLayerWrapper: Nullable<WebXRLayerWrapper>): void {
-        this._baseLayerRTTProvider?.dispose();
-
-        this._baseLayerWrapper = baseLayerWrapper;
-
-        this._baseLayerRTTProvider = this._baseLayerWrapper?.createRenderTargetTextureProvider(this) || null;
-    }
-
-    /**
-     * @internal
-     */
-    public _getBaseLayerWrapper(): Nullable<WebXRLayerWrapper> {
-        return this._baseLayerWrapper;
-    }
-
-    /**
-     * Updates the render target of the session
-     * @param renderTarget renderTarget to set
-     */
-    public updateRenderTarget(renderTarget: WebXRRenderTarget): void {
-        this._renderTarget = renderTarget;
-    }
-
-    /**
-     * Updates the render state of the session
-     * @param state state to set
-     */
-    public updateRenderState(state: XRRenderStateInit): void {
-        this._renderState = state;
-
-        if (state.baseLayer) {
-            this._setBaseLayerWrapper(this.isNative ? new NativeXRLayerWrapper(state.baseLayer) : new WebXRWebGLLayerWrapper(state.baseLayer));
-        }
-
-        this.session.updateRenderState(state);
-    }
-
-    /**
-     * Returns a promise that resolves with a boolean indicating if the provided session mode is supported by this browser
-     * @param sessionMode defines the session to test
-     * @returns a promise with boolean as final value
-     */
-    public static IsSessionSupportedAsync(sessionMode: XRSessionMode): Promise<boolean> {
-        if (!(navigator as any).xr) {
-            return Promise.resolve(false);
-        }
-        // When the specs are final, remove supportsSession!
-        const functionToUse = (navigator as any).xr.isSessionSupported || (navigator as any).xr.supportsSession;
-        if (!functionToUse) {
-            return Promise.resolve(false);
-        } else {
-            return functionToUse
-                .call((navigator as any).xr, sessionMode)
-                .then((result: boolean) => {
-                    const returnValue = typeof result === "undefined" ? true : result;
-                    return Promise.resolve(returnValue);
-                })
-                .catch((e: any) => {
-                    Logger.Warn(e);
-                    return Promise.resolve(false);
-                });
-        }
-    }
-
-    /**
-     * Returns true if Babylon.js is using the BabylonNative backend, otherwise false
-     */
-    public get isNative(): boolean {
-        return this._xrNavigator.xr.native ?? false;
-    }
-
-    /**
-     * The current frame rate as reported by the device
-     */
-    public get currentFrameRate(): number | undefined {
-        return this.session?.frameRate;
-    }
-
-    /**
-     * A list of supported frame rates (only available in-session!
-     */
-    public get supportedFrameRates(): Float32Array | undefined {
-        return this.session?.supportedFrameRates;
-    }
-
-    /**
-     * Set the framerate of the session.
-     * @param rate the new framerate. This value needs to be in the supportedFrameRates array
-     * @returns a promise that resolves once the framerate has been set
-     */
-    public updateTargetFrameRate(rate: number): Promise<void> {
-        return this.session.updateTargetFrameRate(rate);
-    }
-
-    /**
-     * Run a callback in the xr render loop
-     * @param callback the callback to call when in XR Frame
-     * @param ignoreIfNotInSession if no session is currently running, run it first thing on the next session
-     */
-    public runInXRFrame(callback: () => void, ignoreIfNotInSession = true): void {
-        if (this.inXRFrameLoop) {
-            callback();
-        } else if (this.inXRSession || !ignoreIfNotInSession) {
-            this.onXRFrameObservable.addOnce(callback);
-        }
-    }
-
-    /**
-     * Check if fixed foveation is supported on this device
-     */
-    public get isFixedFoveationSupported(): boolean {
-        return this._baseLayerWrapper?.isFixedFoveationSupported || false;
-    }
-
-    /**
-     * Get the fixed foveation currently set, as specified by the webxr specs
-     * If this returns null, then fixed foveation is not supported
-     */
-    public get fixedFoveation(): Nullable<number> {
-        return this._baseLayerWrapper?.fixedFoveation || null;
-    }
-
-    /**
-     * Set the fixed foveation to the specified value, as specified by the webxr specs
-     * This value will be normalized to be between 0 and 1, 1 being max foveation, 0 being no foveation
-     */
-    public set fixedFoveation(value: Nullable<number>) {
-        const val = Math.max(0, Math.min(1, value || 0));
-        if (this._baseLayerWrapper) {
-            this._baseLayerWrapper.fixedFoveation = val;
-        }
-    }
-
-    /**
-     * Get the features enabled on the current session
-     * This is only available in-session!
-     * @see https://www.w3.org/TR/webxr/#dom-xrsession-enabledfeatures
-     */
-    public get enabledFeatures(): Nullable<string[]> {
-        return this.session?.enabledFeatures ?? null;
-    }
-}
+import { Logger } from "../Misc/logger";
+import type { Observer } from "../Misc/observable";
+import { Observable } from "../Misc/observable";
+import type { Nullable } from "../types";
+import type { IDisposable } from "../scene";
+import { Scene } from "../scene";
+import type { RenderTargetTexture } from "../Materials/Textures/renderTargetTexture";
+import type { WebXRRenderTarget } from "./webXRTypes";
+import { WebXRManagedOutputCanvas, WebXRManagedOutputCanvasOptions } from "./webXRManagedOutputCanvas";
+import type { Engine } from "../Engines/engine";
+import type { IWebXRRenderTargetTextureProvider, WebXRLayerRenderTargetTextureProvider } from "./webXRRenderTargetTextureProvider";
+import type { Viewport } from "../Maths/math.viewport";
+import type { WebXRLayerWrapper } from "./webXRLayerWrapper";
+import { NativeXRLayerWrapper, NativeXRRenderTarget } from "./native/nativeXRRenderTarget";
+import { WebXRWebGLLayerWrapper } from "./webXRWebGLLayer";
+import type { ThinEngine } from "../Engines/thinEngine";
+import type { WebXRDefaultExperience } from "./webXRDefaultExperience";
+import { WebXRFeatureName } from "./webXRFeaturesManager";
+
+/**
+ * Manages an XRSession to work with Babylon's engine
+ * @see https://doc.babylonjs.com/features/featuresDeepDive/webXR/webXRSessionManagers
+ */
+export class WebXRSessionManager implements IDisposable, IWebXRRenderTargetTextureProvider {
+    private _referenceSpace: XRReferenceSpace;
+    private _baseLayerWrapper: Nullable<WebXRLayerWrapper>;
+    private _baseLayerRTTProvider: Nullable<WebXRLayerRenderTargetTextureProvider>;
+    private _xrNavigator: any;
+    private _sessionMode: XRSessionMode;
+    private _renderState: Nullable<XRRenderStateInit>;
+    private _renderTarget: Nullable<WebXRRenderTarget>;
+    private _onEngineDisposedObserver: Nullable<Observer<ThinEngine>>;
+
+    /**
+     * The engine the WebXR session is attached to
+     */
+    public engine: Nullable<Engine>;
+    /**
+     * The scene that is currently played within the WebXR session.
+     * Needed by features, not this class itself
+     */
+    public scene: Scene;
+    /**
+     * Indicates whether persistent mode is activated or not
+     */
+    public persistent = false;
+    /**
+     * The base reference space from which the session started. good if you want to reset your
+     * reference space
+     */
+    public baseReferenceSpace: XRReferenceSpace;
+    /**
+     * Current XR frame
+     */
+    public currentFrame: Nullable<XRFrame>;
+    /** WebXR timestamp updated every frame */
+    public currentTimestamp: number = -1;
+    /**
+     * Used just in case of a failure to initialize an immersive session.
+     * The viewer reference space is compensated using this height, creating a kind of "viewer-floor" reference space
+     */
+    public defaultHeightCompensation = 1.7;
+    /**
+     * Fires every time a new xrFrame arrives which can be used to update the camera
+     */
+    public onXRFrameObservable: Observable<XRFrame> = new Observable<XRFrame>();
+    /**
+     * Fires when the reference space changed
+     */
+    public onXRReferenceSpaceChanged: Observable<XRReferenceSpace> = new Observable();
+    /**
+     * Fires when the xr session is ended either by the device or manually done
+     */
+    public onXRSessionEnded: Observable<any> = new Observable<any>();
+    /**
+     * Fires when the xr session is initialized: right after requestSession was called and returned with a successful result
+     */
+    public onXRSessionInit: Observable<XRSession> = new Observable<XRSession>();
+    /**
+     * Fires when the xr session is moved to another scene (in persistent mode)
+     */
+    public onXRSessionMoved: Observable<XRSession> = new Observable<XRSession>();
+    /**
+     * Underlying xr session
+     */
+    public session: XRSession;
+    /**
+     * The viewer (head position) reference space. This can be used to get the XR world coordinates
+     * or get the offset the player is currently at.
+     */
+    public viewerReferenceSpace: XRReferenceSpace;
+    /**
+     * Are we currently in the XR loop?
+     */
+    public inXRFrameLoop: boolean = false;
+    /**
+     * Are we in an XR session?
+     */
+    public inXRSession: boolean = false;
+
+    private _worldScalingFactor: number = 1;
+
+    /**
+     * Observable raised when the world scale has changed
+     */
+    public onWorldScaleFactorChangedObservable: Observable<{
+        previousScaleFactor: number;
+        newScaleFactor: number;
+    }> = new Observable(undefined, true);
+
+    /**
+     * Scale factor to apply to all XR-related elements (camera, controllers)
+     */
+    public get worldScalingFactor(): number {
+        return this._worldScalingFactor;
+    }
+
+    public set worldScalingFactor(value: number) {
+        const oldValue = this._worldScalingFactor;
+        this._worldScalingFactor = value;
+        this.onWorldScaleFactorChangedObservable.notifyObservers({
+            previousScaleFactor: oldValue,
+            newScaleFactor: value,
+        });
+    }
+
+    /**
+     * Constructs a WebXRSessionManager, this must be initialized within a user action before usage
+     * @param sceneOrEngine The scene or engine the helper should be created in
+     * This also sets whether operating in persistent or single scene mode
+     */
+    constructor(sceneOrEngine: Scene | Engine) {
+        if (sceneOrEngine instanceof Scene) {
+            this.scene = sceneOrEngine;
+            this.engine = sceneOrEngine.getEngine();
+            sceneOrEngine.onDisposeObservable.addOnce(() => {
+                this.dispose();
+            });
+        } else {
+            this.engine = sceneOrEngine;
+            this.persistent = true;
+        }
+    }
+
+    /**
+     * The current reference space used in this session. This reference space can constantly change!
+     * It is mainly used to offset the camera's position.
+     */
+    public get referenceSpace(): XRReferenceSpace {
+        return this._referenceSpace;
+    }
+
+    /**
+     * Set a new reference space and triggers the observable
+     */
+    public set referenceSpace(newReferenceSpace: XRReferenceSpace) {
+        this._referenceSpace = newReferenceSpace;
+        this.onXRReferenceSpaceChanged.notifyObservers(this._referenceSpace);
+    }
+
+    /**
+     * The mode for the managed XR session
+     */
+    public get sessionMode(): XRSessionMode {
+        return this._sessionMode;
+    }
+
+    /**
+     * Intended to be called by WebXRDefaultExperience.moveXRToScene().
+     * Dispose has already been called; so all the observables have already been cleared out
+     * @param nextScene the next scene to pass the XR session to
+     * @param defExperience a reference to the existing WebXRDefaultExperience
+     * @param hookUp A callback, which holds all the features which need initialized in the scene.
+     */
+    public async moveXRToScene(nextScene: Scene, defExperience: WebXRDefaultExperience, hookUp: (defExperience: WebXRDefaultExperience) => void): Promise<void> {
+        this.scene = nextScene;
+
+        if (this.inXRSession && this._renderState) {
+            if (this._renderTarget == null) {
+                const renderTarget = this.getWebXRRenderTarget();
+                this.updateRenderTarget(renderTarget);
+            }
+
+            const baseLayer = await this._renderTarget?.initializeXRLayerAsync(this.session);
+
+            // The layers feature will have already initialized the xr session's layers on session init.
+            if (!this.enabledFeatures?.includes(WebXRFeatureName.LAYERS)) {
+                this._renderState.baseLayer = baseLayer;
+            }
+
+            this.updateRenderState(this._renderState);
+        }
+
+        // all the old sessionInit observers are now gone; time to make some new ones
+        hookUp(defExperience);
+
+        this.onXRSessionMoved.notifyObservers(this.session);
+
+        // the first scene will have to be user initiated; inside here will be taken care of there.
+        if (this.inXRSession) {
+            // now simulate that event for the new stuff
+            this.onXRSessionInit.notifyObservers(this.session);
+        }
+    }
+
+    /**
+     * Disposes of the session manager
+     * This should be called explicitly by the dev, if required.
+     * @param all defines whether the session should be completely disposed. 
+     */
+    public dispose(all: boolean = true) {
+        // disposing without leaving XR? Exit XR first
+        if (this.inXRSession && (!this.persistent || all)) {
+            this.exitXRAsync();
+        }
+
+        this.onXRFrameObservable.clear();
+        this.onXRReferenceSpaceChanged.clear();
+        this.onXRSessionInit.clear();
+        this.onWorldScaleFactorChangedObservable.clear();
+
+        if (!this.persistent || all) {
+            this._renderTarget = null;
+            this._renderState = null;
+
+            this.engine?.onDisposeObservable.remove(this._onEngineDisposedObserver);
+            this.onXRSessionEnded.clear();
+            this.engine = null;
+        }
+    }
+
+    /**
+     * Stops the xrSession and restores the render loop
+     * @returns Promise which resolves after it exits XR
+     */
+    public exitXRAsync() {
+        if (this.session && this.inXRSession) {
+            this.inXRSession = false;
+            return this.session.end().catch(() => {
+                Logger.Warn("Could not end XR session.");
+            });
+        }
+        return Promise.resolve();
+    }
+
+    /**
+     * Attempts to set the framebuffer-size-normalized viewport to be rendered this frame for this view.
+     * In the event of a failure, the supplied viewport is not updated.
+     * @param viewport the viewport to which the view will be rendered
+     * @param view the view for which to set the viewport
+     * @returns whether the operation was successful
+     */
+    public trySetViewportForView(viewport: Viewport, view: XRView): boolean {
+        return this._baseLayerRTTProvider?.trySetViewportForView(viewport, view) || false;
+    }
+
+    /**
+     * Gets the correct render target texture to be rendered this frame for this eye
+     * @param eye the eye for which to get the render target
+     * @returns the render target for the specified eye or null if not available
+     */
+    public getRenderTargetTextureForEye(eye: XREye): Nullable<RenderTargetTexture> {
+        return this._baseLayerRTTProvider?.getRenderTargetTextureForEye(eye) || null;
+    }
+
+    /**
+     * Gets the correct render target texture to be rendered this frame for this view
+     * @param view the view for which to get the render target
+     * @returns the render target for the specified view or null if not available
+     */
+    public getRenderTargetTextureForView(view: XRView): Nullable<RenderTargetTexture> {
+        return this._baseLayerRTTProvider?.getRenderTargetTextureForView(view) || null;
+    }
+
+    /**
+     * Creates a WebXRRenderTarget object for the XR session
+     * @param options optional options to provide when creating a new render target
+     * @returns a WebXR render target to which the session can render
+     */
+    public getWebXRRenderTarget(options?: WebXRManagedOutputCanvasOptions): WebXRRenderTarget {
+        if (this._xrNavigator.xr.native) {
+            return new NativeXRRenderTarget(this);
+        } else {
+            options = options || WebXRManagedOutputCanvasOptions.GetDefaults(this.engine ?? undefined);
+            options.canvasElement = options.canvasElement || this.engine?.getRenderingCanvas() || undefined;
+            return new WebXRManagedOutputCanvas(this, options);
+        }
+    }
+
+    /**
+     * Initializes the manager
+     * After initialization enterXR can be called to start an XR session
+     * @returns Promise which resolves after it is initialized
+     */
+    public initializeAsync(): Promise<void> {
+        // Check if the browser supports webXR
+        this._xrNavigator = navigator;
+        if (!this._xrNavigator.xr) {
+            return Promise.reject("WebXR not available");
+        }
+        return Promise.resolve();
+    }
+
+    /**
+     * Initializes an xr session
+     * @param xrSessionMode mode to initialize
+     * @param xrSessionInit defines optional and required values to pass to the session builder
+     * @returns a promise which will resolve once the session has been initialized
+     */
+    public initializeSessionAsync(xrSessionMode: XRSessionMode = "immersive-vr", xrSessionInit: XRSessionInit = {}): Promise<XRSession> {
+        return this._xrNavigator.xr.requestSession(xrSessionMode, xrSessionInit).then((session: XRSession) => {
+            this.session = session;
+            this._sessionMode = xrSessionMode;
+            this.inXRSession = true;
+            this.onXRSessionInit.notifyObservers(session);
+
+            // handle when the session is ended (By calling session.end or device ends its own session eg. pressing home button on phone)
+            this.session.addEventListener(
+                "end",
+                () => {
+                    this.inXRSession = false;
+
+                    // Notify frame observers
+                    this.onXRSessionEnded.notifyObservers(null);
+
+                    if (this.engine) {
+                        // make sure dimensions object is restored
+                        this.engine.framebufferDimensionsObject = null;
+
+                        // Restore frame buffer to avoid clear on xr framebuffer after session end
+                        this.engine.restoreDefaultFramebuffer();
+
+                        // Need to restart render loop as after the session is ended the last request for new frame will never call callback
+                        this.engine.customAnimationFrameRequester = null;
+                        this.engine._renderLoop();
+                    }
+
+                    // Dispose render target textures.
+                    // Only dispose on native because we can't destroy opaque textures on browser.
+                    if (this.isNative) {
+                        this._baseLayerRTTProvider?.dispose();
+                    }
+                    this._baseLayerRTTProvider = null;
+                    this._baseLayerWrapper = null;
+                },
+                { once: true }
+            );
+
+            return this.session;
+        });
+    }
+
+    /**
+     * Checks if a session would be supported for the creation options specified
+     * @param sessionMode session mode to check if supported eg. immersive-vr
+     * @returns A Promise that resolves to true if supported and false if not
+     */
+    public isSessionSupportedAsync(sessionMode: XRSessionMode): Promise<boolean> {
+        return WebXRSessionManager.IsSessionSupportedAsync(sessionMode);
+    }
+
+    /**
+     * Resets the reference space to the one started the session
+     */
+    public resetReferenceSpace() {
+        this.referenceSpace = this.baseReferenceSpace;
+    }
+
+    /**
+     * Starts rendering to the xr layer
+     */
+    public runXRRenderLoop() {
+        if (!this.inXRSession || !this.engine) {
+            return;
+        }
+
+        // Tell the engine's render loop to be driven by the xr session's refresh rate and provide xr pose information
+        this.engine.customAnimationFrameRequester = {
+            requestAnimationFrame: (callback: FrameRequestCallback) => this.session.requestAnimationFrame(callback),
+            renderFunction: (timestamp: number, xrFrame: Nullable<XRFrame>) => {
+                if (!this.inXRSession || !this.engine) {
+                    return;
+                }
+                // Store the XR frame and timestamp in the session manager
+                this.currentFrame = xrFrame;
+                this.currentTimestamp = timestamp;
+                if (xrFrame) {
+                    this.inXRFrameLoop = true;
+                    this.engine.framebufferDimensionsObject = this._baseLayerRTTProvider?.getFramebufferDimensions() || null;
+                    this.onXRFrameObservable.notifyObservers(xrFrame);
+                    this.engine._renderLoop();
+                    this.engine.framebufferDimensionsObject = null;
+                    this.inXRFrameLoop = false;
+                }
+            },
+        };
+
+        this.engine.framebufferDimensionsObject = this._baseLayerRTTProvider?.getFramebufferDimensions() || null;
+
+        // Stop window's animation frame and trigger sessions animation frame
+        if (typeof window !== "undefined" && window.cancelAnimationFrame) {
+            window.cancelAnimationFrame(this.engine._frameHandler);
+        }
+        this.engine._renderLoop();
+    }
+
+    /**
+     * Sets the reference space on the xr session
+     * @param referenceSpaceType space to set
+     * @returns a promise that will resolve once the reference space has been set
+     */
+    public setReferenceSpaceTypeAsync(referenceSpaceType: XRReferenceSpaceType = "local-floor"): Promise<XRReferenceSpace> {
+        return this.session
+            .requestReferenceSpace(referenceSpaceType)
+            .then(
+                (referenceSpace) => {
+                    return referenceSpace as XRReferenceSpace;
+                },
+                (rejectionReason) => {
+                    Logger.Error("XR.requestReferenceSpace failed for the following reason: ");
+                    Logger.Error(rejectionReason);
+                    Logger.Log('Defaulting to universally-supported "viewer" reference space type.');
+
+                    return this.session.requestReferenceSpace("viewer").then(
+                        (referenceSpace) => {
+                            const heightCompensation = new XRRigidTransform({ x: 0, y: -this.defaultHeightCompensation, z: 0 });
+                            return (referenceSpace as XRReferenceSpace).getOffsetReferenceSpace(heightCompensation);
+                        },
+                        (rejectionReason) => {
+                            Logger.Error(rejectionReason);
+                            // eslint-disable-next-line no-throw-literal
+                            throw 'XR initialization failed: required "viewer" reference space type not supported.';
+                        }
+                    );
+                }
+            )
+            .then((referenceSpace) => {
+                // create viewer reference space before setting the first reference space
+                return this.session.requestReferenceSpace("viewer").then((viewerReferenceSpace) => {
+                    this.viewerReferenceSpace = viewerReferenceSpace as XRReferenceSpace;
+                    return referenceSpace;
+                });
+            })
+            .then((referenceSpace) => {
+                // initialize the base and offset (currently the same)
+                this.referenceSpace = this.baseReferenceSpace = referenceSpace;
+                return this.referenceSpace;
+            });
+    }
+
+    /**
+     * Updates the render state of the session.
+     * Note that this is deprecated in favor of WebXRSessionManager.updateRenderState().
+     * @param state state to set
+     * @returns a promise that resolves once the render state has been updated
+     * @deprecated
+     */
+    public updateRenderStateAsync(state: XRRenderState): Promise<void> {
+        return Promise.resolve(this.session.updateRenderState(state));
+    }
+
+    /**
+     * @internal
+     */
+    public _setBaseLayerWrapper(baseLayerWrapper: Nullable<WebXRLayerWrapper>): void {
+        this._baseLayerRTTProvider?.dispose();
+
+        this._baseLayerWrapper = baseLayerWrapper;
+
+        this._baseLayerRTTProvider = this._baseLayerWrapper?.createRenderTargetTextureProvider(this) || null;
+    }
+
+    /**
+     * @internal
+     */
+    public _getBaseLayerWrapper(): Nullable<WebXRLayerWrapper> {
+        return this._baseLayerWrapper;
+    }
+
+    /**
+     * Updates the render target of the session
+     * @param renderTarget renderTarget to set
+     */
+    public updateRenderTarget(renderTarget: WebXRRenderTarget): void {
+        this._renderTarget = renderTarget;
+    }
+
+    /**
+     * Updates the render state of the session
+     * @param state state to set
+     */
+    public updateRenderState(state: XRRenderStateInit): void {
+        this._renderState = state;
+
+        if (state.baseLayer) {
+            this._setBaseLayerWrapper(this.isNative ? new NativeXRLayerWrapper(state.baseLayer) : new WebXRWebGLLayerWrapper(state.baseLayer));
+        }
+
+        this.session.updateRenderState(state);
+    }
+
+    /**
+     * Returns a promise that resolves with a boolean indicating if the provided session mode is supported by this browser
+     * @param sessionMode defines the session to test
+     * @returns a promise with boolean as final value
+     */
+    public static IsSessionSupportedAsync(sessionMode: XRSessionMode): Promise<boolean> {
+        if (!(navigator as any).xr) {
+            return Promise.resolve(false);
+        }
+        // When the specs are final, remove supportsSession!
+        const functionToUse = (navigator as any).xr.isSessionSupported || (navigator as any).xr.supportsSession;
+        if (!functionToUse) {
+            return Promise.resolve(false);
+        } else {
+            return functionToUse
+                .call((navigator as any).xr, sessionMode)
+                .then((result: boolean) => {
+                    const returnValue = typeof result === "undefined" ? true : result;
+                    return Promise.resolve(returnValue);
+                })
+                .catch((e: any) => {
+                    Logger.Warn(e);
+                    return Promise.resolve(false);
+                });
+        }
+    }
+
+    /**
+     * Returns true if Babylon.js is using the BabylonNative backend, otherwise false
+     */
+    public get isNative(): boolean {
+        return this._xrNavigator.xr.native ?? false;
+    }
+
+    /**
+     * The current frame rate as reported by the device
+     */
+    public get currentFrameRate(): number | undefined {
+        return this.session?.frameRate;
+    }
+
+    /**
+     * A list of supported frame rates (only available in-session!
+     */
+    public get supportedFrameRates(): Float32Array | undefined {
+        return this.session?.supportedFrameRates;
+    }
+
+    /**
+     * Set the framerate of the session.
+     * @param rate the new framerate. This value needs to be in the supportedFrameRates array
+     * @returns a promise that resolves once the framerate has been set
+     */
+    public updateTargetFrameRate(rate: number): Promise<void> {
+        return this.session.updateTargetFrameRate(rate);
+    }
+
+    /**
+     * Run a callback in the xr render loop
+     * @param callback the callback to call when in XR Frame
+     * @param ignoreIfNotInSession if no session is currently running, run it first thing on the next session
+     */
+    public runInXRFrame(callback: () => void, ignoreIfNotInSession = true): void {
+        if (this.inXRFrameLoop) {
+            callback();
+        } else if (this.inXRSession || !ignoreIfNotInSession) {
+            this.onXRFrameObservable.addOnce(callback);
+        }
+    }
+
+    /**
+     * Check if fixed foveation is supported on this device
+     */
+    public get isFixedFoveationSupported(): boolean {
+        return this._baseLayerWrapper?.isFixedFoveationSupported || false;
+    }
+
+    /**
+     * Get the fixed foveation currently set, as specified by the webxr specs
+     * If this returns null, then fixed foveation is not supported
+     */
+    public get fixedFoveation(): Nullable<number> {
+        return this._baseLayerWrapper?.fixedFoveation || null;
+    }
+
+    /**
+     * Set the fixed foveation to the specified value, as specified by the webxr specs
+     * This value will be normalized to be between 0 and 1, 1 being max foveation, 0 being no foveation
+     */
+    public set fixedFoveation(value: Nullable<number>) {
+        const val = Math.max(0, Math.min(1, value || 0));
+        if (this._baseLayerWrapper) {
+            this._baseLayerWrapper.fixedFoveation = val;
+        }
+    }
+
+    /**
+     * Get the features enabled on the current session
+     * This is only available in-session!
+     * @see https://www.w3.org/TR/webxr/#dom-xrsession-enabledfeatures
+     */
+    public get enabledFeatures(): Nullable<string[]> {
+        return this.session?.enabledFeatures ?? null;
+    }
+}