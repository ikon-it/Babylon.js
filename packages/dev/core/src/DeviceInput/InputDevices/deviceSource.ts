--- conflicted
+++ resolved
@@ -1,63 +1,55 @@
-<<<<<<< HEAD
-import type { DeviceType, PointerInput } from "./deviceEnums";
-import { Observable } from "../../Misc/observable";
-import type { DeviceInput } from "./deviceTypes";
-import type { IDeviceInputSystem } from "./inputInterfaces";
-import type { IUIEvent } from "../../Events/deviceInputEvents";
-=======
-import { DeviceType } from "./deviceEnums";
-import { Observable } from "../../Misc/observable";
-import { DeviceInput } from "./deviceTypes";
-import { IDeviceInputSystem } from "./inputInterfaces";
-import { IKeyboardEvent, IPointerEvent, IWheelEvent } from "../../Events/deviceInputEvents";
->>>>>>> fbfe652e
-
-/**
- * Subset of DeviceInput that only handles pointers and keyboard
- */
-export type DeviceSourceEvent<T extends DeviceType> = T extends DeviceType.Keyboard
-    ? IKeyboardEvent
-    : T extends DeviceType.Mouse
-    ? IWheelEvent | IPointerEvent
-    : T extends DeviceType.Touch
-    ? IPointerEvent
-    : never;
-
-/**
- * Class that handles all input for a specific device
- */
-export class DeviceSource<T extends DeviceType> {
-    // Public Members
-    /**
-     * Observable to handle device input changes per device
-     */
-    public readonly onInputChangedObservable = new Observable<DeviceSourceEvent<T>>();
-
-    // Private Members
-    private readonly _deviceInputSystem: IDeviceInputSystem;
-
-    /**
-     * Default Constructor
-     * @param deviceInputSystem - Reference to DeviceInputSystem
-     * @param deviceType - Type of device
-     * @param deviceSlot - "Slot" or index that device is referenced in
-     */
-    constructor(
-        deviceInputSystem: IDeviceInputSystem,
-        /** Type of device */
-        public readonly deviceType: T,
-        /** "Slot" or index that device is referenced in */
-        public readonly deviceSlot: number = 0
-    ) {
-        this._deviceInputSystem = deviceInputSystem;
-    }
-
-    /**
-     * Get input for specific input
-     * @param inputIndex - index of specific input on device
-     * @returns Input value from DeviceInputSystem
-     */
-    public getInput(inputIndex: DeviceInput<T>): number {
-        return this._deviceInputSystem.pollInput(this.deviceType, this.deviceSlot, inputIndex);
-    }
-}
+import type { DeviceType } from "./deviceEnums";
+import { Observable } from "../../Misc/observable";
+import type { DeviceInput } from "./deviceTypes";
+import type { IDeviceInputSystem } from "./inputInterfaces";
+import type { IKeyboardEvent, IPointerEvent, IWheelEvent } from "../../Events/deviceInputEvents";
+
+/**
+ * Subset of DeviceInput that only handles pointers and keyboard
+ */
+export type DeviceSourceEvent<T extends DeviceType> = T extends DeviceType.Keyboard
+    ? IKeyboardEvent
+    : T extends DeviceType.Mouse
+    ? IWheelEvent | IPointerEvent
+    : T extends DeviceType.Touch
+    ? IPointerEvent
+    : never;
+
+/**
+ * Class that handles all input for a specific device
+ */
+export class DeviceSource<T extends DeviceType> {
+    // Public Members
+    /**
+     * Observable to handle device input changes per device
+     */
+    public readonly onInputChangedObservable = new Observable<DeviceSourceEvent<T>>();
+
+    // Private Members
+    private readonly _deviceInputSystem: IDeviceInputSystem;
+
+    /**
+     * Default Constructor
+     * @param deviceInputSystem - Reference to DeviceInputSystem
+     * @param deviceType - Type of device
+     * @param deviceSlot - "Slot" or index that device is referenced in
+     */
+    constructor(
+        deviceInputSystem: IDeviceInputSystem,
+        /** Type of device */
+        public readonly deviceType: T,
+        /** "Slot" or index that device is referenced in */
+        public readonly deviceSlot: number = 0
+    ) {
+        this._deviceInputSystem = deviceInputSystem;
+    }
+
+    /**
+     * Get input for specific input
+     * @param inputIndex - index of specific input on device
+     * @returns Input value from DeviceInputSystem
+     */
+    public getInput(inputIndex: DeviceInput<T>): number {
+        return this._deviceInputSystem.pollInput(this.deviceType, this.deviceSlot, inputIndex);
+    }
+}