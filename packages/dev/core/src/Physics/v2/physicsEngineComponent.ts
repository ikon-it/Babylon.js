import type { Nullable } from "../../types";
import type { Observer } from "../../Misc/observable";
import type { Vector3 } from "../../Maths/math.vector";
import { TransformNode } from "../../Meshes/transformNode";
import type { Node } from "../../node";
import type { PhysicsBody } from "./physicsBody";

<<<<<<< HEAD
declare module "../../Meshes/transformNode" {
=======
import "../joinedPhysicsEngineComponent";

declare module "../../Meshes/abstractMesh" {
>>>>>>> 46b049b4
    /**
     *
     */
    /** @internal */
    export interface TransformNode {
        /** @internal */
        _physicsBody: Nullable<PhysicsBody>;

        /**
         * @see
         */
        physicsBody: Nullable<PhysicsBody>;

        /**
         *
         */
        getPhysicsBody(): Nullable<PhysicsBody>;

        /** Apply a physic impulse to the mesh
         * @param force defines the force to apply
         * @param contactPoint defines where to apply the force
         * @returns the current mesh
         */
        applyImpulse(force: Vector3, contactPoint: Vector3): TransformNode;

        /** @internal */
        _disposePhysicsObserver: Nullable<Observer<Node>>;
    }
}

Object.defineProperty(TransformNode.prototype, "physicsBody", {
    get: function (this: TransformNode) {
        return this._physicsBody;
    },
    set: function (this: TransformNode, value: Nullable<PhysicsBody>) {
        if (this._physicsBody === value) {
            return;
        }
        if (this._disposePhysicsObserver) {
            this.onDisposeObservable.remove(this._disposePhysicsObserver);
        }

        this._physicsBody = value;

        if (value) {
            this._disposePhysicsObserver = this.onDisposeObservable.add(() => {
                // Physics
                if (this.physicsBody) {
                    this.physicsBody.dispose(/*!doNotRecurse*/);
                    this.physicsBody = null;
                }
            });
        }
    },
    enumerable: true,
    configurable: true,
});

/**
 * Gets the current physics body
 * @returns a physics body or null
 */
/** @internal */
TransformNode.prototype.getPhysicsBody = function (): Nullable<PhysicsBody> {
    return this.physicsBody;
};

/**
 * Apply a physic impulse to the mesh
 * @param force defines the force to apply
 * @param contactPoint defines where to apply the force
 * @returns the current mesh
 * @see https://doc.babylonjs.com/features/featuresDeepDive/physics/usingPhysicsEngine
 */
/** @internal */
TransformNode.prototype.applyImpulse = function (force: Vector3, contactPoint: Vector3): TransformNode {
    if (!this.physicsBody) {
        throw new Error("No Physics Body for TransformNode");
    }
    this.physicsBody.applyImpulse(force, contactPoint);
    return this;
};
<|MERGE_RESOLUTION|>--- conflicted
+++ resolved
@@ -1,96 +1,93 @@
-import type { Nullable } from "../../types";
-import type { Observer } from "../../Misc/observable";
-import type { Vector3 } from "../../Maths/math.vector";
-import { TransformNode } from "../../Meshes/transformNode";
-import type { Node } from "../../node";
-import type { PhysicsBody } from "./physicsBody";
-
-<<<<<<< HEAD
-declare module "../../Meshes/transformNode" {
-=======
-import "../joinedPhysicsEngineComponent";
-
-declare module "../../Meshes/abstractMesh" {
->>>>>>> 46b049b4
-    /**
-     *
-     */
-    /** @internal */
-    export interface TransformNode {
-        /** @internal */
-        _physicsBody: Nullable<PhysicsBody>;
-
-        /**
-         * @see
-         */
-        physicsBody: Nullable<PhysicsBody>;
-
-        /**
-         *
-         */
-        getPhysicsBody(): Nullable<PhysicsBody>;
-
-        /** Apply a physic impulse to the mesh
-         * @param force defines the force to apply
-         * @param contactPoint defines where to apply the force
-         * @returns the current mesh
-         */
-        applyImpulse(force: Vector3, contactPoint: Vector3): TransformNode;
-
-        /** @internal */
-        _disposePhysicsObserver: Nullable<Observer<Node>>;
-    }
-}
-
-Object.defineProperty(TransformNode.prototype, "physicsBody", {
-    get: function (this: TransformNode) {
-        return this._physicsBody;
-    },
-    set: function (this: TransformNode, value: Nullable<PhysicsBody>) {
-        if (this._physicsBody === value) {
-            return;
-        }
-        if (this._disposePhysicsObserver) {
-            this.onDisposeObservable.remove(this._disposePhysicsObserver);
-        }
-
-        this._physicsBody = value;
-
-        if (value) {
-            this._disposePhysicsObserver = this.onDisposeObservable.add(() => {
-                // Physics
-                if (this.physicsBody) {
-                    this.physicsBody.dispose(/*!doNotRecurse*/);
-                    this.physicsBody = null;
-                }
-            });
-        }
-    },
-    enumerable: true,
-    configurable: true,
-});
-
-/**
- * Gets the current physics body
- * @returns a physics body or null
- */
-/** @internal */
-TransformNode.prototype.getPhysicsBody = function (): Nullable<PhysicsBody> {
-    return this.physicsBody;
-};
-
-/**
- * Apply a physic impulse to the mesh
- * @param force defines the force to apply
- * @param contactPoint defines where to apply the force
- * @returns the current mesh
- * @see https://doc.babylonjs.com/features/featuresDeepDive/physics/usingPhysicsEngine
- */
-/** @internal */
-TransformNode.prototype.applyImpulse = function (force: Vector3, contactPoint: Vector3): TransformNode {
-    if (!this.physicsBody) {
-        throw new Error("No Physics Body for TransformNode");
-    }
-    this.physicsBody.applyImpulse(force, contactPoint);
-    return this;
-};
+import type { Nullable } from "../../types";
+import type { Observer } from "../../Misc/observable";
+import type { Vector3 } from "../../Maths/math.vector";
+import { TransformNode } from "../../Meshes/transformNode";
+import type { Node } from "../../node";
+import type { PhysicsBody } from "./physicsBody";
+
+
+import "../joinedPhysicsEngineComponent";
+
+declare module "../../Meshes/transformNode" {
+    /**
+     *
+     */
+    /** @internal */
+    export interface TransformNode {
+        /** @internal */
+        _physicsBody: Nullable<PhysicsBody>;
+
+        /**
+         * @see
+         */
+        physicsBody: Nullable<PhysicsBody>;
+
+        /**
+         *
+         */
+        getPhysicsBody(): Nullable<PhysicsBody>;
+
+        /** Apply a physic impulse to the mesh
+         * @param force defines the force to apply
+         * @param contactPoint defines where to apply the force
+         * @returns the current mesh
+         */
+        applyImpulse(force: Vector3, contactPoint: Vector3): TransformNode;
+
+        /** @internal */
+        _disposePhysicsObserver: Nullable<Observer<Node>>;
+    }
+}
+
+Object.defineProperty(TransformNode.prototype, "physicsBody", {
+    get: function (this: TransformNode) {
+        return this._physicsBody;
+    },
+    set: function (this: TransformNode, value: Nullable<PhysicsBody>) {
+        if (this._physicsBody === value) {
+            return;
+        }
+        if (this._disposePhysicsObserver) {
+            this.onDisposeObservable.remove(this._disposePhysicsObserver);
+        }
+
+        this._physicsBody = value;
+
+        if (value) {
+            this._disposePhysicsObserver = this.onDisposeObservable.add(() => {
+                // Physics
+                if (this.physicsBody) {
+                    this.physicsBody.dispose(/*!doNotRecurse*/);
+                    this.physicsBody = null;
+                }
+            });
+        }
+    },
+    enumerable: true,
+    configurable: true,
+});
+
+/**
+ * Gets the current physics body
+ * @returns a physics body or null
+ */
+/** @internal */
+TransformNode.prototype.getPhysicsBody = function (): Nullable<PhysicsBody> {
+    return this.physicsBody;
+};
+
+/**
+ * Apply a physic impulse to the mesh
+ * @param force defines the force to apply
+ * @param contactPoint defines where to apply the force
+ * @returns the current mesh
+ * @see https://doc.babylonjs.com/features/featuresDeepDive/physics/usingPhysicsEngine
+ */
+/** @internal */
+TransformNode.prototype.applyImpulse = function (force: Vector3, contactPoint: Vector3): TransformNode {
+    if (!this.physicsBody) {
+        throw new Error("No Physics Body for TransformNode");
+    }
+    this.physicsBody.applyImpulse(force, contactPoint);
+    return this;
+};