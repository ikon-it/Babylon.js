precision highp float;

<<<<<<< HEAD
varying vec2 vDecalTC;

uniform sampler2D textureSampler;

void main(void) {
    if (vDecalTC.x < 0. || vDecalTC.x > 1. || vDecalTC.y < 0. || vDecalTC.y > 1.) {
        discard;
    }

    gl_FragColor = texture2D(textureSampler, vDecalTC);
}
=======
varying vec2 vDecalTC; // Texture coordinates from the decal
varying vec2 vUV; // Original UV coordinates

uniform sampler2D textureSampler; // The main texture sampler for decals
uniform sampler2D maskTexture; // The mask texture for seams

void main(void) {
    // Hard-coded texel size for a 1024x1024 texture
    vec2 texelSize = vec2(1.0 / 1024.0, 1.0 / 1024.0);

    // Sample the center pixel and surrounding pixels from the mask texture
    float centerPixel = texture2D(maskTexture, vUV).r;
    float rightPixel = texture2D(maskTexture, vUV + vec2(texelSize.x, 0.0)).r;
    float leftPixel = texture2D(maskTexture, vUV - vec2(texelSize.x, 0.0)).r;
    float topPixel = texture2D(maskTexture, vUV + vec2(0.0, texelSize.y)).r;
    float bottomPixel = texture2D(maskTexture, vUV - vec2(0.0, texelSize.y)).r;

    // Check if the current pixel is near a seam
    bool nearSeam = centerPixel >= 0.5 && (rightPixel < 0.5 || leftPixel < 0.5 || topPixel < 0.5 || bottomPixel < 0.5);

    // Sample the decal texture
    vec4 decalColor = texture2D(textureSampler, vDecalTC);

    // Determine if the pixel is part of a decal (non-transparent pixel in the decal texture)
    bool isDecal = decalColor.a > 0.5;

    // Apply edge bleeding
    if (isDecal && nearSeam) {
        gl_FragColor = vec4(0.0, 1.0, 0.0, 1.0); // Draw green line over the seam
    } else {
        gl_FragColor = decalColor;
    }
}

>>>>>>> 5d1619a9
<|MERGE_RESOLUTION|>--- conflicted
+++ resolved
@@ -1,50 +1,13 @@
-precision highp float;
-
-<<<<<<< HEAD
-varying vec2 vDecalTC;
-
-uniform sampler2D textureSampler;
-
-void main(void) {
-    if (vDecalTC.x < 0. || vDecalTC.x > 1. || vDecalTC.y < 0. || vDecalTC.y > 1.) {
-        discard;
-    }
-
-    gl_FragColor = texture2D(textureSampler, vDecalTC);
-}
-=======
-varying vec2 vDecalTC; // Texture coordinates from the decal
-varying vec2 vUV; // Original UV coordinates
-
-uniform sampler2D textureSampler; // The main texture sampler for decals
-uniform sampler2D maskTexture; // The mask texture for seams
-
-void main(void) {
-    // Hard-coded texel size for a 1024x1024 texture
-    vec2 texelSize = vec2(1.0 / 1024.0, 1.0 / 1024.0);
-
-    // Sample the center pixel and surrounding pixels from the mask texture
-    float centerPixel = texture2D(maskTexture, vUV).r;
-    float rightPixel = texture2D(maskTexture, vUV + vec2(texelSize.x, 0.0)).r;
-    float leftPixel = texture2D(maskTexture, vUV - vec2(texelSize.x, 0.0)).r;
-    float topPixel = texture2D(maskTexture, vUV + vec2(0.0, texelSize.y)).r;
-    float bottomPixel = texture2D(maskTexture, vUV - vec2(0.0, texelSize.y)).r;
-
-    // Check if the current pixel is near a seam
-    bool nearSeam = centerPixel >= 0.5 && (rightPixel < 0.5 || leftPixel < 0.5 || topPixel < 0.5 || bottomPixel < 0.5);
-
-    // Sample the decal texture
-    vec4 decalColor = texture2D(textureSampler, vDecalTC);
-
-    // Determine if the pixel is part of a decal (non-transparent pixel in the decal texture)
-    bool isDecal = decalColor.a > 0.5;
-
-    // Apply edge bleeding
-    if (isDecal && nearSeam) {
-        gl_FragColor = vec4(0.0, 1.0, 0.0, 1.0); // Draw green line over the seam
-    } else {
-        gl_FragColor = decalColor;
-    }
-}
-
->>>>>>> 5d1619a9
+precision highp float;
+
+varying vec2 vDecalTC;
+
+uniform sampler2D textureSampler;
+
+void main(void) {
+    if (vDecalTC.x < 0. || vDecalTC.x > 1. || vDecalTC.y < 0. || vDecalTC.y > 1.) {
+        discard;
+    }
+
+    gl_FragColor = texture2D(textureSampler, vDecalTC);
+}