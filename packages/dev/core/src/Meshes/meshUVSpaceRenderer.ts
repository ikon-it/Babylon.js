//@ts-nocheck
import type { Texture } from "core/Materials/Textures/texture";
import type { Vector3 } from "core/Maths/math.vector";
import type { Scene } from "core/scene";
import type { AbstractMesh } from "./abstractMesh";
import type { ThinTexture } from "core/Materials/Textures/thinTexture";
import type { BaseTexture } from "core/Materials/Textures/baseTexture";
import type { Nullable } from "core/types";
import { Matrix } from "core/Maths/math.vector";
import { Constants } from "core/Engines/constants";
import { ShaderMaterial } from "core/Materials/shaderMaterial";
import { RenderTargetTexture } from "core/Materials/Textures/renderTargetTexture";
import {  Color4 } from "core/Maths/math.color";

import "../Shaders/meshUVSpaceRenderer.vertex";
import "../Shaders/meshUVSpaceRenderer.fragment";

import "../Shaders/meshUVSpaceRendererMasker.vertex";
import "../Shaders/meshUVSpaceRendererMasker.fragment";

<<<<<<< HEAD
import "../Shaders/meshUVSpaceRendererFinaliser.fragment";
import "../Shaders/meshUVSpaceRendererFinaliser.vertex";
// import { MeshBuilder } from "./meshBuilder";
import type { PBRMaterial} from "..";
// import { TextureFormat } from "..";
=======
import "../Shaders/meshUVSpaceRendererSeam.fragment";

import "../Shaders/meshUVSpaceRendererCombine.vertex";
import "../Shaders/meshUVSpaceRendererCombine.fragment";

import { MeshBuilder } from "./meshBuilder";
import { PBRMaterial } from "..";
>>>>>>> 5d1619a9


declare module "../scene" {
    /**
     *
     */
    export interface Scene {
        /** @internal */
        _meshUVSpaceRendererShader: Nullable<ShaderMaterial>;
    }
}

/**
 * Options for the MeshUVSpaceRenderer
 * @since 5.49.1
 */
export interface IMeshUVSpaceRendererOptions {
    /**
     * Width of the texture. Default: 1024
     */
    width?: number;
    /**
     * Height of the texture. Default: 1024
     */
    height?: number;
    /**
     * Type of the texture. Default: Constants.TEXTURETYPE_UNSIGNED_BYTE
     */
    textureType?: number;
    /**
     * Generate mip maps. Default: true
     */
    generateMipMaps?: boolean;
    /**
     * Optimize UV allocation. Default: true
     * If you plan to use the texture as a decal map and rotate / offset the texture, you should set this to false
     */
    optimizeUVAllocation?: boolean;
}

/**
 * Class used to render in the mesh UV space
 * @since 5.49.1
 */
export class MeshUVSpaceRenderer {
    private _mesh: AbstractMesh;
    private _scene: Scene;
    private _options: Required<IMeshUVSpaceRendererOptions>;
    private _textureCreatedInternally = false;
    /**
     *
     */
    _maskTexture: any;
<<<<<<< HEAD
    /**
     *
     */
    _finalTexture: any;
=======
    private _seamTexture: any;
>>>>>>> 5d1619a9

    private static _GetShader(scene: Scene): ShaderMaterial {
        if (!scene._meshUVSpaceRendererShader) {
            const shader = new ShaderMaterial(
                "meshUVSpaceRendererShader",
                scene,
                {
                    vertex: "meshUVSpaceRenderer",
                    fragment: "meshUVSpaceRenderer",
                },
                {
                    attributes: ["position", "normal", "uv"],
                    uniforms: ["world", "projMatrix", "texelSize"],
                    samplers: ["textureSampler", "maskTexture"],
                    needAlphaBlending: true,
                }
            );
            shader.backFaceCulling = false;
            shader.alphaMode = Constants.ALPHA_COMBINE;

            scene.onDisposeObservable.add(() => {
                scene._meshUVSpaceRendererShader?.dispose();
                scene._meshUVSpaceRendererShader = null;
            });

            scene._meshUVSpaceRendererShader = shader;
        }

        return scene._meshUVSpaceRendererShader;
    }

    private static _IsRenderTargetTexture(texture: ThinTexture | RenderTargetTexture): texture is RenderTargetTexture {
        return (texture as RenderTargetTexture).renderList !== undefined;
    }

    /**
     * Clear color of the texture
     */
    public clearColor = new Color4(0, 0, 0, 0);

    /**
     * Target texture used for rendering
     * If you don't set the property, a RenderTargetTexture will be created internally given the options provided to the constructor.
     * If you provide a RenderTargetTexture, it will be used directly.
     */
    public texture: Texture;

    /**
     * Creates a new MeshUVSpaceRenderer
     * @param mesh The mesh used for the source UV space
     * @param scene The scene the mesh belongs to
     * @param options The options to use when creating the texture
     */
    constructor(mesh: AbstractMesh, scene: Scene, options?: IMeshUVSpaceRendererOptions) {
        this._mesh = mesh;
        this._scene = scene;
        this._options = {
            width: 1024,
            height: 1024,
            textureType: Constants.TEXTURETYPE_UNSIGNED_BYTE,
            generateMipMaps: true,
            optimizeUVAllocation: true,
            ...options,
        };
    }

    /**
     * Checks if the texture is ready to be used
     * @returns true if the texture is ready to be used
     */
    public isReady(): boolean {
        if (!this.texture) {
            this._createDiffuseRTT();
        }

        return MeshUVSpaceRenderer._IsRenderTargetTexture(this.texture) ? this.texture.isReadyForRendering() : this.texture.isReady();
    }

/**
     * Projects and renders a texture in the mesh UV space
     * @param texture The texture
     * @param position The position of the center of projection (world space coordinates)
     * @param normal The direction of the projection (world space coordinates)
     * @param size The size of the projection
     * @param angle The rotation angle around the direction of the projection
     */
    public renderTextureOLD(texture: BaseTexture, position: Vector3, normal: Vector3, size: Vector3, angle = 0): void {
        if (!this.texture) {
            this._createDiffuseRTT();
        }

        if (MeshUVSpaceRenderer._IsRenderTargetTexture(this.texture)) {
            const matrix = this._createProjectionMatrix(position, normal, size, angle);
            const shader = MeshUVSpaceRenderer._GetShader(this._scene);

            shader.setTexture("textureSampler", texture);
            shader.setMatrix("projMatrix", matrix);

            this.texture.render();
        }
    }

    // Method to use the mask texture to fix UV seams
    public async renderTexture(texture: BaseTexture, position: Vector3, normal: Vector3, size: Vector3, angle = 0): void {
        // Ensure the mask texture is ready for seam fixing
        //todo flag
        await this._createMaskTexture();

        this._createSeamTexture();

        // Create the diffuse render target texture if it doesn't exist
        if (!this.decalTexture) {
            this._createDiffuseRTT();
        }

        const plane = MeshBuilder.CreatePlane("image", {size: 1},  this._scene);
        const pbr = new PBRMaterial("P", this._scene);
        pbr.roughness = 1;
        pbr.emissiveTexture = this._maskTexture;
        pbr.emissiveIntensity = 1;
        pbr.emissiveColor = new Color3(1, 1, 1);
        pbr.albedoTexture = this._maskTexture;
        plane.material = pbr;
        pbr.disableLighting = true;

        const plane2 = MeshBuilder.CreatePlane("image", {size: 1},  this._scene);
        const pbr2 = new PBRMaterial("P2", this._scene);
        pbr2.roughness = 1;
        pbr2.emissiveTexture = this._seamTexture;
        pbr2.emissiveIntensity = 1;
        pbr2.emissiveColor = new Color3(1, 1, 1);
        pbr2.albedoTexture = this._seamTexture;
        plane2.material = pbr2;
        pbr2.disableLighting = true;
        plane2.position.y -= 1;

        // Prepare the shader with the decal texture, mask texture, and necessary uniforms
        const shader = MeshUVSpaceRenderer._GetShader(this._scene);
        shader.setTexture("textureSampler", texture); // Decal texture
        shader.setTexture("maskTexture", this._maskTexture); // Mask texture for seam fixing
<<<<<<< HEAD

        
        // const plane2 = MeshBuilder.CreateSphere("image", {diameter:0.2},  this._scene);
        // const pbr2 = new PBRMaterial("P", this._scene);
        // pbr2.roughness = 1;
        // // pbr2.emissiveTexture = this._maskTexture;
        // // pbr2.emissiveIntensity = 1;
        // // pbr2.emissiveColor = new Color3(1, 1, 1);
        // // pbr2.albedoTexture = this._maskTexture;
        // plane2.material = shader;
        // pbr2.disableLighting = true;
        // this.finalTexture = 
=======
        shader.setTexture("seamTexture", this._seamTexture); // Mask texture for seam fixing
        //todo use this
        shader.setVector2("texelSize", new Vector2(1.0 / this._options.width, 1.0 / this._options.height));
>>>>>>> 5d1619a9

        // Calculate and set the projection matrix
        const projectionMatrix = this._createProjectionMatrix(position, normal, size, angle);
        shader.setMatrix("projMatrix", projectionMatrix);
<<<<<<< HEAD

        if (MeshUVSpaceRenderer._IsRenderTargetTexture(this.decalTexture)) {
            this.decalTexture.render();
=======
        // this.texture = this._maskTexture;
        // Render the decal with the updated material that includes seam fix logic
        if (MeshUVSpaceRenderer._IsRenderTargetTexture(this.texture)) {
            this.texture.render();
>>>>>>> 5d1619a9
        }

        this._createFinalTexture();
    }

    private combineTextures(t1: RenderTargetTexture, t2: RenderTargetTexture): void { 
        const shaderMaterial = new ShaderMaterial("shaderMaterial", this._scene, {
            vertex: "custom",   // Replace with your vertex shader path or string
            fragment: "custom", // Replace with your fragment shader path or string
        }, {
            attributes: ["position", "uv"],
            uniforms: ["worldViewProjection", "texture1", "texture2", "blendFactor"]
        });
        
        // Assign textures
        shaderMaterial.setTexture("texture1", t1);
        shaderMaterial.setTexture("texture2", t2);
        
        // Set blend factor (0.0 to 1.0)
        shaderMaterial.setFloat("blendFactor", 0.5);
        
        // Create a plane and apply the material
        const plane = MeshBuilder.CreatePlane("plane", {size: 1}, this._scene);
        plane.material = shaderMaterial;
    }

    private _createMaskTexture(): void {
        if (this._maskTexture) {
            return; // Mask texture already created
        }  
        try {

            this._scene.clearColor = new Color4(0,0,0,1);
            // Create a new render target texture for the mask
            this._maskTexture = new RenderTargetTexture(
                "maskTexture",
                { width: this._options.width, height: this._options.height },
                this._scene,
                false, // No mipmaps for the mask texture
                true,
<<<<<<< HEAD
                Constants.TEXTURETYPE_UNSIGNED_BYTE,
                false, undefined, undefined, undefined, undefined, Constants.TEXTUREFORMAT_R
=======
                Constants.TEXTURETYPE_FLOAT
>>>>>>> 5d1619a9
            );
    
            // Set up the mask material
            const maskMaterial = new ShaderMaterial(
                "meshUVSpaceRendererMaskerShader",
                this._scene,
                {
                    vertex: "meshUVSpaceRendererMasker",
                    fragment: "meshUVSpaceRendererMasker",
                },
                {
                    attributes: ["position", "uv"],
                    uniforms: ["worldViewProjection"]
                }
            );

            this._mesh.material = this._mesh.material as PBRMaterial;
            maskMaterial.backFaceCulling = false;
    
            // Render the mesh with the mask material to the mask texture
            this._maskTexture.renderList.push(this._mesh);
            this._maskTexture.setMaterialForRendering(this._mesh, maskMaterial);

            // Ensure the mask texture is updated
            this._maskTexture.refreshRate = RenderTargetTexture.REFRESHRATE_RENDER_ONCE;
            this._scene.customRenderTargets.push(this._maskTexture);
            Promise.resolve();
        } catch (error) {
            console.error("Error creating mask texture:", error);
        }
    }

<<<<<<< HEAD
    private _createFinalTexture(): void {
        if (!this.texture) {
            this.texture = new RenderTargetTexture(
                "finalTexture",
                { width: this._options.width, height: this._options.height },
                this._scene,
                false,
                true,
                this._options.textureType
            );
        }
        
        try {
            this._scene.clearColor = new Color4(0,0,0,1);
            // Set up the mask material
            const maskMaterial = new ShaderMaterial(
                "meshUVSpaceRendererFinaliserShader",
                this._scene,
                {
                    vertex: "meshUVSpaceRendererFinaliser",
                    fragment: "meshUVSpaceRendererFinaliser",
                },
                {
                    attributes: ["position", "uv"],
                    uniforms: ["worldViewProjection"],
                    samplers: ["decalTexture", "maskTexture"]
                }
            );

            this._mesh.material = this._mesh.material as PBRMaterial;
            maskMaterial.setTexture("decalTexture", this.texture);
            maskMaterial.setTexture("maskTexture", this._maskTexture);
            maskMaterial.backFaceCulling = false;
    
            this.texture.renderList.push(this._mesh);
            this.texture.setMaterialForRendering(this._mesh, maskMaterial);

            // Ensure the mask texture is updated
            this._scene.customRenderTargets.push(this.texture);
            this.texture.render();
        } catch (error) {
            console.error("Error creating mask texture:", error);
        }
    }  
=======
    private _createSeamTexture(): void {
        if (this._seamTexture) {
            return; // Seam texture already created
        }
        try {
            this._scene.clearColor = new Color4(0,0,0,1);
            // Create a new render target texture for the mask
            this._seamTexture = new RenderTargetTexture(
                "seamTexture",
                { width: this._options.width, height: this._options.height },
                this._scene,
                false, // No mipmaps for the mask texture
                true,
                this._options.textureType
            );
    
            // Set up the mask material
            const maskMaterial = new ShaderMaterial(
                "meshUVSpaceRendererSeamShader",
                this._scene,
                {
                    vertex: "meshUVSpaceRendererMasker",
                    fragment: "meshUVSpaceRendererSeam",
                },
                {
                    attributes: ["position", "uv"],
                    uniforms: ["worldViewProjection"],
                    samplers: ["maskTexture"]
                }
            );
            maskMaterial.setTexture("maskTexture", this._maskTexture);

            maskMaterial.backFaceCulling = false;
            // Render the mesh with the mask material to the mask texture
            this._seamTexture.renderList.push(this._mesh);
            this._seamTexture.setMaterialForRendering(this._mesh, maskMaterial);
            // Ensure the mask texture is updated
            this._seamTexture.refreshRate = RenderTargetTexture.REFRESHRATE_RENDER_ONCE;
            this._scene.customRenderTargets.push(this._seamTexture);
        } catch (error) {
            console.error("Error creating mask texture:", error);
        }
    }
>>>>>>> 5d1619a9

    /**
     * Clears the texture map
     */
    public clear(): void {
        if (MeshUVSpaceRenderer._IsRenderTargetTexture(this.texture) && this.texture.renderTarget) {
            const engine = this._scene.getEngine();

            engine.bindFramebuffer(this.texture.renderTarget);
            engine.clear(this.clearColor, true, true, true);
            engine.unBindFramebuffer(this.texture.renderTarget);
        }
    }

    /**
     * Disposes of the ressources
     */
    public dispose() {
        if (this._textureCreatedInternally) {
            this.texture.dispose();
            this._textureCreatedInternally = false;
        }
    } 

    private _createDiffuseRTT(): void {
        this._textureCreatedInternally = true;

        const texture = this._createRenderTargetTexture(this._options.width, this._options.height);

        texture.setMaterialForRendering(this._mesh, MeshUVSpaceRenderer._GetShader(this._scene));

        this.decalTexture = texture;
    }

    private _createRenderTargetTexture(width: number, height: number): RenderTargetTexture {
        const rtt = new RenderTargetTexture(
            this._mesh.name + "_uvspaceTexture",
            { width, height },
            this._scene,
            this._options.generateMipMaps,
            true,
            this._options.textureType,
            false,
            this._options.generateMipMaps ? Constants.TEXTURE_TRILINEAR_SAMPLINGMODE : Constants.TEXTURE_BILINEAR_SAMPLINGMODE,
            false,
            false,
            false,
            Constants.TEXTUREFORMAT_RGBA
        );

        rtt.renderParticles = false;
        rtt.optimizeUVAllocation = !!this._options.optimizeUVAllocation;

        rtt.onClearObservable.addOnce(() => {
            this._scene.getEngine().clear(this.clearColor, true, true, true);
            rtt.onClearObservable.add(() => {}); // this disables clearing the texture for the next frames
        });

        rtt.renderList = [this._mesh];

        return rtt;
    }

    private _createProjectionMatrix(position: Vector3, normal: Vector3, size: Vector3, angle = 0): Matrix {
        const yaw = -Math.atan2(normal.z, normal.x) - Math.PI / 2;
        const len = Math.sqrt(normal.x * normal.x + normal.z * normal.z);
        const pitch = Math.atan2(normal.y, len);

        const p = position.add(normal.scale(size.z * 0.5));

        const projWorldMatrix = Matrix.RotationYawPitchRoll(yaw, pitch, angle).multiply(Matrix.Translation(p.x, p.y, p.z));
        const inverseProjWorldMatrix = Matrix.Invert(projWorldMatrix);

        const projMatrix = Matrix.FromArray([2 / size.x, 0, 0, 0, 0, 2 / size.y, 0, 0, 0, 0, 1 / size.z, 0, 0, 0, 0, 1]);

        const screenMatrix = Matrix.FromArray([0.5, 0, 0, 0, 0, 0.5, 0, 0, 0, 0, 1, 0, 0.5, 0.5, 0.0, 1]);

        return inverseProjWorldMatrix.multiply(projMatrix).multiply(screenMatrix);
    }
}
<|MERGE_RESOLUTION|>--- conflicted
+++ resolved
@@ -1,516 +1,443 @@
-//@ts-nocheck
-import type { Texture } from "core/Materials/Textures/texture";
-import type { Vector3 } from "core/Maths/math.vector";
-import type { Scene } from "core/scene";
-import type { AbstractMesh } from "./abstractMesh";
-import type { ThinTexture } from "core/Materials/Textures/thinTexture";
-import type { BaseTexture } from "core/Materials/Textures/baseTexture";
-import type { Nullable } from "core/types";
-import { Matrix } from "core/Maths/math.vector";
-import { Constants } from "core/Engines/constants";
-import { ShaderMaterial } from "core/Materials/shaderMaterial";
-import { RenderTargetTexture } from "core/Materials/Textures/renderTargetTexture";
-import {  Color4 } from "core/Maths/math.color";
-
-import "../Shaders/meshUVSpaceRenderer.vertex";
-import "../Shaders/meshUVSpaceRenderer.fragment";
-
-import "../Shaders/meshUVSpaceRendererMasker.vertex";
-import "../Shaders/meshUVSpaceRendererMasker.fragment";
-
-<<<<<<< HEAD
-import "../Shaders/meshUVSpaceRendererFinaliser.fragment";
-import "../Shaders/meshUVSpaceRendererFinaliser.vertex";
-// import { MeshBuilder } from "./meshBuilder";
-import type { PBRMaterial} from "..";
-// import { TextureFormat } from "..";
-=======
-import "../Shaders/meshUVSpaceRendererSeam.fragment";
-
-import "../Shaders/meshUVSpaceRendererCombine.vertex";
-import "../Shaders/meshUVSpaceRendererCombine.fragment";
-
-import { MeshBuilder } from "./meshBuilder";
-import { PBRMaterial } from "..";
->>>>>>> 5d1619a9
-
-
-declare module "../scene" {
-    /**
-     *
-     */
-    export interface Scene {
-        /** @internal */
-        _meshUVSpaceRendererShader: Nullable<ShaderMaterial>;
-    }
-}
-
-/**
- * Options for the MeshUVSpaceRenderer
- * @since 5.49.1
- */
-export interface IMeshUVSpaceRendererOptions {
-    /**
-     * Width of the texture. Default: 1024
-     */
-    width?: number;
-    /**
-     * Height of the texture. Default: 1024
-     */
-    height?: number;
-    /**
-     * Type of the texture. Default: Constants.TEXTURETYPE_UNSIGNED_BYTE
-     */
-    textureType?: number;
-    /**
-     * Generate mip maps. Default: true
-     */
-    generateMipMaps?: boolean;
-    /**
-     * Optimize UV allocation. Default: true
-     * If you plan to use the texture as a decal map and rotate / offset the texture, you should set this to false
-     */
-    optimizeUVAllocation?: boolean;
-}
-
-/**
- * Class used to render in the mesh UV space
- * @since 5.49.1
- */
-export class MeshUVSpaceRenderer {
-    private _mesh: AbstractMesh;
-    private _scene: Scene;
-    private _options: Required<IMeshUVSpaceRendererOptions>;
-    private _textureCreatedInternally = false;
-    /**
-     *
-     */
-    _maskTexture: any;
-<<<<<<< HEAD
-    /**
-     *
-     */
-    _finalTexture: any;
-=======
-    private _seamTexture: any;
->>>>>>> 5d1619a9
-
-    private static _GetShader(scene: Scene): ShaderMaterial {
-        if (!scene._meshUVSpaceRendererShader) {
-            const shader = new ShaderMaterial(
-                "meshUVSpaceRendererShader",
-                scene,
-                {
-                    vertex: "meshUVSpaceRenderer",
-                    fragment: "meshUVSpaceRenderer",
-                },
-                {
-                    attributes: ["position", "normal", "uv"],
-                    uniforms: ["world", "projMatrix", "texelSize"],
-                    samplers: ["textureSampler", "maskTexture"],
-                    needAlphaBlending: true,
-                }
-            );
-            shader.backFaceCulling = false;
-            shader.alphaMode = Constants.ALPHA_COMBINE;
-
-            scene.onDisposeObservable.add(() => {
-                scene._meshUVSpaceRendererShader?.dispose();
-                scene._meshUVSpaceRendererShader = null;
-            });
-
-            scene._meshUVSpaceRendererShader = shader;
-        }
-
-        return scene._meshUVSpaceRendererShader;
-    }
-
-    private static _IsRenderTargetTexture(texture: ThinTexture | RenderTargetTexture): texture is RenderTargetTexture {
-        return (texture as RenderTargetTexture).renderList !== undefined;
-    }
-
-    /**
-     * Clear color of the texture
-     */
-    public clearColor = new Color4(0, 0, 0, 0);
-
-    /**
-     * Target texture used for rendering
-     * If you don't set the property, a RenderTargetTexture will be created internally given the options provided to the constructor.
-     * If you provide a RenderTargetTexture, it will be used directly.
-     */
-    public texture: Texture;
-
-    /**
-     * Creates a new MeshUVSpaceRenderer
-     * @param mesh The mesh used for the source UV space
-     * @param scene The scene the mesh belongs to
-     * @param options The options to use when creating the texture
-     */
-    constructor(mesh: AbstractMesh, scene: Scene, options?: IMeshUVSpaceRendererOptions) {
-        this._mesh = mesh;
-        this._scene = scene;
-        this._options = {
-            width: 1024,
-            height: 1024,
-            textureType: Constants.TEXTURETYPE_UNSIGNED_BYTE,
-            generateMipMaps: true,
-            optimizeUVAllocation: true,
-            ...options,
-        };
-    }
-
-    /**
-     * Checks if the texture is ready to be used
-     * @returns true if the texture is ready to be used
-     */
-    public isReady(): boolean {
-        if (!this.texture) {
-            this._createDiffuseRTT();
-        }
-
-        return MeshUVSpaceRenderer._IsRenderTargetTexture(this.texture) ? this.texture.isReadyForRendering() : this.texture.isReady();
-    }
-
-/**
-     * Projects and renders a texture in the mesh UV space
-     * @param texture The texture
-     * @param position The position of the center of projection (world space coordinates)
-     * @param normal The direction of the projection (world space coordinates)
-     * @param size The size of the projection
-     * @param angle The rotation angle around the direction of the projection
-     */
-    public renderTextureOLD(texture: BaseTexture, position: Vector3, normal: Vector3, size: Vector3, angle = 0): void {
-        if (!this.texture) {
-            this._createDiffuseRTT();
-        }
-
-        if (MeshUVSpaceRenderer._IsRenderTargetTexture(this.texture)) {
-            const matrix = this._createProjectionMatrix(position, normal, size, angle);
-            const shader = MeshUVSpaceRenderer._GetShader(this._scene);
-
-            shader.setTexture("textureSampler", texture);
-            shader.setMatrix("projMatrix", matrix);
-
-            this.texture.render();
-        }
-    }
-
-    // Method to use the mask texture to fix UV seams
-    public async renderTexture(texture: BaseTexture, position: Vector3, normal: Vector3, size: Vector3, angle = 0): void {
-        // Ensure the mask texture is ready for seam fixing
-        //todo flag
-        await this._createMaskTexture();
-
-        this._createSeamTexture();
-
-        // Create the diffuse render target texture if it doesn't exist
-        if (!this.decalTexture) {
-            this._createDiffuseRTT();
-        }
-
-        const plane = MeshBuilder.CreatePlane("image", {size: 1},  this._scene);
-        const pbr = new PBRMaterial("P", this._scene);
-        pbr.roughness = 1;
-        pbr.emissiveTexture = this._maskTexture;
-        pbr.emissiveIntensity = 1;
-        pbr.emissiveColor = new Color3(1, 1, 1);
-        pbr.albedoTexture = this._maskTexture;
-        plane.material = pbr;
-        pbr.disableLighting = true;
-
-        const plane2 = MeshBuilder.CreatePlane("image", {size: 1},  this._scene);
-        const pbr2 = new PBRMaterial("P2", this._scene);
-        pbr2.roughness = 1;
-        pbr2.emissiveTexture = this._seamTexture;
-        pbr2.emissiveIntensity = 1;
-        pbr2.emissiveColor = new Color3(1, 1, 1);
-        pbr2.albedoTexture = this._seamTexture;
-        plane2.material = pbr2;
-        pbr2.disableLighting = true;
-        plane2.position.y -= 1;
-
-        // Prepare the shader with the decal texture, mask texture, and necessary uniforms
-        const shader = MeshUVSpaceRenderer._GetShader(this._scene);
-        shader.setTexture("textureSampler", texture); // Decal texture
-        shader.setTexture("maskTexture", this._maskTexture); // Mask texture for seam fixing
-<<<<<<< HEAD
-
-        
-        // const plane2 = MeshBuilder.CreateSphere("image", {diameter:0.2},  this._scene);
-        // const pbr2 = new PBRMaterial("P", this._scene);
-        // pbr2.roughness = 1;
-        // // pbr2.emissiveTexture = this._maskTexture;
-        // // pbr2.emissiveIntensity = 1;
-        // // pbr2.emissiveColor = new Color3(1, 1, 1);
-        // // pbr2.albedoTexture = this._maskTexture;
-        // plane2.material = shader;
-        // pbr2.disableLighting = true;
-        // this.finalTexture = 
-=======
-        shader.setTexture("seamTexture", this._seamTexture); // Mask texture for seam fixing
-        //todo use this
-        shader.setVector2("texelSize", new Vector2(1.0 / this._options.width, 1.0 / this._options.height));
->>>>>>> 5d1619a9
-
-        // Calculate and set the projection matrix
-        const projectionMatrix = this._createProjectionMatrix(position, normal, size, angle);
-        shader.setMatrix("projMatrix", projectionMatrix);
-<<<<<<< HEAD
-
-        if (MeshUVSpaceRenderer._IsRenderTargetTexture(this.decalTexture)) {
-            this.decalTexture.render();
-=======
-        // this.texture = this._maskTexture;
-        // Render the decal with the updated material that includes seam fix logic
-        if (MeshUVSpaceRenderer._IsRenderTargetTexture(this.texture)) {
-            this.texture.render();
->>>>>>> 5d1619a9
-        }
-
-        this._createFinalTexture();
-    }
-
-    private combineTextures(t1: RenderTargetTexture, t2: RenderTargetTexture): void { 
-        const shaderMaterial = new ShaderMaterial("shaderMaterial", this._scene, {
-            vertex: "custom",   // Replace with your vertex shader path or string
-            fragment: "custom", // Replace with your fragment shader path or string
-        }, {
-            attributes: ["position", "uv"],
-            uniforms: ["worldViewProjection", "texture1", "texture2", "blendFactor"]
-        });
-        
-        // Assign textures
-        shaderMaterial.setTexture("texture1", t1);
-        shaderMaterial.setTexture("texture2", t2);
-        
-        // Set blend factor (0.0 to 1.0)
-        shaderMaterial.setFloat("blendFactor", 0.5);
-        
-        // Create a plane and apply the material
-        const plane = MeshBuilder.CreatePlane("plane", {size: 1}, this._scene);
-        plane.material = shaderMaterial;
-    }
-
-    private _createMaskTexture(): void {
-        if (this._maskTexture) {
-            return; // Mask texture already created
-        }  
-        try {
-
-            this._scene.clearColor = new Color4(0,0,0,1);
-            // Create a new render target texture for the mask
-            this._maskTexture = new RenderTargetTexture(
-                "maskTexture",
-                { width: this._options.width, height: this._options.height },
-                this._scene,
-                false, // No mipmaps for the mask texture
-                true,
-<<<<<<< HEAD
-                Constants.TEXTURETYPE_UNSIGNED_BYTE,
-                false, undefined, undefined, undefined, undefined, Constants.TEXTUREFORMAT_R
-=======
-                Constants.TEXTURETYPE_FLOAT
->>>>>>> 5d1619a9
-            );
-    
-            // Set up the mask material
-            const maskMaterial = new ShaderMaterial(
-                "meshUVSpaceRendererMaskerShader",
-                this._scene,
-                {
-                    vertex: "meshUVSpaceRendererMasker",
-                    fragment: "meshUVSpaceRendererMasker",
-                },
-                {
-                    attributes: ["position", "uv"],
-                    uniforms: ["worldViewProjection"]
-                }
-            );
-
-            this._mesh.material = this._mesh.material as PBRMaterial;
-            maskMaterial.backFaceCulling = false;
-    
-            // Render the mesh with the mask material to the mask texture
-            this._maskTexture.renderList.push(this._mesh);
-            this._maskTexture.setMaterialForRendering(this._mesh, maskMaterial);
-
-            // Ensure the mask texture is updated
-            this._maskTexture.refreshRate = RenderTargetTexture.REFRESHRATE_RENDER_ONCE;
-            this._scene.customRenderTargets.push(this._maskTexture);
-            Promise.resolve();
-        } catch (error) {
-            console.error("Error creating mask texture:", error);
-        }
-    }
-
-<<<<<<< HEAD
-    private _createFinalTexture(): void {
-        if (!this.texture) {
-            this.texture = new RenderTargetTexture(
-                "finalTexture",
-                { width: this._options.width, height: this._options.height },
-                this._scene,
-                false,
-                true,
-                this._options.textureType
-            );
-        }
-        
-        try {
-            this._scene.clearColor = new Color4(0,0,0,1);
-            // Set up the mask material
-            const maskMaterial = new ShaderMaterial(
-                "meshUVSpaceRendererFinaliserShader",
-                this._scene,
-                {
-                    vertex: "meshUVSpaceRendererFinaliser",
-                    fragment: "meshUVSpaceRendererFinaliser",
-                },
-                {
-                    attributes: ["position", "uv"],
-                    uniforms: ["worldViewProjection"],
-                    samplers: ["decalTexture", "maskTexture"]
-                }
-            );
-
-            this._mesh.material = this._mesh.material as PBRMaterial;
-            maskMaterial.setTexture("decalTexture", this.texture);
-            maskMaterial.setTexture("maskTexture", this._maskTexture);
-            maskMaterial.backFaceCulling = false;
-    
-            this.texture.renderList.push(this._mesh);
-            this.texture.setMaterialForRendering(this._mesh, maskMaterial);
-
-            // Ensure the mask texture is updated
-            this._scene.customRenderTargets.push(this.texture);
-            this.texture.render();
-        } catch (error) {
-            console.error("Error creating mask texture:", error);
-        }
-    }  
-=======
-    private _createSeamTexture(): void {
-        if (this._seamTexture) {
-            return; // Seam texture already created
-        }
-        try {
-            this._scene.clearColor = new Color4(0,0,0,1);
-            // Create a new render target texture for the mask
-            this._seamTexture = new RenderTargetTexture(
-                "seamTexture",
-                { width: this._options.width, height: this._options.height },
-                this._scene,
-                false, // No mipmaps for the mask texture
-                true,
-                this._options.textureType
-            );
-    
-            // Set up the mask material
-            const maskMaterial = new ShaderMaterial(
-                "meshUVSpaceRendererSeamShader",
-                this._scene,
-                {
-                    vertex: "meshUVSpaceRendererMasker",
-                    fragment: "meshUVSpaceRendererSeam",
-                },
-                {
-                    attributes: ["position", "uv"],
-                    uniforms: ["worldViewProjection"],
-                    samplers: ["maskTexture"]
-                }
-            );
-            maskMaterial.setTexture("maskTexture", this._maskTexture);
-
-            maskMaterial.backFaceCulling = false;
-            // Render the mesh with the mask material to the mask texture
-            this._seamTexture.renderList.push(this._mesh);
-            this._seamTexture.setMaterialForRendering(this._mesh, maskMaterial);
-            // Ensure the mask texture is updated
-            this._seamTexture.refreshRate = RenderTargetTexture.REFRESHRATE_RENDER_ONCE;
-            this._scene.customRenderTargets.push(this._seamTexture);
-        } catch (error) {
-            console.error("Error creating mask texture:", error);
-        }
-    }
->>>>>>> 5d1619a9
-
-    /**
-     * Clears the texture map
-     */
-    public clear(): void {
-        if (MeshUVSpaceRenderer._IsRenderTargetTexture(this.texture) && this.texture.renderTarget) {
-            const engine = this._scene.getEngine();
-
-            engine.bindFramebuffer(this.texture.renderTarget);
-            engine.clear(this.clearColor, true, true, true);
-            engine.unBindFramebuffer(this.texture.renderTarget);
-        }
-    }
-
-    /**
-     * Disposes of the ressources
-     */
-    public dispose() {
-        if (this._textureCreatedInternally) {
-            this.texture.dispose();
-            this._textureCreatedInternally = false;
-        }
-    } 
-
-    private _createDiffuseRTT(): void {
-        this._textureCreatedInternally = true;
-
-        const texture = this._createRenderTargetTexture(this._options.width, this._options.height);
-
-        texture.setMaterialForRendering(this._mesh, MeshUVSpaceRenderer._GetShader(this._scene));
-
-        this.decalTexture = texture;
-    }
-
-    private _createRenderTargetTexture(width: number, height: number): RenderTargetTexture {
-        const rtt = new RenderTargetTexture(
-            this._mesh.name + "_uvspaceTexture",
-            { width, height },
-            this._scene,
-            this._options.generateMipMaps,
-            true,
-            this._options.textureType,
-            false,
-            this._options.generateMipMaps ? Constants.TEXTURE_TRILINEAR_SAMPLINGMODE : Constants.TEXTURE_BILINEAR_SAMPLINGMODE,
-            false,
-            false,
-            false,
-            Constants.TEXTUREFORMAT_RGBA
-        );
-
-        rtt.renderParticles = false;
-        rtt.optimizeUVAllocation = !!this._options.optimizeUVAllocation;
-
-        rtt.onClearObservable.addOnce(() => {
-            this._scene.getEngine().clear(this.clearColor, true, true, true);
-            rtt.onClearObservable.add(() => {}); // this disables clearing the texture for the next frames
-        });
-
-        rtt.renderList = [this._mesh];
-
-        return rtt;
-    }
-
-    private _createProjectionMatrix(position: Vector3, normal: Vector3, size: Vector3, angle = 0): Matrix {
-        const yaw = -Math.atan2(normal.z, normal.x) - Math.PI / 2;
-        const len = Math.sqrt(normal.x * normal.x + normal.z * normal.z);
-        const pitch = Math.atan2(normal.y, len);
-
-        const p = position.add(normal.scale(size.z * 0.5));
-
-        const projWorldMatrix = Matrix.RotationYawPitchRoll(yaw, pitch, angle).multiply(Matrix.Translation(p.x, p.y, p.z));
-        const inverseProjWorldMatrix = Matrix.Invert(projWorldMatrix);
-
-        const projMatrix = Matrix.FromArray([2 / size.x, 0, 0, 0, 0, 2 / size.y, 0, 0, 0, 0, 1 / size.z, 0, 0, 0, 0, 1]);
-
-        const screenMatrix = Matrix.FromArray([0.5, 0, 0, 0, 0, 0.5, 0, 0, 0, 0, 1, 0, 0.5, 0.5, 0.0, 1]);
-
-        return inverseProjWorldMatrix.multiply(projMatrix).multiply(screenMatrix);
-    }
-}
+//@ts-nocheck
+import type { Texture } from "core/Materials/Textures/texture";
+import type { Vector3 } from "core/Maths/math.vector";
+import type { Scene } from "core/scene";
+import type { AbstractMesh } from "./abstractMesh";
+import type { ThinTexture } from "core/Materials/Textures/thinTexture";
+import type { BaseTexture } from "core/Materials/Textures/baseTexture";
+import type { Nullable } from "core/types";
+import { Matrix } from "core/Maths/math.vector";
+import { Constants } from "core/Engines/constants";
+import { ShaderMaterial } from "core/Materials/shaderMaterial";
+import { RenderTargetTexture } from "core/Materials/Textures/renderTargetTexture";
+import {  Color4 } from "core/Maths/math.color";
+
+import "../Shaders/meshUVSpaceRenderer.vertex";
+import "../Shaders/meshUVSpaceRenderer.fragment";
+
+import "../Shaders/meshUVSpaceRendererMasker.vertex";
+import "../Shaders/meshUVSpaceRendererMasker.fragment";
+
+import "../Shaders/meshUVSpaceRendererFinaliser.fragment";
+import "../Shaders/meshUVSpaceRendererFinaliser.vertex";
+// import { MeshBuilder } from "./meshBuilder";
+import { PBRMaterial} from "..";
+// import { TextureFormat } from "..";
+
+
+declare module "../scene" {
+    /**
+     *
+     */
+    export interface Scene {
+        /** @internal */
+        _meshUVSpaceRendererShader: Nullable<ShaderMaterial>;
+    }
+}
+
+/**
+ * Options for the MeshUVSpaceRenderer
+ * @since 5.49.1
+ */
+export interface IMeshUVSpaceRendererOptions {
+    /**
+     * Width of the texture. Default: 1024
+     */
+    width?: number;
+    /**
+     * Height of the texture. Default: 1024
+     */
+    height?: number;
+    /**
+     * Type of the texture. Default: Constants.TEXTURETYPE_UNSIGNED_BYTE
+     */
+    textureType?: number;
+    /**
+     * Generate mip maps. Default: true
+     */
+    generateMipMaps?: boolean;
+    /**
+     * Optimize UV allocation. Default: true
+     * If you plan to use the texture as a decal map and rotate / offset the texture, you should set this to false
+     */
+    optimizeUVAllocation?: boolean;
+}
+
+/**
+ * Class used to render in the mesh UV space
+ * @since 5.49.1
+ */
+export class MeshUVSpaceRenderer {
+    private _mesh: AbstractMesh;
+    private _scene: Scene;
+    private _options: Required<IMeshUVSpaceRendererOptions>;
+    private _textureCreatedInternally = false;
+    /**
+     *
+     */
+    _maskTexture: any;
+    /**
+     *
+     */
+    _finalTexture: any;
+
+    private static _GetShader(scene: Scene): ShaderMaterial {
+        if (!scene._meshUVSpaceRendererShader) {
+            const shader = new ShaderMaterial(
+                "meshUVSpaceRendererShader",
+                scene,
+                {
+                    vertex: "meshUVSpaceRenderer",
+                    fragment: "meshUVSpaceRenderer",
+                },
+                {
+                    attributes: ["position", "normal", "uv"],
+                    uniforms: ["world", "projMatrix", "texelSize"],
+                    samplers: ["textureSampler", "maskTexture"],
+                    needAlphaBlending: true,
+                }
+            );
+            shader.backFaceCulling = false;
+            shader.alphaMode = Constants.ALPHA_COMBINE;
+
+            scene.onDisposeObservable.add(() => {
+                scene._meshUVSpaceRendererShader?.dispose();
+                scene._meshUVSpaceRendererShader = null;
+            });
+
+            scene._meshUVSpaceRendererShader = shader;
+        }
+
+        return scene._meshUVSpaceRendererShader;
+    }
+
+    private static _IsRenderTargetTexture(texture: ThinTexture | RenderTargetTexture): texture is RenderTargetTexture {
+        return (texture as RenderTargetTexture).renderList !== undefined;
+    }
+
+    /**
+     * Clear color of the texture
+     */
+    public clearColor = new Color4(0, 0, 0, 0);
+
+    /**
+     * Target texture used for rendering
+     * If you don't set the property, a RenderTargetTexture will be created internally given the options provided to the constructor.
+     * If you provide a RenderTargetTexture, it will be used directly.
+     */
+    public texture: Texture;
+
+    /**
+     * Creates a new MeshUVSpaceRenderer
+     * @param mesh The mesh used for the source UV space
+     * @param scene The scene the mesh belongs to
+     * @param options The options to use when creating the texture
+     */
+    constructor(mesh: AbstractMesh, scene: Scene, options?: IMeshUVSpaceRendererOptions) {
+        this._mesh = mesh;
+        this._scene = scene;
+        this._options = {
+            width: 1024,
+            height: 1024,
+            textureType: Constants.TEXTURETYPE_UNSIGNED_BYTE,
+            generateMipMaps: true,
+            optimizeUVAllocation: true,
+            ...options,
+        };
+    }
+
+    /**
+     * Checks if the texture is ready to be used
+     * @returns true if the texture is ready to be used
+     */
+    public isReady(): boolean {
+        if (!this.texture) {
+            this._createDiffuseRTT();
+        }
+
+        return MeshUVSpaceRenderer._IsRenderTargetTexture(this.texture) ? this.texture.isReadyForRendering() : this.texture.isReady();
+    }
+
+/**
+     * Projects and renders a texture in the mesh UV space
+     * @param texture The texture
+     * @param position The position of the center of projection (world space coordinates)
+     * @param normal The direction of the projection (world space coordinates)
+     * @param size The size of the projection
+     * @param angle The rotation angle around the direction of the projection
+     */
+    public renderTextureOLD(texture: BaseTexture, position: Vector3, normal: Vector3, size: Vector3, angle = 0): void {
+        if (!this.texture) {
+            this._createDiffuseRTT();
+        }
+
+        if (MeshUVSpaceRenderer._IsRenderTargetTexture(this.texture)) {
+            const matrix = this._createProjectionMatrix(position, normal, size, angle);
+            const shader = MeshUVSpaceRenderer._GetShader(this._scene);
+
+            shader.setTexture("textureSampler", texture);
+            shader.setMatrix("projMatrix", matrix);
+
+            this.texture.render();
+        }
+    }
+
+    // Method to use the mask texture to fix UV seams
+    public async renderTexture(texture: BaseTexture, position: Vector3, normal: Vector3, size: Vector3, angle = 0): void {
+        // Ensure the mask texture is ready for seam fixing
+        //todo flag
+        await this._createMaskTexture();
+
+        this._createSeamTexture();
+
+        // Create the diffuse render target texture if it doesn't exist
+        if (!this.decalTexture) {
+            this._createDiffuseRTT();
+        }
+
+        const plane = MeshBuilder.CreatePlane("image", {size: 1},  this._scene);
+        const pbr = new PBRMaterial("P", this._scene);
+        pbr.roughness = 1;
+        pbr.emissiveTexture = this._maskTexture;
+        pbr.emissiveIntensity = 1;
+        pbr.emissiveColor = new Color3(1, 1, 1);
+        pbr.albedoTexture = this._maskTexture;
+        plane.material = pbr;
+        pbr.disableLighting = true;
+
+        const plane2 = MeshBuilder.CreatePlane("image", {size: 1},  this._scene);
+        const pbr2 = new PBRMaterial("P2", this._scene);
+        pbr2.roughness = 1;
+        pbr2.emissiveTexture = this._seamTexture;
+        pbr2.emissiveIntensity = 1;
+        pbr2.emissiveColor = new Color3(1, 1, 1);
+        pbr2.albedoTexture = this._seamTexture;
+        plane2.material = pbr2;
+        pbr2.disableLighting = true;
+        plane2.position.y -= 1;
+
+        // Prepare the shader with the decal texture, mask texture, and necessary uniforms
+        const shader = MeshUVSpaceRenderer._GetShader(this._scene);
+        shader.setTexture("textureSampler", texture); // Decal texture
+        shader.setTexture("maskTexture", this._maskTexture); // Mask texture for seam fixing
+
+        
+        // const plane2 = MeshBuilder.CreateSphere("image", {diameter:0.2},  this._scene);
+        // const pbr2 = new PBRMaterial("P", this._scene);
+        // pbr2.roughness = 1;
+        // // pbr2.emissiveTexture = this._maskTexture;
+        // // pbr2.emissiveIntensity = 1;
+        // // pbr2.emissiveColor = new Color3(1, 1, 1);
+        // // pbr2.albedoTexture = this._maskTexture;
+        // plane2.material = shader;
+        // pbr2.disableLighting = true;
+        // this.finalTexture = 
+
+        // Calculate and set the projection matrix
+        const projectionMatrix = this._createProjectionMatrix(position, normal, size, angle);
+        shader.setMatrix("projMatrix", projectionMatrix);
+
+        if (MeshUVSpaceRenderer._IsRenderTargetTexture(this.decalTexture)) {
+            this.decalTexture.render();
+        }
+
+        this._createFinalTexture();
+    }
+
+    private combineTextures(t1: RenderTargetTexture, t2: RenderTargetTexture): void { 
+        const shaderMaterial = new ShaderMaterial("shaderMaterial", this._scene, {
+            vertex: "custom",   // Replace with your vertex shader path or string
+            fragment: "custom", // Replace with your fragment shader path or string
+        }, {
+            attributes: ["position", "uv"],
+            uniforms: ["worldViewProjection", "texture1", "texture2", "blendFactor"]
+        });
+        
+        // Assign textures
+        shaderMaterial.setTexture("texture1", t1);
+        shaderMaterial.setTexture("texture2", t2);
+        
+        // Set blend factor (0.0 to 1.0)
+        shaderMaterial.setFloat("blendFactor", 0.5);
+        
+        // Create a plane and apply the material
+        const plane = MeshBuilder.CreatePlane("plane", {size: 1}, this._scene);
+        plane.material = shaderMaterial;
+    }
+
+    private _createMaskTexture(): void {
+        if (this._maskTexture) {
+            return; // Mask texture already created
+        }  
+        try {
+
+            this._scene.clearColor = new Color4(0,0,0,1);
+            // Create a new render target texture for the mask
+            this._maskTexture = new RenderTargetTexture(
+                "maskTexture",
+                { width: this._options.width, height: this._options.height },
+                this._scene,
+                false, // No mipmaps for the mask texture
+                true,
+                Constants.TEXTURETYPE_UNSIGNED_BYTE,
+                false, undefined, undefined, undefined, undefined, Constants.TEXTUREFORMAT_R
+            );
+    
+            // Set up the mask material
+            const maskMaterial = new ShaderMaterial(
+                "meshUVSpaceRendererMaskerShader",
+                this._scene,
+                {
+                    vertex: "meshUVSpaceRendererMasker",
+                    fragment: "meshUVSpaceRendererMasker",
+                },
+                {
+                    attributes: ["position", "uv"],
+                    uniforms: ["worldViewProjection"]
+                }
+            );
+
+            this._mesh.material = this._mesh.material as PBRMaterial;
+            maskMaterial.setTexture("textureSampler", this._mesh.material.albedoTexture);
+            maskMaterial.backFaceCulling = false;
+
+            this._mesh.material = this._mesh.material as PBRMaterial;
+            maskMaterial.backFaceCulling = false;
+    
+            // Render the mesh with the mask material to the mask texture
+            this._maskTexture.renderList.push(this._mesh);
+            this._maskTexture.setMaterialForRendering(this._mesh, maskMaterial);
+
+            // Ensure the mask texture is updated
+            this._maskTexture.refreshRate = RenderTargetTexture.REFRESHRATE_RENDER_ONCE;
+            this._scene.customRenderTargets.push(this._maskTexture);
+            Promise.resolve();
+        } catch (error) {
+            console.error("Error creating mask texture:", error);
+        }
+    }
+
+    private _createFinalTexture(): void {
+        if (!this.texture) {
+            this.texture = new RenderTargetTexture(
+                "finalTexture",
+                { width: this._options.width, height: this._options.height },
+                this._scene,
+                false,
+                true,
+                this._options.textureType
+            );
+        }
+        
+        try {
+            this._scene.clearColor = new Color4(0,0,0,1);
+            // Set up the mask material
+            const maskMaterial = new ShaderMaterial(
+                "meshUVSpaceRendererFinaliserShader",
+                this._scene,
+                {
+                    vertex: "meshUVSpaceRendererFinaliser",
+                    fragment: "meshUVSpaceRendererFinaliser",
+                },
+                {
+                    attributes: ["position", "uv"],
+                    uniforms: ["worldViewProjection"],
+                    samplers: ["decalTexture", "maskTexture"]
+                }
+            );
+
+            this._mesh.material = this._mesh.material as PBRMaterial;
+            maskMaterial.setTexture("decalTexture", this.texture);
+            maskMaterial.setTexture("maskTexture", this._maskTexture);
+            maskMaterial.backFaceCulling = false;
+    
+            this.texture.renderList.push(this._mesh);
+            this.texture.setMaterialForRendering(this._mesh, maskMaterial);
+
+            // Ensure the mask texture is updated
+            this._scene.customRenderTargets.push(this.texture);
+            this.texture.render();
+        } catch (error) {
+            console.error("Error creating mask texture:", error);
+        }
+    }  
+
+    /**
+     * Clears the texture map
+     */
+    public clear(): void {
+        if (MeshUVSpaceRenderer._IsRenderTargetTexture(this.texture) && this.texture.renderTarget) {
+            const engine = this._scene.getEngine();
+
+            engine.bindFramebuffer(this.texture.renderTarget);
+            engine.clear(this.clearColor, true, true, true);
+            engine.unBindFramebuffer(this.texture.renderTarget);
+        }
+    }
+
+    /**
+     * Disposes of the ressources
+     */
+    public dispose() {
+        if (this._textureCreatedInternally) {
+            this.texture.dispose();
+            this._textureCreatedInternally = false;
+        }
+    } 
+
+    private _createDiffuseRTT(): void {
+        this._textureCreatedInternally = true;
+
+        const texture = this._createRenderTargetTexture(this._options.width, this._options.height);
+
+        texture.setMaterialForRendering(this._mesh, MeshUVSpaceRenderer._GetShader(this._scene));
+
+        this.decalTexture = texture;
+    }
+
+    private _createRenderTargetTexture(width: number, height: number): RenderTargetTexture {
+        const rtt = new RenderTargetTexture(
+            this._mesh.name + "_uvspaceTexture",
+            { width, height },
+            this._scene,
+            this._options.generateMipMaps,
+            true,
+            this._options.textureType,
+            false,
+            this._options.generateMipMaps ? Constants.TEXTURE_TRILINEAR_SAMPLINGMODE : Constants.TEXTURE_BILINEAR_SAMPLINGMODE,
+            false,
+            false,
+            false,
+            Constants.TEXTUREFORMAT_RGBA
+        );
+
+        rtt.renderParticles = false;
+        rtt.optimizeUVAllocation = !!this._options.optimizeUVAllocation;
+
+        rtt.onClearObservable.addOnce(() => {
+            this._scene.getEngine().clear(this.clearColor, true, true, true);
+            rtt.onClearObservable.add(() => {}); // this disables clearing the texture for the next frames
+        });
+
+        rtt.renderList = [this._mesh];
+
+        return rtt;
+    }
+
+    private _createProjectionMatrix(position: Vector3, normal: Vector3, size: Vector3, angle = 0): Matrix {
+        const yaw = -Math.atan2(normal.z, normal.x) - Math.PI / 2;
+        const len = Math.sqrt(normal.x * normal.x + normal.z * normal.z);
+        const pitch = Math.atan2(normal.y, len);
+
+        const p = position.add(normal.scale(size.z * 0.5));
+
+        const projWorldMatrix = Matrix.RotationYawPitchRoll(yaw, pitch, angle).multiply(Matrix.Translation(p.x, p.y, p.z));
+        const inverseProjWorldMatrix = Matrix.Invert(projWorldMatrix);
+
+        const projMatrix = Matrix.FromArray([2 / size.x, 0, 0, 0, 0, 2 / size.y, 0, 0, 0, 0, 1 / size.z, 0, 0, 0, 0, 1]);
+
+        const screenMatrix = Matrix.FromArray([0.5, 0, 0, 0, 0, 0.5, 0, 0, 0, 0, 1, 0, 0.5, 0.5, 0.0, 1]);
+
+        return inverseProjWorldMatrix.multiply(projMatrix).multiply(screenMatrix);
+    }
+}