﻿<!DOCTYPE html>
<html>

    <head>
        <title>Babylon.js Playground</title>
        <meta charset='utf-8' />
        <meta name="viewport" content="width=device-width, user-scalable=no">
        <link rel="shortcut icon" href="https://www.babylonjs.com/img/favicon/favicon.ico">
        <link rel="apple-touch-icon" sizes="57x57" href="https://www.babylonjs.com/img/favicon/apple-icon-57x57.png">
        <link rel="apple-touch-icon" sizes="60x60" href="https://www.babylonjs.com/img/favicon/apple-icon-60x60.png">
        <link rel="apple-touch-icon" sizes="72x72" href="https://www.babylonjs.com/img/favicon/apple-icon-72x72.png">
        <link rel="apple-touch-icon" sizes="76x76" href="https://www.babylonjs.com/img/favicon/apple-icon-76x76.png">
        <link rel="apple-touch-icon" sizes="114x114" href="https://www.babylonjs.com/img/favicon/apple-icon-114x114.png">
        <link rel="apple-touch-icon" sizes="120x120" href="https://www.babylonjs.com/img/favicon/apple-icon-120x120.png">
        <link rel="apple-touch-icon" sizes="144x144" href="https://www.babylonjs.com/img/favicon/apple-icon-144x144.png">
        <link rel="apple-touch-icon" sizes="152x152" href="https://www.babylonjs.com/img/favicon/apple-icon-152x152.png">
        <link rel="apple-touch-icon" sizes="180x180" href="https://www.babylonjs.com/img/favicon/apple-icon-180x180.png">
        <link rel="icon" type="image/png" sizes="192x192" href="https://www.babylonjs.com/img/favicon/android-icon-192x192.png">
        <link rel="icon" type="image/png" sizes="32x32" href="https://www.babylonjs.com/img/favicon/favicon-32x32.png">
        <link rel="icon" type="image/png" sizes="96x96" href="https://www.babylonjs.com/img/favicon/favicon-96x96.png">
        <link rel="icon" type="image/png" sizes="16x16" href="https://www.babylonjs.com/img/favicon/favicon-16x16.png">
        <link rel="manifest" href="https://www.babylonjs.com/img/favicon/manifest.json">
        <meta name="msapplication-TileColor" content="#ffffff">
        <meta name="msapplication-TileImage" content="https://www.babylonjs.com/img/favicon/ms-icon-144x144.png">
        <meta name="msapplication-config" content="https://www.babylonjs.com/img/favicon/browserconfig.xml">
        <meta name="theme-color" content="#ffffff">

        <script src="https://code.jquery.com/pep/0.4.2/pep.min.js"></script>
        <!--For canvas/code separator-->
        <script src="js/libs/split.js"></script>

        <script src="https://cdnjs.cloudflare.com/ajax/libs/dat-gui/0.6.2/dat.gui.min.js"></script>
        <!-- jszip -->
        <script src="js/libs/jszip.min.js"></script>
        <script src="js/libs/fileSaver.js"></script>
        <!--Monaco-->
        <script src="node_modules/monaco-editor/min/vs/loader.js"></script>
        <!-- Babylon.js -->
        <script src="https://preview.babylonjs.com/cannon.js"></script>
        <script src="https://preview.babylonjs.com/Oimo.js"></script>
        <script src="https://preview.babylonjs.com/babylon.js"></script>
        <script src="https://preview.babylonjs.com/inspector/babylon.inspector.bundle.js"></script>

        <script src="https://preview.babylonjs.com/materialsLibrary/babylonjs.materials.min.js"></script>

        <script src="https://preview.babylonjs.com/proceduralTexturesLibrary/babylonjs.proceduralTextures.min.js"></script>

        <script src="https://preview.babylonjs.com/postProcessesLibrary/babylonjs.postProcess.min.js"></script>

        <script src="https://preview.babylonjs.com/loaders/babylonjs.loaders.js"></script>

        <script src="https://preview.babylonjs.com/gui/babylon.gui.min.js"></script>

        <script src="https://rawgit.com/BabylonJS/Extensions/master/ClonerSystem/src/babylonx.cloner.js"></script>
        <script src="https://rawgit.com/BabylonJS/Extensions/master/canvas2D/dist/preview%20release/babylon.canvas2d.min.js"></script>
        <script src="https://rawgit.com/BabylonJS/Extensions/master/CompoundShader/src/babylonx.CompoundShader.js"></script>
        <link href="css/index.css" rel="stylesheet" />
    </head>

    <body>
        <div class="navbar navBar1600">
            <div class="title">
                Babylon.js Playground
            </div>
            <div class="version" id="mainTitle">
            </div>

            <div class="category">
                <div class="button run" id="runButton1600">Run
                    <i class="fa fa-play" aria-hidden="true"></i>
                </div>
            </div>


            <div class="category">
                <div class="button" id="newButton1600">New
                    <i class="fa fa-file" aria-hidden="true"></i>
                </div>
                <div class="button removeOnPhone" id="clearButton1600">Clear
                    <i class="fa fa-trash" aria-hidden="true"></i>
                </div>
            </div>

            <div class="category">
                <div class="button" id="saveButton1600">Save
                    <i class="fa fa-floppy-o" aria-hidden="true"></i>
                </div>
                <div class="button removeOnPhone" id="zipButton1600">Zip
                    <i class="fa fa-download" aria-hidden="true"></i>
                </div>
            </div>

            <div class="category">
                <div class="button select">Settings
                    <div class="toDisplay">
                        <div class="option subSelect">Theme
                            <i class="fa fa-chevron-right" aria-hidden="true"></i>
                            <div class="toDisplaySub">
                                <div class="option" id="darkTheme1600">Dark</div>
                                <div class="option" id="lightTheme1600">Light</div>
                            </div>
                        </div>
                        <div class="option subSelect">
                            <span id="currentFontSize1600">Font: 14</span>
                            <i class="fa fa-chevron-right" aria-hidden="true"></i>
                            <div class="toDisplaySub">
                                <div class="option" onclick="setFontSize(12);">12</div>
                                <div class="option" onclick="setFontSize(14);">14</div>
                                <div class="option" onclick="setFontSize(16);">16</div>
                                <div class="option" onclick="setFontSize(18);">18</div>
                                <div class="option" onclick="setFontSize(20);">20</div>
                                <div class="option" onclick="setFontSize(22);">22</div>
                            </div>
                        </div>
                        <div class="option" id="safemodeToggle1600">Safe mode
                            <i class="fa fa-square-o" aria-hidden="true"></i>
                        </div>
                        <div class="option checked" id="editorButton1600">Editor
                            <i class="fa fa-check-square" aria-hidden="true"></i>
                        </div>
                        <div class="option" id="fullscreenButton1600">Fullscreen</div>
                        <div class="option" id="editorFullscreenButton1600">Editor Fullscreen</div>
                        <div class="option" id="formatButton1600">Format code</div>
                    </div>
                </div>

                <div class="button uncheck" id="debugButton1600">Debug layer
                    <i class="fa fa-square-o" aria-hidden="true"></i>
                </div>
                <div class="button" id="metadataButton1600">Metadata</div>
            </div>



            <div class="category right">
                <div class="button select">
                    <span id="currentVersion1600">Version: Latest</span>
                    <div class="toDisplay">
                        <div class="option" onclick="setVersion('latest');">Latest</div>
                        <div class="option" onclick="setVersion('stable');">Stable</div>
                    </div>
                </div>
                <div class="button select">
                    <span id="currentScript1600">Scenes</span>
                    <div class="toDisplayBig">
                        <ul id="scriptsList1600">
                        </ul>
                    </div>
                </div>
            </div>
            <div class="save-message" id="saveMessage">
                This PG has missing metadata. Click save to add them.
            </div>
        </div>

        <div class="navbar navBar1475">
            <div class="title">
                Babylon.js Playground
            </div>
            <div class="version" id="mainTitle">
            </div>

            <div class="category">
                <div class="button run" id="runButton1475">Run
                    <i class="fa fa-play" aria-hidden="true"></i>
                </div>
            </div>


            <div class="category">
                <div class="button" id="newButton1475">New
                    <i class="fa fa-file" aria-hidden="true"></i>
                </div>
                <div class="button removeOnPhone" id="clearButton1475">Clear
                    <i class="fa fa-trash" aria-hidden="true"></i>
                </div>
            </div>

            <div class="category">
                <div class="button" id="saveButton1475">Save
                    <i class="fa fa-floppy-o" aria-hidden="true"></i>
                </div>
                <div class="button removeOnPhone" id="zipButton1475">Zip
                    <i class="fa fa-download" aria-hidden="true"></i>
                </div>
            </div>

            <div class="category">
                <div class="button select">Settings
                    <div class="toDisplay">
                        <div class="option subSelect">Theme
                            <i class="fa fa-chevron-right" aria-hidden="true"></i>
                            <div class="toDisplaySub">
                                <div class="option" id="darkTheme1475">Dark</div>
                                <div class="option" id="lightTheme1475">Light</div>
                            </div>
                        </div>
                        <div class="option subSelect">
                            <span id="currentFontSize1475">Font: 14</span>
                            <i class="fa fa-chevron-right" aria-hidden="true"></i>
                            <div class="toDisplaySub">
                                <div class="option" onclick="setFontSize(12);">12</div>
                                <div class="option" onclick="setFontSize(14);">14</div>
                                <div class="option" onclick="setFontSize(16);">16</div>
                                <div class="option" onclick="setFontSize(18);">18</div>
                                <div class="option" onclick="setFontSize(20);">20</div>
                                <div class="option" onclick="setFontSize(22);">22</div>
                            </div>
                        </div>
                        <div class="option" id='safemodeToggle1475'>Safe mode
                            <i class="fa fa-square-o" aria-hidden="true"></i>
                        </div>
                        <div class="option checked" id="editorButton1475">Editor
                            <i class="fa fa-check-square" aria-hidden="true"></i>
                        </div>
                        <div class="option" id="fullscreenButton1475">Fullscreen</div>
                        <div class="option" id="editorFullscreenButton1475">Editor Fullscreen</div>
                        <div class="option" id="formatButton1475">Format code</div>
                        <div class="option" id="debugButton1475">Debug layer
                            <i class="fa fa-square-o" aria-hidden="true"></i>
                        </div>
                        <div class="option" id="metadataButton1475">Metadata</div>
                        <div class="option subSelect">
                            <span id="currentVersion1475">Vers. : Latest</span>
                            <i class="fa fa-chevron-right" aria-hidden="true"></i>
                            <div class="toDisplaySub">
                                <div class="option" onclick="setVersion('latest');">Latest</div>
                                <div class="option" onclick="setVersion('stable');">Stable</div>
                            </div>
                        </div>
                    </div>
                </div>
            </div>

            <div class="category right">
                <div class="button select">
                    <span id="currentScript1475">Scenes</span>
                    <div class="toDisplayBig">
                        <ul id="scriptsList1475">
                        </ul>
                    </div>
                </div>
            </div>
            <div class="save-message" id="saveMessage">
                This PG has missing metadata. Click save to add them.
            </div>
        </div>

        <div class="navbar navBar1030">
            <div class="category">
                <div class="button run" id="runButton1030">Run
                    <i class="fa fa-play" aria-hidden="true"></i>
                </div>
            </div>


            <div class="category">
                <div class="button" id="newButton1030">New
                    <i class="fa fa-file" aria-hidden="true"></i>
                </div>
                <div class="button removeOnPhone" id="clearButton1030">Clear
                    <i class="fa fa-trash" aria-hidden="true"></i>
                </div>
            </div>

            <div class="category">
                <div class="button" id="saveButton1030">Save
                    <i class="fa fa-floppy-o" aria-hidden="true"></i>
                </div>
                <div class="button removeOnPhone" id="zipButton1030">Zip
                    <i class="fa fa-download" aria-hidden="true"></i>
                </div>
            </div>

            <div class="category">
                <div class="button select">Settings
                    <div class="toDisplay">
                        <div class="option subSelect">Theme
                            <i class="fa fa-chevron-right" aria-hidden="true"></i>
                            <div class="toDisplaySub">
                                <div class="option" id="darkTheme1030">Dark</div>
                                <div class="option" id="lightTheme1030">Light</div>
                            </div>
                        </div>
                        <div class="option subSelect">
                            <span id="currentFontSize1030">Font: 14</span>
                            <i class="fa fa-chevron-right" aria-hidden="true"></i>
                            <div class="toDisplaySub">
                                <div class="option" onclick="setFontSize(12);">12</div>
                                <div class="option" onclick="setFontSize(14);">14</div>
                                <div class="option" onclick="setFontSize(16);">16</div>
                                <div class="option" onclick="setFontSize(18);">18</div>
                                <div class="option" onclick="setFontSize(20);">20</div>
                                <div class="option" onclick="setFontSize(22);">22</div>
                            </div>
                        </div>
                        <div class="option" id="safemodeToggle1030">Safe mode
                            <i class="fa fa-square-o" aria-hidden="true"></i>
                        </div>
                        <div class="option checked" id="editorButton1030">Editor
                            <i class="fa fa-check-square" aria-hidden="true"></i>
                        </div>
                        <div class="option" id="fullscreenButton1030">Fullscreen</div>
                        <div class="option" id="editorFullscreenButton1030">Editor Fullscreen</div>
                        <div class="option" id="formatButton1030">Format code</div>
                        <div class="option" id="debugButton1030">Debug layer
                            <i class="fa fa-square-o" aria-hidden="true"></i>
                        </div>
                        <div class="option" id="metadataButton1030">Metadata</div>
                        <div class="option subSelect">
                            <span id="currentVersion1030">Vers. : Latest</span>
                            <i class="fa fa-chevron-right" aria-hidden="true"></i>
                            <div class="toDisplaySub">
                                <div class="option" onclick="setVersion('latest');">Latest</div>
                                <div class="option" onclick="setVersion('stable');">Stable</div>
                            </div>
                        </div>
                    </div>
                </div>
            </div>

            <div class="category right">
                <div class="button select">
                    <span id="currentScript1030">Scenes</span>
                    <div class="toDisplayBig">
                        <ul id="scriptsList1030">
                        </ul>
                    </div>
                </div>
            </div>
            <div class="save-message" id="saveMessage">
                This PG has missing metadata. Click save to add them.
            </div>
        </div>

        <div class="navbar navBar750">
            <div class="category">
                <div class="button select">File
                    <div class="toDisplay">
                        <div class="option" id="runButton750">Run
                            <i class="fa fa-play" aria-hidden="true"></i>
                        </div>
                        <div class="option" id="newButton750">New
                            <i class="fa fa-file" aria-hidden="true"></i>
                        </div>
                        <div class="option" id="clearButton750">Clear
                            <i class="fa fa-trash" aria-hidden="true"></i>
                        </div>
                        <div class="option" id="saveButton750">Save
                            <i class="fa fa-floppy-o" aria-hidden="true"></i>
                        </div>
                        <div class="option" id="zipButton750">Zip
                            <i class="fa fa-download" aria-hidden="true"></i>
                        </div>
                    </div>
                </div>
            </div>

            <div class="category">
                <div class="button select">Settings
                    <div class="toDisplay">
                        <div class="option subSelect">Theme
                            <i class="fa fa-chevron-right" aria-hidden="true"></i>
                            <div class="toDisplaySub">
                                <div class="option" id="darkTheme750">Dark</div>
                                <div class="option" id="lightTheme750">Light</div>
                            </div>
                        </div>
                        <div class="option subSelect">
                            <span id="currentFontSize750">Font: 14</span>
                            <i class="fa fa-chevron-right" aria-hidden="true"></i>
                            <div class="toDisplaySub">
                                <div class="option" onclick="setFontSize(12);">12</div>
                                <div class="option" onclick="setFontSize(14);">14</div>
                                <div class="option" onclick="setFontSize(16);">16</div>
                                <div class="option" onclick="setFontSize(18);">18</div>
                                <div class="option" onclick="setFontSize(20);">20</div>
                                <div class="option" onclick="setFontSize(22);">22</div>
                            </div>
                        </div>
                        <div class="option" id="safemodeToggle750">Safe mode
                            <i class="fa fa-square-o" aria-hidden="true"></i>
                        </div>
                        <div style="display:none;" class="option checked" id="editorButton750">Editor
                            <i class="fa fa-check-square" aria-hidden="true"></i>
                        </div>
                        <div class="option" id="fullscreenButton750">Fullscreen</div>
                        <div class="option" id="editorFullscreenButton750">Editor Fullscreen</div>
                        <div class="option" id="formatButton750">Format code</div>
                        <div class="option" id="debugButton750">Debug layer
                            <i class="fa fa-square-o" aria-hidden="true"></i>
                        </div>
                        <div class="option" id="metadataButton750">Metadata</div>
                        <div class="option subSelect">
                            <span id="currentVersion750">Vers. : Latest</span>
                            <i class="fa fa-chevron-right" aria-hidden="true"></i>
                            <div class="toDisplaySub">
                                <div class="option" onclick="setVersion('latest');">Latest</div>
                                <div class="option" onclick="setVersion('stable');">Stable</div>
                            </div>
                        </div>
                    </div>
                </div>
            </div>

            <div class="category right">
                <div class="button select">
                    <span id="currentScript750">Scenes</span>
                    <div class="toDisplayBig">
                        <ul id="scriptsList750">
                        </ul>
                    </div>
                </div>
            </div>
            <div class="save-message" id="saveMessage">
                This PG has missing metadata. Click save to add them.
            </div>
        </div>

        <div class="wrapper">
            <div id="jsEditor"></div>
            <div id="canvasZone">
                <canvas touch-action="none" id="renderCanvas"></canvas>
            </div>
        </div>

        <span class="label" id="fpsLabel">FPS</span>

        <div id="errorZone">
        </div>

        <div class="navbarBottom">
            <div id="statusBar"></div>
            <div class="links">
                <div class='link'>
                    <a target='_new' href="https://www.netlify.com/">Deployed by Netlify</a>
                </div>
                <div class='link'>
                    <a target='_new' href="http://www.html5gamedevs.com/forum/16-babylonjs/">Forum</a>
                </div>
                <div class='link'>
                    <a target='_new' href="https://www.babylonjs.com/sandbox">Sandbox</a>
                </div>
                <div class='link'>
                    <a target='_new' href="https://doc.babylonjs.com">Documentation</a>
                </div>
                <div class='link'>
                    <a target='_new' href="https://doc.babylonjs.com/playground">Search</a>
                </div>
            </div>
        </div>

        <div id="saveLayer" class="save-layer">
            <div class="save-form">
                <label for="saveFormTitle">TITLE</label>
                <div class="separator"></div>
                <input type="text" maxlength="120" id="saveFormTitle" class="save-form-title">

                <label for="saveFormDescription">DESCRIPTION</label>
                <div class="separator"></div>
                <textarea id="saveFormDescription" rows="4" cols="10"></textarea>

                <label for="saveFormTags">TAGS (separated by comma)</label>
                <div class="separator"></div>
                <textarea id="saveFormTags" rows="4" cols="10"></textarea>

                <div class="save-form-buttons" id="saveFormButtons">

                    <div id="saveFormButtonOk" class="button">OK</div>
                    <div id="saveFormButtonCancel" class="button">Cancel</div>
                </div>
            </div>
        </div>

        <div id="waitDiv">
            <span id="waitTitle">Babylon.js Playground
                <BR>
                <BR>
                <BR>
            </span>
            <img src="waitlogo.png" id="waitLogo" />
        </div>

        <script src="https://code.jquery.com/jquery.js"></script>

<<<<<<< HEAD
    <script src="js/actions.js"></script>
    <script src="js/pbt.js"></script>
    <script src="js/index.js"></script>
</body>
=======
        <script src="js/actions.js"></script>
        <script src="js/index.js"></script>
    </body>
>>>>>>> a49f2510

</html><|MERGE_RESOLUTION|>--- conflicted
+++ resolved
@@ -1,497 +1,491 @@
-﻿<!DOCTYPE html>
-<html>
-
-    <head>
-        <title>Babylon.js Playground</title>
-        <meta charset='utf-8' />
-        <meta name="viewport" content="width=device-width, user-scalable=no">
-        <link rel="shortcut icon" href="https://www.babylonjs.com/img/favicon/favicon.ico">
-        <link rel="apple-touch-icon" sizes="57x57" href="https://www.babylonjs.com/img/favicon/apple-icon-57x57.png">
-        <link rel="apple-touch-icon" sizes="60x60" href="https://www.babylonjs.com/img/favicon/apple-icon-60x60.png">
-        <link rel="apple-touch-icon" sizes="72x72" href="https://www.babylonjs.com/img/favicon/apple-icon-72x72.png">
-        <link rel="apple-touch-icon" sizes="76x76" href="https://www.babylonjs.com/img/favicon/apple-icon-76x76.png">
-        <link rel="apple-touch-icon" sizes="114x114" href="https://www.babylonjs.com/img/favicon/apple-icon-114x114.png">
-        <link rel="apple-touch-icon" sizes="120x120" href="https://www.babylonjs.com/img/favicon/apple-icon-120x120.png">
-        <link rel="apple-touch-icon" sizes="144x144" href="https://www.babylonjs.com/img/favicon/apple-icon-144x144.png">
-        <link rel="apple-touch-icon" sizes="152x152" href="https://www.babylonjs.com/img/favicon/apple-icon-152x152.png">
-        <link rel="apple-touch-icon" sizes="180x180" href="https://www.babylonjs.com/img/favicon/apple-icon-180x180.png">
-        <link rel="icon" type="image/png" sizes="192x192" href="https://www.babylonjs.com/img/favicon/android-icon-192x192.png">
-        <link rel="icon" type="image/png" sizes="32x32" href="https://www.babylonjs.com/img/favicon/favicon-32x32.png">
-        <link rel="icon" type="image/png" sizes="96x96" href="https://www.babylonjs.com/img/favicon/favicon-96x96.png">
-        <link rel="icon" type="image/png" sizes="16x16" href="https://www.babylonjs.com/img/favicon/favicon-16x16.png">
-        <link rel="manifest" href="https://www.babylonjs.com/img/favicon/manifest.json">
-        <meta name="msapplication-TileColor" content="#ffffff">
-        <meta name="msapplication-TileImage" content="https://www.babylonjs.com/img/favicon/ms-icon-144x144.png">
-        <meta name="msapplication-config" content="https://www.babylonjs.com/img/favicon/browserconfig.xml">
-        <meta name="theme-color" content="#ffffff">
-
-        <script src="https://code.jquery.com/pep/0.4.2/pep.min.js"></script>
-        <!--For canvas/code separator-->
-        <script src="js/libs/split.js"></script>
-
-        <script src="https://cdnjs.cloudflare.com/ajax/libs/dat-gui/0.6.2/dat.gui.min.js"></script>
-        <!-- jszip -->
-        <script src="js/libs/jszip.min.js"></script>
-        <script src="js/libs/fileSaver.js"></script>
-        <!--Monaco-->
-        <script src="node_modules/monaco-editor/min/vs/loader.js"></script>
-        <!-- Babylon.js -->
-        <script src="https://preview.babylonjs.com/cannon.js"></script>
-        <script src="https://preview.babylonjs.com/Oimo.js"></script>
-        <script src="https://preview.babylonjs.com/babylon.js"></script>
-        <script src="https://preview.babylonjs.com/inspector/babylon.inspector.bundle.js"></script>
-
-        <script src="https://preview.babylonjs.com/materialsLibrary/babylonjs.materials.min.js"></script>
-
-        <script src="https://preview.babylonjs.com/proceduralTexturesLibrary/babylonjs.proceduralTextures.min.js"></script>
-
-        <script src="https://preview.babylonjs.com/postProcessesLibrary/babylonjs.postProcess.min.js"></script>
-
-        <script src="https://preview.babylonjs.com/loaders/babylonjs.loaders.js"></script>
-
-        <script src="https://preview.babylonjs.com/gui/babylon.gui.min.js"></script>
-
-        <script src="https://rawgit.com/BabylonJS/Extensions/master/ClonerSystem/src/babylonx.cloner.js"></script>
-        <script src="https://rawgit.com/BabylonJS/Extensions/master/canvas2D/dist/preview%20release/babylon.canvas2d.min.js"></script>
-        <script src="https://rawgit.com/BabylonJS/Extensions/master/CompoundShader/src/babylonx.CompoundShader.js"></script>
-        <link href="css/index.css" rel="stylesheet" />
-    </head>
-
-    <body>
-        <div class="navbar navBar1600">
-            <div class="title">
-                Babylon.js Playground
-            </div>
-            <div class="version" id="mainTitle">
-            </div>
-
-            <div class="category">
-                <div class="button run" id="runButton1600">Run
-                    <i class="fa fa-play" aria-hidden="true"></i>
-                </div>
-            </div>
-
-
-            <div class="category">
-                <div class="button" id="newButton1600">New
-                    <i class="fa fa-file" aria-hidden="true"></i>
-                </div>
-                <div class="button removeOnPhone" id="clearButton1600">Clear
-                    <i class="fa fa-trash" aria-hidden="true"></i>
-                </div>
-            </div>
-
-            <div class="category">
-                <div class="button" id="saveButton1600">Save
-                    <i class="fa fa-floppy-o" aria-hidden="true"></i>
-                </div>
-                <div class="button removeOnPhone" id="zipButton1600">Zip
-                    <i class="fa fa-download" aria-hidden="true"></i>
-                </div>
-            </div>
-
-            <div class="category">
-                <div class="button select">Settings
-                    <div class="toDisplay">
-                        <div class="option subSelect">Theme
-                            <i class="fa fa-chevron-right" aria-hidden="true"></i>
-                            <div class="toDisplaySub">
-                                <div class="option" id="darkTheme1600">Dark</div>
-                                <div class="option" id="lightTheme1600">Light</div>
-                            </div>
-                        </div>
-                        <div class="option subSelect">
-                            <span id="currentFontSize1600">Font: 14</span>
-                            <i class="fa fa-chevron-right" aria-hidden="true"></i>
-                            <div class="toDisplaySub">
-                                <div class="option" onclick="setFontSize(12);">12</div>
-                                <div class="option" onclick="setFontSize(14);">14</div>
-                                <div class="option" onclick="setFontSize(16);">16</div>
-                                <div class="option" onclick="setFontSize(18);">18</div>
-                                <div class="option" onclick="setFontSize(20);">20</div>
-                                <div class="option" onclick="setFontSize(22);">22</div>
-                            </div>
-                        </div>
-                        <div class="option" id="safemodeToggle1600">Safe mode
-                            <i class="fa fa-square-o" aria-hidden="true"></i>
-                        </div>
-                        <div class="option checked" id="editorButton1600">Editor
-                            <i class="fa fa-check-square" aria-hidden="true"></i>
-                        </div>
-                        <div class="option" id="fullscreenButton1600">Fullscreen</div>
-                        <div class="option" id="editorFullscreenButton1600">Editor Fullscreen</div>
-                        <div class="option" id="formatButton1600">Format code</div>
-                    </div>
-                </div>
-
-                <div class="button uncheck" id="debugButton1600">Debug layer
-                    <i class="fa fa-square-o" aria-hidden="true"></i>
-                </div>
-                <div class="button" id="metadataButton1600">Metadata</div>
-            </div>
-
-
-
-            <div class="category right">
-                <div class="button select">
-                    <span id="currentVersion1600">Version: Latest</span>
-                    <div class="toDisplay">
-                        <div class="option" onclick="setVersion('latest');">Latest</div>
-                        <div class="option" onclick="setVersion('stable');">Stable</div>
-                    </div>
-                </div>
-                <div class="button select">
-                    <span id="currentScript1600">Scenes</span>
-                    <div class="toDisplayBig">
-                        <ul id="scriptsList1600">
-                        </ul>
-                    </div>
-                </div>
-            </div>
-            <div class="save-message" id="saveMessage">
-                This PG has missing metadata. Click save to add them.
-            </div>
-        </div>
-
-        <div class="navbar navBar1475">
-            <div class="title">
-                Babylon.js Playground
-            </div>
-            <div class="version" id="mainTitle">
-            </div>
-
-            <div class="category">
-                <div class="button run" id="runButton1475">Run
-                    <i class="fa fa-play" aria-hidden="true"></i>
-                </div>
-            </div>
-
-
-            <div class="category">
-                <div class="button" id="newButton1475">New
-                    <i class="fa fa-file" aria-hidden="true"></i>
-                </div>
-                <div class="button removeOnPhone" id="clearButton1475">Clear
-                    <i class="fa fa-trash" aria-hidden="true"></i>
-                </div>
-            </div>
-
-            <div class="category">
-                <div class="button" id="saveButton1475">Save
-                    <i class="fa fa-floppy-o" aria-hidden="true"></i>
-                </div>
-                <div class="button removeOnPhone" id="zipButton1475">Zip
-                    <i class="fa fa-download" aria-hidden="true"></i>
-                </div>
-            </div>
-
-            <div class="category">
-                <div class="button select">Settings
-                    <div class="toDisplay">
-                        <div class="option subSelect">Theme
-                            <i class="fa fa-chevron-right" aria-hidden="true"></i>
-                            <div class="toDisplaySub">
-                                <div class="option" id="darkTheme1475">Dark</div>
-                                <div class="option" id="lightTheme1475">Light</div>
-                            </div>
-                        </div>
-                        <div class="option subSelect">
-                            <span id="currentFontSize1475">Font: 14</span>
-                            <i class="fa fa-chevron-right" aria-hidden="true"></i>
-                            <div class="toDisplaySub">
-                                <div class="option" onclick="setFontSize(12);">12</div>
-                                <div class="option" onclick="setFontSize(14);">14</div>
-                                <div class="option" onclick="setFontSize(16);">16</div>
-                                <div class="option" onclick="setFontSize(18);">18</div>
-                                <div class="option" onclick="setFontSize(20);">20</div>
-                                <div class="option" onclick="setFontSize(22);">22</div>
-                            </div>
-                        </div>
-                        <div class="option" id='safemodeToggle1475'>Safe mode
-                            <i class="fa fa-square-o" aria-hidden="true"></i>
-                        </div>
-                        <div class="option checked" id="editorButton1475">Editor
-                            <i class="fa fa-check-square" aria-hidden="true"></i>
-                        </div>
-                        <div class="option" id="fullscreenButton1475">Fullscreen</div>
-                        <div class="option" id="editorFullscreenButton1475">Editor Fullscreen</div>
-                        <div class="option" id="formatButton1475">Format code</div>
-                        <div class="option" id="debugButton1475">Debug layer
-                            <i class="fa fa-square-o" aria-hidden="true"></i>
-                        </div>
-                        <div class="option" id="metadataButton1475">Metadata</div>
-                        <div class="option subSelect">
-                            <span id="currentVersion1475">Vers. : Latest</span>
-                            <i class="fa fa-chevron-right" aria-hidden="true"></i>
-                            <div class="toDisplaySub">
-                                <div class="option" onclick="setVersion('latest');">Latest</div>
-                                <div class="option" onclick="setVersion('stable');">Stable</div>
-                            </div>
-                        </div>
-                    </div>
-                </div>
-            </div>
-
-            <div class="category right">
-                <div class="button select">
-                    <span id="currentScript1475">Scenes</span>
-                    <div class="toDisplayBig">
-                        <ul id="scriptsList1475">
-                        </ul>
-                    </div>
-                </div>
-            </div>
-            <div class="save-message" id="saveMessage">
-                This PG has missing metadata. Click save to add them.
-            </div>
-        </div>
-
-        <div class="navbar navBar1030">
-            <div class="category">
-                <div class="button run" id="runButton1030">Run
-                    <i class="fa fa-play" aria-hidden="true"></i>
-                </div>
-            </div>
-
-
-            <div class="category">
-                <div class="button" id="newButton1030">New
-                    <i class="fa fa-file" aria-hidden="true"></i>
-                </div>
-                <div class="button removeOnPhone" id="clearButton1030">Clear
-                    <i class="fa fa-trash" aria-hidden="true"></i>
-                </div>
-            </div>
-
-            <div class="category">
-                <div class="button" id="saveButton1030">Save
-                    <i class="fa fa-floppy-o" aria-hidden="true"></i>
-                </div>
-                <div class="button removeOnPhone" id="zipButton1030">Zip
-                    <i class="fa fa-download" aria-hidden="true"></i>
-                </div>
-            </div>
-
-            <div class="category">
-                <div class="button select">Settings
-                    <div class="toDisplay">
-                        <div class="option subSelect">Theme
-                            <i class="fa fa-chevron-right" aria-hidden="true"></i>
-                            <div class="toDisplaySub">
-                                <div class="option" id="darkTheme1030">Dark</div>
-                                <div class="option" id="lightTheme1030">Light</div>
-                            </div>
-                        </div>
-                        <div class="option subSelect">
-                            <span id="currentFontSize1030">Font: 14</span>
-                            <i class="fa fa-chevron-right" aria-hidden="true"></i>
-                            <div class="toDisplaySub">
-                                <div class="option" onclick="setFontSize(12);">12</div>
-                                <div class="option" onclick="setFontSize(14);">14</div>
-                                <div class="option" onclick="setFontSize(16);">16</div>
-                                <div class="option" onclick="setFontSize(18);">18</div>
-                                <div class="option" onclick="setFontSize(20);">20</div>
-                                <div class="option" onclick="setFontSize(22);">22</div>
-                            </div>
-                        </div>
-                        <div class="option" id="safemodeToggle1030">Safe mode
-                            <i class="fa fa-square-o" aria-hidden="true"></i>
-                        </div>
-                        <div class="option checked" id="editorButton1030">Editor
-                            <i class="fa fa-check-square" aria-hidden="true"></i>
-                        </div>
-                        <div class="option" id="fullscreenButton1030">Fullscreen</div>
-                        <div class="option" id="editorFullscreenButton1030">Editor Fullscreen</div>
-                        <div class="option" id="formatButton1030">Format code</div>
-                        <div class="option" id="debugButton1030">Debug layer
-                            <i class="fa fa-square-o" aria-hidden="true"></i>
-                        </div>
-                        <div class="option" id="metadataButton1030">Metadata</div>
-                        <div class="option subSelect">
-                            <span id="currentVersion1030">Vers. : Latest</span>
-                            <i class="fa fa-chevron-right" aria-hidden="true"></i>
-                            <div class="toDisplaySub">
-                                <div class="option" onclick="setVersion('latest');">Latest</div>
-                                <div class="option" onclick="setVersion('stable');">Stable</div>
-                            </div>
-                        </div>
-                    </div>
-                </div>
-            </div>
-
-            <div class="category right">
-                <div class="button select">
-                    <span id="currentScript1030">Scenes</span>
-                    <div class="toDisplayBig">
-                        <ul id="scriptsList1030">
-                        </ul>
-                    </div>
-                </div>
-            </div>
-            <div class="save-message" id="saveMessage">
-                This PG has missing metadata. Click save to add them.
-            </div>
-        </div>
-
-        <div class="navbar navBar750">
-            <div class="category">
-                <div class="button select">File
-                    <div class="toDisplay">
-                        <div class="option" id="runButton750">Run
-                            <i class="fa fa-play" aria-hidden="true"></i>
-                        </div>
-                        <div class="option" id="newButton750">New
-                            <i class="fa fa-file" aria-hidden="true"></i>
-                        </div>
-                        <div class="option" id="clearButton750">Clear
-                            <i class="fa fa-trash" aria-hidden="true"></i>
-                        </div>
-                        <div class="option" id="saveButton750">Save
-                            <i class="fa fa-floppy-o" aria-hidden="true"></i>
-                        </div>
-                        <div class="option" id="zipButton750">Zip
-                            <i class="fa fa-download" aria-hidden="true"></i>
-                        </div>
-                    </div>
-                </div>
-            </div>
-
-            <div class="category">
-                <div class="button select">Settings
-                    <div class="toDisplay">
-                        <div class="option subSelect">Theme
-                            <i class="fa fa-chevron-right" aria-hidden="true"></i>
-                            <div class="toDisplaySub">
-                                <div class="option" id="darkTheme750">Dark</div>
-                                <div class="option" id="lightTheme750">Light</div>
-                            </div>
-                        </div>
-                        <div class="option subSelect">
-                            <span id="currentFontSize750">Font: 14</span>
-                            <i class="fa fa-chevron-right" aria-hidden="true"></i>
-                            <div class="toDisplaySub">
-                                <div class="option" onclick="setFontSize(12);">12</div>
-                                <div class="option" onclick="setFontSize(14);">14</div>
-                                <div class="option" onclick="setFontSize(16);">16</div>
-                                <div class="option" onclick="setFontSize(18);">18</div>
-                                <div class="option" onclick="setFontSize(20);">20</div>
-                                <div class="option" onclick="setFontSize(22);">22</div>
-                            </div>
-                        </div>
-                        <div class="option" id="safemodeToggle750">Safe mode
-                            <i class="fa fa-square-o" aria-hidden="true"></i>
-                        </div>
-                        <div style="display:none;" class="option checked" id="editorButton750">Editor
-                            <i class="fa fa-check-square" aria-hidden="true"></i>
-                        </div>
-                        <div class="option" id="fullscreenButton750">Fullscreen</div>
-                        <div class="option" id="editorFullscreenButton750">Editor Fullscreen</div>
-                        <div class="option" id="formatButton750">Format code</div>
-                        <div class="option" id="debugButton750">Debug layer
-                            <i class="fa fa-square-o" aria-hidden="true"></i>
-                        </div>
-                        <div class="option" id="metadataButton750">Metadata</div>
-                        <div class="option subSelect">
-                            <span id="currentVersion750">Vers. : Latest</span>
-                            <i class="fa fa-chevron-right" aria-hidden="true"></i>
-                            <div class="toDisplaySub">
-                                <div class="option" onclick="setVersion('latest');">Latest</div>
-                                <div class="option" onclick="setVersion('stable');">Stable</div>
-                            </div>
-                        </div>
-                    </div>
-                </div>
-            </div>
-
-            <div class="category right">
-                <div class="button select">
-                    <span id="currentScript750">Scenes</span>
-                    <div class="toDisplayBig">
-                        <ul id="scriptsList750">
-                        </ul>
-                    </div>
-                </div>
-            </div>
-            <div class="save-message" id="saveMessage">
-                This PG has missing metadata. Click save to add them.
-            </div>
-        </div>
-
-        <div class="wrapper">
-            <div id="jsEditor"></div>
-            <div id="canvasZone">
-                <canvas touch-action="none" id="renderCanvas"></canvas>
-            </div>
-        </div>
-
-        <span class="label" id="fpsLabel">FPS</span>
-
-        <div id="errorZone">
-        </div>
-
-        <div class="navbarBottom">
-            <div id="statusBar"></div>
-            <div class="links">
-                <div class='link'>
-                    <a target='_new' href="https://www.netlify.com/">Deployed by Netlify</a>
-                </div>
-                <div class='link'>
-                    <a target='_new' href="http://www.html5gamedevs.com/forum/16-babylonjs/">Forum</a>
-                </div>
-                <div class='link'>
-                    <a target='_new' href="https://www.babylonjs.com/sandbox">Sandbox</a>
-                </div>
-                <div class='link'>
-                    <a target='_new' href="https://doc.babylonjs.com">Documentation</a>
-                </div>
-                <div class='link'>
-                    <a target='_new' href="https://doc.babylonjs.com/playground">Search</a>
-                </div>
-            </div>
-        </div>
-
-        <div id="saveLayer" class="save-layer">
-            <div class="save-form">
-                <label for="saveFormTitle">TITLE</label>
-                <div class="separator"></div>
-                <input type="text" maxlength="120" id="saveFormTitle" class="save-form-title">
-
-                <label for="saveFormDescription">DESCRIPTION</label>
-                <div class="separator"></div>
-                <textarea id="saveFormDescription" rows="4" cols="10"></textarea>
-
-                <label for="saveFormTags">TAGS (separated by comma)</label>
-                <div class="separator"></div>
-                <textarea id="saveFormTags" rows="4" cols="10"></textarea>
-
-                <div class="save-form-buttons" id="saveFormButtons">
-
-                    <div id="saveFormButtonOk" class="button">OK</div>
-                    <div id="saveFormButtonCancel" class="button">Cancel</div>
-                </div>
-            </div>
-        </div>
-
-        <div id="waitDiv">
-            <span id="waitTitle">Babylon.js Playground
-                <BR>
-                <BR>
-                <BR>
-            </span>
-            <img src="waitlogo.png" id="waitLogo" />
-        </div>
-
-        <script src="https://code.jquery.com/jquery.js"></script>
-
-<<<<<<< HEAD
-    <script src="js/actions.js"></script>
-    <script src="js/pbt.js"></script>
-    <script src="js/index.js"></script>
-</body>
-=======
-        <script src="js/actions.js"></script>
-        <script src="js/index.js"></script>
-    </body>
->>>>>>> a49f2510
-
+﻿<!DOCTYPE html>
+<html>
+
+    <head>
+        <title>Babylon.js Playground</title>
+        <meta charset='utf-8' />
+        <meta name="viewport" content="width=device-width, user-scalable=no">
+        <link rel="shortcut icon" href="https://www.babylonjs.com/img/favicon/favicon.ico">
+        <link rel="apple-touch-icon" sizes="57x57" href="https://www.babylonjs.com/img/favicon/apple-icon-57x57.png">
+        <link rel="apple-touch-icon" sizes="60x60" href="https://www.babylonjs.com/img/favicon/apple-icon-60x60.png">
+        <link rel="apple-touch-icon" sizes="72x72" href="https://www.babylonjs.com/img/favicon/apple-icon-72x72.png">
+        <link rel="apple-touch-icon" sizes="76x76" href="https://www.babylonjs.com/img/favicon/apple-icon-76x76.png">
+        <link rel="apple-touch-icon" sizes="114x114" href="https://www.babylonjs.com/img/favicon/apple-icon-114x114.png">
+        <link rel="apple-touch-icon" sizes="120x120" href="https://www.babylonjs.com/img/favicon/apple-icon-120x120.png">
+        <link rel="apple-touch-icon" sizes="144x144" href="https://www.babylonjs.com/img/favicon/apple-icon-144x144.png">
+        <link rel="apple-touch-icon" sizes="152x152" href="https://www.babylonjs.com/img/favicon/apple-icon-152x152.png">
+        <link rel="apple-touch-icon" sizes="180x180" href="https://www.babylonjs.com/img/favicon/apple-icon-180x180.png">
+        <link rel="icon" type="image/png" sizes="192x192" href="https://www.babylonjs.com/img/favicon/android-icon-192x192.png">
+        <link rel="icon" type="image/png" sizes="32x32" href="https://www.babylonjs.com/img/favicon/favicon-32x32.png">
+        <link rel="icon" type="image/png" sizes="96x96" href="https://www.babylonjs.com/img/favicon/favicon-96x96.png">
+        <link rel="icon" type="image/png" sizes="16x16" href="https://www.babylonjs.com/img/favicon/favicon-16x16.png">
+        <link rel="manifest" href="https://www.babylonjs.com/img/favicon/manifest.json">
+        <meta name="msapplication-TileColor" content="#ffffff">
+        <meta name="msapplication-TileImage" content="https://www.babylonjs.com/img/favicon/ms-icon-144x144.png">
+        <meta name="msapplication-config" content="https://www.babylonjs.com/img/favicon/browserconfig.xml">
+        <meta name="theme-color" content="#ffffff">
+
+        <script src="https://code.jquery.com/pep/0.4.2/pep.min.js"></script>
+        <!--For canvas/code separator-->
+        <script src="js/libs/split.js"></script>
+
+        <script src="https://cdnjs.cloudflare.com/ajax/libs/dat-gui/0.6.2/dat.gui.min.js"></script>
+        <!-- jszip -->
+        <script src="js/libs/jszip.min.js"></script>
+        <script src="js/libs/fileSaver.js"></script>
+        <!--Monaco-->
+        <script src="node_modules/monaco-editor/min/vs/loader.js"></script>
+        <!-- Babylon.js -->
+        <script src="https://preview.babylonjs.com/cannon.js"></script>
+        <script src="https://preview.babylonjs.com/Oimo.js"></script>
+        <script src="https://preview.babylonjs.com/babylon.js"></script>
+        <script src="https://preview.babylonjs.com/inspector/babylon.inspector.bundle.js"></script>
+
+        <script src="https://preview.babylonjs.com/materialsLibrary/babylonjs.materials.min.js"></script>
+
+        <script src="https://preview.babylonjs.com/proceduralTexturesLibrary/babylonjs.proceduralTextures.min.js"></script>
+
+        <script src="https://preview.babylonjs.com/postProcessesLibrary/babylonjs.postProcess.min.js"></script>
+
+        <script src="https://preview.babylonjs.com/loaders/babylonjs.loaders.js"></script>
+
+        <script src="https://preview.babylonjs.com/gui/babylon.gui.min.js"></script>
+
+        <script src="https://rawgit.com/BabylonJS/Extensions/master/ClonerSystem/src/babylonx.cloner.js"></script>
+        <script src="https://rawgit.com/BabylonJS/Extensions/master/canvas2D/dist/preview%20release/babylon.canvas2d.min.js"></script>
+        <script src="https://rawgit.com/BabylonJS/Extensions/master/CompoundShader/src/babylonx.CompoundShader.js"></script>
+        <link href="css/index.css" rel="stylesheet" />
+    </head>
+
+    <body>
+        <div class="navbar navBar1600">
+            <div class="title">
+                Babylon.js Playground
+            </div>
+            <div class="version" id="mainTitle">
+            </div>
+
+            <div class="category">
+                <div class="button run" id="runButton1600">Run
+                    <i class="fa fa-play" aria-hidden="true"></i>
+                </div>
+            </div>
+
+
+            <div class="category">
+                <div class="button" id="newButton1600">New
+                    <i class="fa fa-file" aria-hidden="true"></i>
+                </div>
+                <div class="button removeOnPhone" id="clearButton1600">Clear
+                    <i class="fa fa-trash" aria-hidden="true"></i>
+                </div>
+            </div>
+
+            <div class="category">
+                <div class="button" id="saveButton1600">Save
+                    <i class="fa fa-floppy-o" aria-hidden="true"></i>
+                </div>
+                <div class="button removeOnPhone" id="zipButton1600">Zip
+                    <i class="fa fa-download" aria-hidden="true"></i>
+                </div>
+            </div>
+
+            <div class="category">
+                <div class="button select">Settings
+                    <div class="toDisplay">
+                        <div class="option subSelect">Theme
+                            <i class="fa fa-chevron-right" aria-hidden="true"></i>
+                            <div class="toDisplaySub">
+                                <div class="option" id="darkTheme1600">Dark</div>
+                                <div class="option" id="lightTheme1600">Light</div>
+                            </div>
+                        </div>
+                        <div class="option subSelect">
+                            <span id="currentFontSize1600">Font: 14</span>
+                            <i class="fa fa-chevron-right" aria-hidden="true"></i>
+                            <div class="toDisplaySub">
+                                <div class="option" onclick="setFontSize(12);">12</div>
+                                <div class="option" onclick="setFontSize(14);">14</div>
+                                <div class="option" onclick="setFontSize(16);">16</div>
+                                <div class="option" onclick="setFontSize(18);">18</div>
+                                <div class="option" onclick="setFontSize(20);">20</div>
+                                <div class="option" onclick="setFontSize(22);">22</div>
+                            </div>
+                        </div>
+                        <div class="option" id="safemodeToggle1600">Safe mode
+                            <i class="fa fa-square-o" aria-hidden="true"></i>
+                        </div>
+                        <div class="option checked" id="editorButton1600">Editor
+                            <i class="fa fa-check-square" aria-hidden="true"></i>
+                        </div>
+                        <div class="option" id="fullscreenButton1600">Fullscreen</div>
+                        <div class="option" id="editorFullscreenButton1600">Editor Fullscreen</div>
+                        <div class="option" id="formatButton1600">Format code</div>
+                    </div>
+                </div>
+
+                <div class="button uncheck" id="debugButton1600">Debug layer
+                    <i class="fa fa-square-o" aria-hidden="true"></i>
+                </div>
+                <div class="button" id="metadataButton1600">Metadata</div>
+            </div>
+
+
+
+            <div class="category right">
+                <div class="button select">
+                    <span id="currentVersion1600">Version: Latest</span>
+                    <div class="toDisplay">
+                        <div class="option" onclick="setVersion('latest');">Latest</div>
+                        <div class="option" onclick="setVersion('stable');">Stable</div>
+                    </div>
+                </div>
+                <div class="button select">
+                    <span id="currentScript1600">Scenes</span>
+                    <div class="toDisplayBig">
+                        <ul id="scriptsList1600">
+                        </ul>
+                    </div>
+                </div>
+            </div>
+            <div class="save-message" id="saveMessage">
+                This PG has missing metadata. Click save to add them.
+            </div>
+        </div>
+
+        <div class="navbar navBar1475">
+            <div class="title">
+                Babylon.js Playground
+            </div>
+            <div class="version" id="mainTitle">
+            </div>
+
+            <div class="category">
+                <div class="button run" id="runButton1475">Run
+                    <i class="fa fa-play" aria-hidden="true"></i>
+                </div>
+            </div>
+
+
+            <div class="category">
+                <div class="button" id="newButton1475">New
+                    <i class="fa fa-file" aria-hidden="true"></i>
+                </div>
+                <div class="button removeOnPhone" id="clearButton1475">Clear
+                    <i class="fa fa-trash" aria-hidden="true"></i>
+                </div>
+            </div>
+
+            <div class="category">
+                <div class="button" id="saveButton1475">Save
+                    <i class="fa fa-floppy-o" aria-hidden="true"></i>
+                </div>
+                <div class="button removeOnPhone" id="zipButton1475">Zip
+                    <i class="fa fa-download" aria-hidden="true"></i>
+                </div>
+            </div>
+
+            <div class="category">
+                <div class="button select">Settings
+                    <div class="toDisplay">
+                        <div class="option subSelect">Theme
+                            <i class="fa fa-chevron-right" aria-hidden="true"></i>
+                            <div class="toDisplaySub">
+                                <div class="option" id="darkTheme1475">Dark</div>
+                                <div class="option" id="lightTheme1475">Light</div>
+                            </div>
+                        </div>
+                        <div class="option subSelect">
+                            <span id="currentFontSize1475">Font: 14</span>
+                            <i class="fa fa-chevron-right" aria-hidden="true"></i>
+                            <div class="toDisplaySub">
+                                <div class="option" onclick="setFontSize(12);">12</div>
+                                <div class="option" onclick="setFontSize(14);">14</div>
+                                <div class="option" onclick="setFontSize(16);">16</div>
+                                <div class="option" onclick="setFontSize(18);">18</div>
+                                <div class="option" onclick="setFontSize(20);">20</div>
+                                <div class="option" onclick="setFontSize(22);">22</div>
+                            </div>
+                        </div>
+                        <div class="option" id='safemodeToggle1475'>Safe mode
+                            <i class="fa fa-square-o" aria-hidden="true"></i>
+                        </div>
+                        <div class="option checked" id="editorButton1475">Editor
+                            <i class="fa fa-check-square" aria-hidden="true"></i>
+                        </div>
+                        <div class="option" id="fullscreenButton1475">Fullscreen</div>
+                        <div class="option" id="editorFullscreenButton1475">Editor Fullscreen</div>
+                        <div class="option" id="formatButton1475">Format code</div>
+                        <div class="option" id="debugButton1475">Debug layer
+                            <i class="fa fa-square-o" aria-hidden="true"></i>
+                        </div>
+                        <div class="option" id="metadataButton1475">Metadata</div>
+                        <div class="option subSelect">
+                            <span id="currentVersion1475">Vers. : Latest</span>
+                            <i class="fa fa-chevron-right" aria-hidden="true"></i>
+                            <div class="toDisplaySub">
+                                <div class="option" onclick="setVersion('latest');">Latest</div>
+                                <div class="option" onclick="setVersion('stable');">Stable</div>
+                            </div>
+                        </div>
+                    </div>
+                </div>
+            </div>
+
+            <div class="category right">
+                <div class="button select">
+                    <span id="currentScript1475">Scenes</span>
+                    <div class="toDisplayBig">
+                        <ul id="scriptsList1475">
+                        </ul>
+                    </div>
+                </div>
+            </div>
+            <div class="save-message" id="saveMessage">
+                This PG has missing metadata. Click save to add them.
+            </div>
+        </div>
+
+        <div class="navbar navBar1030">
+            <div class="category">
+                <div class="button run" id="runButton1030">Run
+                    <i class="fa fa-play" aria-hidden="true"></i>
+                </div>
+            </div>
+
+
+            <div class="category">
+                <div class="button" id="newButton1030">New
+                    <i class="fa fa-file" aria-hidden="true"></i>
+                </div>
+                <div class="button removeOnPhone" id="clearButton1030">Clear
+                    <i class="fa fa-trash" aria-hidden="true"></i>
+                </div>
+            </div>
+
+            <div class="category">
+                <div class="button" id="saveButton1030">Save
+                    <i class="fa fa-floppy-o" aria-hidden="true"></i>
+                </div>
+                <div class="button removeOnPhone" id="zipButton1030">Zip
+                    <i class="fa fa-download" aria-hidden="true"></i>
+                </div>
+            </div>
+
+            <div class="category">
+                <div class="button select">Settings
+                    <div class="toDisplay">
+                        <div class="option subSelect">Theme
+                            <i class="fa fa-chevron-right" aria-hidden="true"></i>
+                            <div class="toDisplaySub">
+                                <div class="option" id="darkTheme1030">Dark</div>
+                                <div class="option" id="lightTheme1030">Light</div>
+                            </div>
+                        </div>
+                        <div class="option subSelect">
+                            <span id="currentFontSize1030">Font: 14</span>
+                            <i class="fa fa-chevron-right" aria-hidden="true"></i>
+                            <div class="toDisplaySub">
+                                <div class="option" onclick="setFontSize(12);">12</div>
+                                <div class="option" onclick="setFontSize(14);">14</div>
+                                <div class="option" onclick="setFontSize(16);">16</div>
+                                <div class="option" onclick="setFontSize(18);">18</div>
+                                <div class="option" onclick="setFontSize(20);">20</div>
+                                <div class="option" onclick="setFontSize(22);">22</div>
+                            </div>
+                        </div>
+                        <div class="option" id="safemodeToggle1030">Safe mode
+                            <i class="fa fa-square-o" aria-hidden="true"></i>
+                        </div>
+                        <div class="option checked" id="editorButton1030">Editor
+                            <i class="fa fa-check-square" aria-hidden="true"></i>
+                        </div>
+                        <div class="option" id="fullscreenButton1030">Fullscreen</div>
+                        <div class="option" id="editorFullscreenButton1030">Editor Fullscreen</div>
+                        <div class="option" id="formatButton1030">Format code</div>
+                        <div class="option" id="debugButton1030">Debug layer
+                            <i class="fa fa-square-o" aria-hidden="true"></i>
+                        </div>
+                        <div class="option" id="metadataButton1030">Metadata</div>
+                        <div class="option subSelect">
+                            <span id="currentVersion1030">Vers. : Latest</span>
+                            <i class="fa fa-chevron-right" aria-hidden="true"></i>
+                            <div class="toDisplaySub">
+                                <div class="option" onclick="setVersion('latest');">Latest</div>
+                                <div class="option" onclick="setVersion('stable');">Stable</div>
+                            </div>
+                        </div>
+                    </div>
+                </div>
+            </div>
+
+            <div class="category right">
+                <div class="button select">
+                    <span id="currentScript1030">Scenes</span>
+                    <div class="toDisplayBig">
+                        <ul id="scriptsList1030">
+                        </ul>
+                    </div>
+                </div>
+            </div>
+            <div class="save-message" id="saveMessage">
+                This PG has missing metadata. Click save to add them.
+            </div>
+        </div>
+
+        <div class="navbar navBar750">
+            <div class="category">
+                <div class="button select">File
+                    <div class="toDisplay">
+                        <div class="option" id="runButton750">Run
+                            <i class="fa fa-play" aria-hidden="true"></i>
+                        </div>
+                        <div class="option" id="newButton750">New
+                            <i class="fa fa-file" aria-hidden="true"></i>
+                        </div>
+                        <div class="option" id="clearButton750">Clear
+                            <i class="fa fa-trash" aria-hidden="true"></i>
+                        </div>
+                        <div class="option" id="saveButton750">Save
+                            <i class="fa fa-floppy-o" aria-hidden="true"></i>
+                        </div>
+                        <div class="option" id="zipButton750">Zip
+                            <i class="fa fa-download" aria-hidden="true"></i>
+                        </div>
+                    </div>
+                </div>
+            </div>
+
+            <div class="category">
+                <div class="button select">Settings
+                    <div class="toDisplay">
+                        <div class="option subSelect">Theme
+                            <i class="fa fa-chevron-right" aria-hidden="true"></i>
+                            <div class="toDisplaySub">
+                                <div class="option" id="darkTheme750">Dark</div>
+                                <div class="option" id="lightTheme750">Light</div>
+                            </div>
+                        </div>
+                        <div class="option subSelect">
+                            <span id="currentFontSize750">Font: 14</span>
+                            <i class="fa fa-chevron-right" aria-hidden="true"></i>
+                            <div class="toDisplaySub">
+                                <div class="option" onclick="setFontSize(12);">12</div>
+                                <div class="option" onclick="setFontSize(14);">14</div>
+                                <div class="option" onclick="setFontSize(16);">16</div>
+                                <div class="option" onclick="setFontSize(18);">18</div>
+                                <div class="option" onclick="setFontSize(20);">20</div>
+                                <div class="option" onclick="setFontSize(22);">22</div>
+                            </div>
+                        </div>
+                        <div class="option" id="safemodeToggle750">Safe mode
+                            <i class="fa fa-square-o" aria-hidden="true"></i>
+                        </div>
+                        <div style="display:none;" class="option checked" id="editorButton750">Editor
+                            <i class="fa fa-check-square" aria-hidden="true"></i>
+                        </div>
+                        <div class="option" id="fullscreenButton750">Fullscreen</div>
+                        <div class="option" id="editorFullscreenButton750">Editor Fullscreen</div>
+                        <div class="option" id="formatButton750">Format code</div>
+                        <div class="option" id="debugButton750">Debug layer
+                            <i class="fa fa-square-o" aria-hidden="true"></i>
+                        </div>
+                        <div class="option" id="metadataButton750">Metadata</div>
+                        <div class="option subSelect">
+                            <span id="currentVersion750">Vers. : Latest</span>
+                            <i class="fa fa-chevron-right" aria-hidden="true"></i>
+                            <div class="toDisplaySub">
+                                <div class="option" onclick="setVersion('latest');">Latest</div>
+                                <div class="option" onclick="setVersion('stable');">Stable</div>
+                            </div>
+                        </div>
+                    </div>
+                </div>
+            </div>
+
+            <div class="category right">
+                <div class="button select">
+                    <span id="currentScript750">Scenes</span>
+                    <div class="toDisplayBig">
+                        <ul id="scriptsList750">
+                        </ul>
+                    </div>
+                </div>
+            </div>
+            <div class="save-message" id="saveMessage">
+                This PG has missing metadata. Click save to add them.
+            </div>
+        </div>
+
+        <div class="wrapper">
+            <div id="jsEditor"></div>
+            <div id="canvasZone">
+                <canvas touch-action="none" id="renderCanvas"></canvas>
+            </div>
+        </div>
+
+        <span class="label" id="fpsLabel">FPS</span>
+
+        <div id="errorZone">
+        </div>
+
+        <div class="navbarBottom">
+            <div id="statusBar"></div>
+            <div class="links">
+                <div class='link'>
+                    <a target='_new' href="https://www.netlify.com/">Deployed by Netlify</a>
+                </div>
+                <div class='link'>
+                    <a target='_new' href="http://www.html5gamedevs.com/forum/16-babylonjs/">Forum</a>
+                </div>
+                <div class='link'>
+                    <a target='_new' href="https://www.babylonjs.com/sandbox">Sandbox</a>
+                </div>
+                <div class='link'>
+                    <a target='_new' href="https://doc.babylonjs.com">Documentation</a>
+                </div>
+                <div class='link'>
+                    <a target='_new' href="https://doc.babylonjs.com/playground">Search</a>
+                </div>
+            </div>
+        </div>
+
+        <div id="saveLayer" class="save-layer">
+            <div class="save-form">
+                <label for="saveFormTitle">TITLE</label>
+                <div class="separator"></div>
+                <input type="text" maxlength="120" id="saveFormTitle" class="save-form-title">
+
+                <label for="saveFormDescription">DESCRIPTION</label>
+                <div class="separator"></div>
+                <textarea id="saveFormDescription" rows="4" cols="10"></textarea>
+
+                <label for="saveFormTags">TAGS (separated by comma)</label>
+                <div class="separator"></div>
+                <textarea id="saveFormTags" rows="4" cols="10"></textarea>
+
+                <div class="save-form-buttons" id="saveFormButtons">
+
+                    <div id="saveFormButtonOk" class="button">OK</div>
+                    <div id="saveFormButtonCancel" class="button">Cancel</div>
+                </div>
+            </div>
+        </div>
+
+        <div id="waitDiv">
+            <span id="waitTitle">Babylon.js Playground
+                <BR>
+                <BR>
+                <BR>
+            </span>
+            <img src="waitlogo.png" id="waitLogo" />
+        </div>
+
+        <script src="https://code.jquery.com/jquery.js"></script>
+
+    <script src="js/actions.js"></script>
+    <script src="js/pbt.js"></script>
+    <script src="js/index.js"></script>
+</body>
+
 </html>